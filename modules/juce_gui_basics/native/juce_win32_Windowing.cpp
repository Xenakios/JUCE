/*
  ==============================================================================

   This file is part of the JUCE library.
   Copyright (c) 2017 - ROLI Ltd.

   JUCE is an open source library subject to commercial or open-source
   licensing.

   By using JUCE, you agree to the terms of both the JUCE 5 End-User License
   Agreement and JUCE 5 Privacy Policy (both updated and effective as of the
   27th April 2017).

   End User License Agreement: www.juce.com/juce-5-licence
   Privacy Policy: www.juce.com/juce-5-privacy-policy

   Or: You may also use this code under the terms of the GPL v3 (see
   www.gnu.org/licenses).

   JUCE IS PROVIDED "AS IS" WITHOUT ANY WARRANTY, AND ALL WARRANTIES, WHETHER
   EXPRESSED OR IMPLIED, INCLUDING MERCHANTABILITY AND FITNESS FOR PURPOSE, ARE
   DISCLAIMED.

  ==============================================================================
*/

#undef GetSystemMetrics // multimon overrides this for some reason and causes a mess..

// these are in the windows SDK, but need to be repeated here for GCC..
#ifndef GET_APPCOMMAND_LPARAM
 #define GET_APPCOMMAND_LPARAM(lParam)     ((short) (HIWORD (lParam) & ~FAPPCOMMAND_MASK))

 #define FAPPCOMMAND_MASK                  0xF000
 #define APPCOMMAND_MEDIA_NEXTTRACK        11
 #define APPCOMMAND_MEDIA_PREVIOUSTRACK    12
 #define APPCOMMAND_MEDIA_STOP             13
 #define APPCOMMAND_MEDIA_PLAY_PAUSE       14
#endif

#ifndef WM_APPCOMMAND
 #define WM_APPCOMMAND                     0x0319
#endif

#if JUCE_MODULE_AVAILABLE_juce_audio_plugin_client
 #include <juce_audio_plugin_client/AAX/juce_AAX_Modifier_Injector.h>
#endif

extern void juce_repeatLastProcessPriority();
extern void juce_checkCurrentlyFocusedTopLevelWindow();  // in juce_TopLevelWindow.cpp
extern bool juce_isRunningInWine();

typedef bool (*CheckEventBlockedByModalComps) (const MSG&);
extern CheckEventBlockedByModalComps isEventBlockedByModalComps;

static bool shouldDeactivateTitleBar = true;

extern void* getUser32Function (const char*);

//==============================================================================
typedef BOOL (WINAPI* UpdateLayeredWinFunc) (HWND, HDC, POINT*, SIZE*, HDC, POINT*, COLORREF, BLENDFUNCTION*, DWORD);
static UpdateLayeredWinFunc updateLayeredWindow = nullptr;

bool Desktop::canUseSemiTransparentWindows() noexcept
{
    if (updateLayeredWindow == nullptr && ! juce_isRunningInWine())
        updateLayeredWindow = (UpdateLayeredWinFunc) getUser32Function ("UpdateLayeredWindow");

    return updateLayeredWindow != nullptr;
}

//==============================================================================
#ifndef WM_NCPOINTERUPDATE
 enum
 {
     WM_NCPOINTERUPDATE       = 0x241,
     WM_NCPOINTERDOWN         = 0x242,
     WM_NCPOINTERUP           = 0x243,
     WM_POINTERUPDATE         = 0x245,
     WM_POINTERDOWN           = 0x246,
     WM_POINTERUP             = 0x247,
     WM_POINTERENTER          = 0x249,
     WM_POINTERLEAVE          = 0x24A,
     WM_POINTERACTIVATE       = 0x24B,
     WM_POINTERCAPTURECHANGED = 0x24C,
     WM_TOUCHHITTESTING       = 0x24D,
     WM_POINTERWHEEL          = 0x24E,
     WM_POINTERHWHEEL         = 0x24F,
     WM_POINTERHITTEST        = 0x250
 };

 enum
 {
     PT_TOUCH = 0x00000002,
     PT_PEN   = 0x00000003
 };

 enum POINTER_BUTTON_CHANGE_TYPE
 {
     POINTER_CHANGE_NONE,
     POINTER_CHANGE_FIRSTBUTTON_DOWN,
     POINTER_CHANGE_FIRSTBUTTON_UP,
     POINTER_CHANGE_SECONDBUTTON_DOWN,
     POINTER_CHANGE_SECONDBUTTON_UP,
     POINTER_CHANGE_THIRDBUTTON_DOWN,
     POINTER_CHANGE_THIRDBUTTON_UP,
     POINTER_CHANGE_FOURTHBUTTON_DOWN,
     POINTER_CHANGE_FOURTHBUTTON_UP,
     POINTER_CHANGE_FIFTHBUTTON_DOWN,
     POINTER_CHANGE_FIFTHBUTTON_UP
 };

 enum
 {
     PEN_MASK_NONE      = 0x00000000,
     PEN_MASK_PRESSURE  = 0x00000001,
     PEN_MASK_ROTATION  = 0x00000002,
     PEN_MASK_TILT_X    = 0x00000004,
     PEN_MASK_TILT_Y    = 0x00000008
 };

 enum
 {
     TOUCH_MASK_NONE        = 0x00000000,
     TOUCH_MASK_CONTACTAREA = 0x00000001,
     TOUCH_MASK_ORIENTATION = 0x00000002,
     TOUCH_MASK_PRESSURE    = 0x00000004
 };

 enum
 {
     POINTER_FLAG_NONE           = 0x00000000,
     POINTER_FLAG_NEW            = 0x00000001,
     POINTER_FLAG_INRANGE        = 0x00000002,
     POINTER_FLAG_INCONTACT      = 0x00000004,
     POINTER_FLAG_FIRSTBUTTON    = 0x00000010,
     POINTER_FLAG_SECONDBUTTON   = 0x00000020,
     POINTER_FLAG_THIRDBUTTON    = 0x00000040,
     POINTER_FLAG_FOURTHBUTTON   = 0x00000080,
     POINTER_FLAG_FIFTHBUTTON    = 0x00000100,
     POINTER_FLAG_PRIMARY        = 0x00002000,
     POINTER_FLAG_CONFIDENCE     = 0x00004000,
     POINTER_FLAG_CANCELED       = 0x00008000,
     POINTER_FLAG_DOWN           = 0x00010000,
     POINTER_FLAG_UPDATE         = 0x00020000,
     POINTER_FLAG_UP             = 0x00040000,
     POINTER_FLAG_WHEEL          = 0x00080000,
     POINTER_FLAG_HWHEEL         = 0x00100000,
     POINTER_FLAG_CAPTURECHANGED = 0x00200000,
     POINTER_FLAG_HASTRANSFORM   = 0x00400000
 };

 typedef DWORD  POINTER_INPUT_TYPE;
 typedef UINT32 POINTER_FLAGS;
 typedef UINT32 PEN_FLAGS;
 typedef UINT32 PEN_MASK;
 typedef UINT32 TOUCH_FLAGS;
 typedef UINT32 TOUCH_MASK;

 struct POINTER_INFO
 {
     POINTER_INPUT_TYPE    pointerType;
     UINT32          pointerId;
     UINT32          frameId;
     POINTER_FLAGS   pointerFlags;
     HANDLE          sourceDevice;
     HWND            hwndTarget;
     POINT           ptPixelLocation;
     POINT           ptHimetricLocation;
     POINT           ptPixelLocationRaw;
     POINT           ptHimetricLocationRaw;
     DWORD           dwTime;
     UINT32          historyCount;
     INT32           InputData;
     DWORD           dwKeyStates;
     UINT64          PerformanceCount;
     POINTER_BUTTON_CHANGE_TYPE ButtonChangeType;
 };

 struct POINTER_TOUCH_INFO
 {
     POINTER_INFO    pointerInfo;
     TOUCH_FLAGS     touchFlags;
     TOUCH_MASK      touchMask;
     RECT            rcContact;
     RECT            rcContactRaw;
     UINT32          orientation;
     UINT32          pressure;
 };

 struct POINTER_PEN_INFO
 {
     POINTER_INFO    pointerInfo;
     PEN_FLAGS       penFlags;
     PEN_MASK        penMask;
     UINT32          pressure;
     UINT32          rotation;
     INT32           tiltX;
     INT32           tiltY;
 };

 #define GET_POINTERID_WPARAM(wParam)    (LOWORD(wParam))
#endif

#ifndef MONITOR_DPI_TYPE
  enum Monitor_DPI_Type
  {
    MDT_Effective_DPI  = 0,
    MDT_Angular_DPI    = 1,
    MDT_Raw_DPI        = 2,
    MDT_Default        = MDT_Effective_DPI
  };

  enum Process_DPI_Awareness
  {
    Process_DPI_Unaware            = 0,
    Process_System_DPI_Aware       = 1,
    Process_Per_Monitor_DPI_Aware  = 2
  };
#endif

typedef BOOL (WINAPI* RegisterTouchWindowFunc) (HWND, ULONG);
typedef BOOL (WINAPI* GetTouchInputInfoFunc) (HTOUCHINPUT, UINT, TOUCHINPUT*, int);
typedef BOOL (WINAPI* CloseTouchInputHandleFunc) (HTOUCHINPUT);
typedef BOOL (WINAPI* GetGestureInfoFunc) (HGESTUREINFO, GESTUREINFO*);
typedef BOOL (WINAPI* SetProcessDPIAwareFunc)();
typedef BOOL (WINAPI* SetProcessDPIAwarenessFunc) (Process_DPI_Awareness);
typedef HRESULT (WINAPI* GetDPIForMonitorFunc) (HMONITOR, Monitor_DPI_Type, UINT*, UINT*);

static RegisterTouchWindowFunc    registerTouchWindow = nullptr;
static GetTouchInputInfoFunc      getTouchInputInfo = nullptr;
static CloseTouchInputHandleFunc  closeTouchInputHandle = nullptr;
static GetGestureInfoFunc         getGestureInfo = nullptr;
static SetProcessDPIAwareFunc     setProcessDPIAware = nullptr;
static SetProcessDPIAwarenessFunc setProcessDPIAwareness = nullptr;
static GetDPIForMonitorFunc       getDPIForMonitor = nullptr;

static bool hasCheckedForMultiTouch = false;

static bool canUseMultiTouch()
{
    if (registerTouchWindow == nullptr && ! hasCheckedForMultiTouch)
    {
        hasCheckedForMultiTouch = true;

        registerTouchWindow   = (RegisterTouchWindowFunc)   getUser32Function ("RegisterTouchWindow");
        getTouchInputInfo     = (GetTouchInputInfoFunc)     getUser32Function ("GetTouchInputInfo");
        closeTouchInputHandle = (CloseTouchInputHandleFunc) getUser32Function ("CloseTouchInputHandle");
        getGestureInfo        = (GetGestureInfoFunc)        getUser32Function ("GetGestureInfo");
    }

    return registerTouchWindow != nullptr;
}

typedef BOOL (WINAPI* GetPointerTypeFunc) (UINT32, POINTER_INPUT_TYPE*);
typedef BOOL (WINAPI* GetPointerTouchInfoFunc) (UINT32, POINTER_TOUCH_INFO*);
typedef BOOL (WINAPI* GetPointerPenInfoFunc) (UINT32, POINTER_PEN_INFO*);

static GetPointerTypeFunc      getPointerTypeFunction = nullptr;
static GetPointerTouchInfoFunc getPointerTouchInfo = nullptr;
static GetPointerPenInfoFunc   getPointerPenInfo = nullptr;

static bool canUsePointerAPI = false;

static void checkForPointerAPI()
{
    getPointerTypeFunction = (GetPointerTypeFunc) getUser32Function ("GetPointerType");
    getPointerTouchInfo    = (GetPointerTouchInfoFunc) getUser32Function ("GetPointerTouchInfo");
    getPointerPenInfo      = (GetPointerPenInfoFunc) getUser32Function ("GetPointerPenInfo");

    canUsePointerAPI = (getPointerTypeFunction != nullptr
                     && getPointerTouchInfo    != nullptr
                     && getPointerPenInfo      != nullptr);
}

static Rectangle<int> rectangleFromRECT (const RECT& r) noexcept
{
    return Rectangle<int>::leftTopRightBottom ((int) r.left, (int) r.top, (int) r.right, (int) r.bottom);
}

static void setWindowPos (HWND hwnd, Rectangle<int> bounds, UINT flags)
{
    SetWindowPos (hwnd, 0, bounds.getX(), bounds.getY(), bounds.getWidth(), bounds.getHeight(), flags);
}

static RECT getWindowRect (HWND hwnd)
{
    RECT r;
    GetWindowRect (hwnd, &r);
    return r;
}

static void setWindowZOrder (HWND hwnd, HWND insertAfter)
{
    SetWindowPos (hwnd, insertAfter, 0, 0, 0, 0, SWP_NOMOVE | SWP_NOSIZE | SWP_NOACTIVATE | SWP_NOSENDCHANGING);
}

//==============================================================================
static void setDPIAwareness()
{
   #if ! JUCE_DISABLE_WIN32_DPI_AWARENESS
    if (JUCEApplicationBase::isStandaloneApp())
    {
        if (setProcessDPIAwareness == nullptr)
        {
            HMODULE shcoreModule = GetModuleHandleA ("SHCore.dll");

            if (shcoreModule != 0)
            {
                setProcessDPIAwareness = (SetProcessDPIAwarenessFunc) GetProcAddress (shcoreModule, "SetProcessDpiAwareness");
                getDPIForMonitor = (GetDPIForMonitorFunc) GetProcAddress (shcoreModule, "GetDpiForMonitor");

                if (setProcessDPIAwareness != nullptr && getDPIForMonitor != nullptr
//                     && SUCCEEDED (setProcessDPIAwareness (Process_Per_Monitor_DPI_Aware)))
                     && SUCCEEDED (setProcessDPIAwareness (Process_System_DPI_Aware))) // (keep using this mode temporarily..)
                    return;
            }

            if (setProcessDPIAware == nullptr)
            {
                setProcessDPIAware = (SetProcessDPIAwareFunc) getUser32Function ("SetProcessDPIAware");

                if (setProcessDPIAware != nullptr)
                    setProcessDPIAware();
            }
        }
    }
   #endif
}

static double getGlobalDPI()
{
    setDPIAwareness();

    HDC dc = GetDC (0);
    const double dpi = (GetDeviceCaps (dc, LOGPIXELSX)
                      + GetDeviceCaps (dc, LOGPIXELSY)) / 2.0;
    ReleaseDC (0, dc);
    return dpi;
}

double Desktop::getDefaultMasterScale()
{
    return JUCEApplicationBase::isStandaloneApp() ? getGlobalDPI() / 96.0
                                                  : 1.0;
}

//==============================================================================
Desktop::DisplayOrientation Desktop::getCurrentOrientation() const
{
    return upright;
}

int64 getMouseEventTime()
{
    static int64 eventTimeOffset = 0;
    static LONG lastMessageTime = 0;
    const LONG thisMessageTime = GetMessageTime();

    if (thisMessageTime < lastMessageTime || lastMessageTime == 0)
    {
        lastMessageTime = thisMessageTime;
        eventTimeOffset = Time::currentTimeMillis() - thisMessageTime;
    }

    return eventTimeOffset + thisMessageTime;
}

//==============================================================================
const int extendedKeyModifier               = 0x10000;

const int KeyPress::spaceKey                = VK_SPACE;
const int KeyPress::returnKey               = VK_RETURN;
const int KeyPress::escapeKey               = VK_ESCAPE;
const int KeyPress::backspaceKey            = VK_BACK;
const int KeyPress::deleteKey               = VK_DELETE         | extendedKeyModifier;
const int KeyPress::insertKey               = VK_INSERT         | extendedKeyModifier;
const int KeyPress::tabKey                  = VK_TAB;
const int KeyPress::leftKey                 = VK_LEFT           | extendedKeyModifier;
const int KeyPress::rightKey                = VK_RIGHT          | extendedKeyModifier;
const int KeyPress::upKey                   = VK_UP             | extendedKeyModifier;
const int KeyPress::downKey                 = VK_DOWN           | extendedKeyModifier;
const int KeyPress::homeKey                 = VK_HOME           | extendedKeyModifier;
const int KeyPress::endKey                  = VK_END            | extendedKeyModifier;
const int KeyPress::pageUpKey               = VK_PRIOR          | extendedKeyModifier;
const int KeyPress::pageDownKey             = VK_NEXT           | extendedKeyModifier;
const int KeyPress::F1Key                   = VK_F1             | extendedKeyModifier;
const int KeyPress::F2Key                   = VK_F2             | extendedKeyModifier;
const int KeyPress::F3Key                   = VK_F3             | extendedKeyModifier;
const int KeyPress::F4Key                   = VK_F4             | extendedKeyModifier;
const int KeyPress::F5Key                   = VK_F5             | extendedKeyModifier;
const int KeyPress::F6Key                   = VK_F6             | extendedKeyModifier;
const int KeyPress::F7Key                   = VK_F7             | extendedKeyModifier;
const int KeyPress::F8Key                   = VK_F8             | extendedKeyModifier;
const int KeyPress::F9Key                   = VK_F9             | extendedKeyModifier;
const int KeyPress::F10Key                  = VK_F10            | extendedKeyModifier;
const int KeyPress::F11Key                  = VK_F11            | extendedKeyModifier;
const int KeyPress::F12Key                  = VK_F12            | extendedKeyModifier;
const int KeyPress::F13Key                  = VK_F13            | extendedKeyModifier;
const int KeyPress::F14Key                  = VK_F14            | extendedKeyModifier;
const int KeyPress::F15Key                  = VK_F15            | extendedKeyModifier;
const int KeyPress::F16Key                  = VK_F16            | extendedKeyModifier;
const int KeyPress::numberPad0              = VK_NUMPAD0        | extendedKeyModifier;
const int KeyPress::numberPad1              = VK_NUMPAD1        | extendedKeyModifier;
const int KeyPress::numberPad2              = VK_NUMPAD2        | extendedKeyModifier;
const int KeyPress::numberPad3              = VK_NUMPAD3        | extendedKeyModifier;
const int KeyPress::numberPad4              = VK_NUMPAD4        | extendedKeyModifier;
const int KeyPress::numberPad5              = VK_NUMPAD5        | extendedKeyModifier;
const int KeyPress::numberPad6              = VK_NUMPAD6        | extendedKeyModifier;
const int KeyPress::numberPad7              = VK_NUMPAD7        | extendedKeyModifier;
const int KeyPress::numberPad8              = VK_NUMPAD8        | extendedKeyModifier;
const int KeyPress::numberPad9              = VK_NUMPAD9        | extendedKeyModifier;
const int KeyPress::numberPadAdd            = VK_ADD            | extendedKeyModifier;
const int KeyPress::numberPadSubtract       = VK_SUBTRACT       | extendedKeyModifier;
const int KeyPress::numberPadMultiply       = VK_MULTIPLY       | extendedKeyModifier;
const int KeyPress::numberPadDivide         = VK_DIVIDE         | extendedKeyModifier;
const int KeyPress::numberPadSeparator      = VK_SEPARATOR      | extendedKeyModifier;
const int KeyPress::numberPadDecimalPoint   = VK_DECIMAL        | extendedKeyModifier;
const int KeyPress::numberPadEquals         = 0x92 /*VK_OEM_NEC_EQUAL*/  | extendedKeyModifier;
const int KeyPress::numberPadDelete         = VK_DELETE         | extendedKeyModifier;
const int KeyPress::playKey                 = 0x30000;
const int KeyPress::stopKey                 = 0x30001;
const int KeyPress::fastForwardKey          = 0x30002;
const int KeyPress::rewindKey               = 0x30003;


//==============================================================================
class WindowsBitmapImage  : public ImagePixelData
{
public:
    WindowsBitmapImage (const Image::PixelFormat format,
                        const int w, const int h, const bool clearImage)
        : ImagePixelData (format, w, h)
    {
        jassert (format == Image::RGB || format == Image::ARGB);

        static bool alwaysUse32Bits = isGraphicsCard32Bit(); // NB: for 32-bit cards, it's faster to use a 32-bit image.

        pixelStride = (alwaysUse32Bits || format == Image::ARGB) ? 4 : 3;
        lineStride = -((w * pixelStride + 3) & ~3);

        zerostruct (bitmapInfo);
        bitmapInfo.bV4Size     = sizeof (BITMAPV4HEADER);
        bitmapInfo.bV4Width    = w;
        bitmapInfo.bV4Height   = h;
        bitmapInfo.bV4Planes   = 1;
        bitmapInfo.bV4CSType   = 1;
        bitmapInfo.bV4BitCount = (unsigned short) (pixelStride * 8);

        if (format == Image::ARGB)
        {
            bitmapInfo.bV4AlphaMask      = 0xff000000;
            bitmapInfo.bV4RedMask        = 0xff0000;
            bitmapInfo.bV4GreenMask      = 0xff00;
            bitmapInfo.bV4BlueMask       = 0xff;
            bitmapInfo.bV4V4Compression  = BI_BITFIELDS;
        }
        else
        {
            bitmapInfo.bV4V4Compression  = BI_RGB;
        }

        HDC dc = GetDC (0);
        hdc = CreateCompatibleDC (dc);
        ReleaseDC (0, dc);

        SetMapMode (hdc, MM_TEXT);

        hBitmap = CreateDIBSection (hdc, (BITMAPINFO*) &(bitmapInfo), DIB_RGB_COLORS,
                                    (void**) &bitmapData, 0, 0);

        previousBitmap = SelectObject (hdc, hBitmap);

        if (format == Image::ARGB && clearImage)
            zeromem (bitmapData, (size_t) std::abs (h * lineStride));

        imageData = bitmapData - (lineStride * (h - 1));
    }

    ~WindowsBitmapImage()
    {
        SelectObject (hdc, previousBitmap); // Selecting the previous bitmap before deleting the DC avoids a warning in BoundsChecker
        DeleteDC (hdc);
        DeleteObject (hBitmap);
    }

    ImageType* createType() const override                       { return new NativeImageType(); }

    LowLevelGraphicsContext* createLowLevelContext() override
    {
        sendDataChangeMessage();
        return new LowLevelGraphicsSoftwareRenderer (Image (this));
    }

    void initialiseBitmapData (Image::BitmapData& bitmap, int x, int y, Image::BitmapData::ReadWriteMode mode) override
    {
        bitmap.data = imageData + x * pixelStride + y * lineStride;
        bitmap.pixelFormat = pixelFormat;
        bitmap.lineStride = lineStride;
        bitmap.pixelStride = pixelStride;

        if (mode != Image::BitmapData::readOnly)
            sendDataChangeMessage();
    }

    ImagePixelData::Ptr clone() override
    {
        WindowsBitmapImage* im = new WindowsBitmapImage (pixelFormat, width, height, false);

        for (int i = 0; i < height; ++i)
            memcpy (im->imageData + i * lineStride, imageData + i * lineStride, (size_t) lineStride);

        return im;
    }

    void blitToWindow (HWND hwnd, HDC dc, const bool transparent,
                       const int x, const int y,
                       const uint8 updateLayeredWindowAlpha) noexcept
    {
        SetMapMode (dc, MM_TEXT);

        if (transparent)
        {
            auto windowBounds = getWindowRect (hwnd);

            POINT p = { -x, -y };
            POINT pos = { windowBounds.left, windowBounds.top };
            SIZE size = { windowBounds.right - windowBounds.left,
                          windowBounds.bottom - windowBounds.top };

            BLENDFUNCTION bf;
            bf.AlphaFormat = 1 /*AC_SRC_ALPHA*/;
            bf.BlendFlags = 0;
            bf.BlendOp = AC_SRC_OVER;
            bf.SourceConstantAlpha = updateLayeredWindowAlpha;

            updateLayeredWindow (hwnd, 0, &pos, &size, hdc, &p, 0, &bf, 2 /*ULW_ALPHA*/);
        }
        else
        {
            StretchDIBits (dc,
                           x, y, width, height,
                           0, 0, width, height,
                           bitmapData, (const BITMAPINFO*) &bitmapInfo,
                           DIB_RGB_COLORS, SRCCOPY);
        }
    }

    HBITMAP hBitmap;
    HGDIOBJ previousBitmap;
    BITMAPV4HEADER bitmapInfo;
    HDC hdc;
    uint8* bitmapData;
    int pixelStride, lineStride;
    uint8* imageData;

private:
    static bool isGraphicsCard32Bit()
    {
        HDC dc = GetDC (0);
        const int bitsPerPixel = GetDeviceCaps (dc, BITSPIXEL);
        ReleaseDC (0, dc);
        return bitsPerPixel > 24;
    }

    JUCE_DECLARE_NON_COPYABLE_WITH_LEAK_DETECTOR (WindowsBitmapImage)
};

//==============================================================================
Image createSnapshotOfNativeWindow (void* nativeWindowHandle)
{
    HWND hwnd = (HWND) nativeWindowHandle;

    auto r = getWindowRect (hwnd);
    const int w = r.right - r.left;
    const int h = r.bottom - r.top;

    WindowsBitmapImage* nativeBitmap = new WindowsBitmapImage (Image::RGB, w, h, true);
    Image bitmap (nativeBitmap);

    HDC dc = GetDC (hwnd);
    BitBlt (nativeBitmap->hdc, 0, 0, w, h, dc, 0, 0, SRCCOPY);
    ReleaseDC (hwnd, dc);

    return SoftwareImageType().convert (bitmap);
}

//==============================================================================
namespace IconConverters
{
    Image createImageFromHBITMAP (HBITMAP bitmap)
    {
        Image im;

        if (bitmap != 0)
        {
            BITMAP bm;

            if (GetObject (bitmap, sizeof (BITMAP), &bm)
                 && bm.bmWidth > 0 && bm.bmHeight > 0)
            {
                HDC tempDC = GetDC (0);
                HDC dc = CreateCompatibleDC (tempDC);
                ReleaseDC (0, tempDC);

                SelectObject (dc, bitmap);

                im = Image (Image::ARGB, bm.bmWidth, bm.bmHeight, true);
                Image::BitmapData imageData (im, Image::BitmapData::writeOnly);

                for (int y = bm.bmHeight; --y >= 0;)
                {
                    for (int x = bm.bmWidth; --x >= 0;)
                    {
                        COLORREF col = GetPixel (dc, x, y);

                        imageData.setPixelColour (x, y, Colour ((uint8) GetRValue (col),
                                                                (uint8) GetGValue (col),
                                                                (uint8) GetBValue (col)));
                    }
                }

                DeleteDC (dc);
            }
        }

        return im;
    }

    Image createImageFromHICON (HICON icon)
    {
        ICONINFO info;

        if (GetIconInfo (icon, &info))
        {
            Image mask  (createImageFromHBITMAP (info.hbmMask));
            Image image (createImageFromHBITMAP (info.hbmColor));

            if (mask.isValid() && image.isValid())
            {
                for (int y = image.getHeight(); --y >= 0;)
                {
                    for (int x = image.getWidth(); --x >= 0;)
                    {
                        const float brightness = mask.getPixelAt (x, y).getBrightness();

                        if (brightness > 0.0f)
                            image.multiplyAlphaAt (x, y, 1.0f - brightness);
                    }
                }

                return image;
            }
        }

        return Image();
    }

    HICON createHICONFromImage (const Image& image, const BOOL isIcon, int hotspotX, int hotspotY)
    {
        WindowsBitmapImage* nativeBitmap = new WindowsBitmapImage (Image::ARGB, image.getWidth(), image.getHeight(), true);
        Image bitmap (nativeBitmap);

        {
            Graphics g (bitmap);
            g.drawImageAt (image, 0, 0);
        }

        HBITMAP mask = CreateBitmap (image.getWidth(), image.getHeight(), 1, 1, 0);

        ICONINFO info;
        info.fIcon = isIcon;
        info.xHotspot = (DWORD) hotspotX;
        info.yHotspot = (DWORD) hotspotY;
        info.hbmMask = mask;
        info.hbmColor = nativeBitmap->hBitmap;

        HICON hi = CreateIconIndirect (&info);
        DeleteObject (mask);
        return hi;
    }
}

//==============================================================================
class
#if (! JUCE_MINGW)
  __declspec (uuid ("37c994e7-432b-4834-a2f7-dce1f13b834b"))
#endif
    ITipInvocation : public IUnknown
{
public:
    static const CLSID clsid;

    virtual ::HRESULT STDMETHODCALLTYPE Toggle (::HWND wnd) = 0;
};

#if JUCE_MINGW || (! (defined (_MSC_VER) || defined (__uuidof)))
template <>
struct UUIDGetter<ITipInvocation>
{
    static CLSID get()
    {
        GUID g = {0x37c994e7, 0x432b, 0x4834, {0xa2, 0xf7, 0xdc, 0xe1, 0xf1, 0x3b, 0x83, 0x4b}};
        return g;
    }
};
#endif

const CLSID ITipInvocation::clsid = {0x4CE576FA, 0x83DC, 0x4f88, {0x95, 0x1C, 0x9D, 0x07, 0x82, 0xB4, 0xE3, 0x76}};
//==============================================================================
class OnScreenKeyboard :   public DeletedAtShutdown,
                           private Timer
{
public:

    void activate()
    {
        shouldBeActive = true;
        startTimer (10);
    }

    void deactivate()
    {
        shouldBeActive = false;
        startTimer (10);
    }

    juce_DeclareSingleton_SingleThreaded (OnScreenKeyboard, true)

private:

    OnScreenKeyboard()
        : shouldBeActive (false), reentrant (false)
    {
        tipInvocation.CoCreateInstance (ITipInvocation::clsid, CLSCTX_INPROC_HANDLER | CLSCTX_LOCAL_SERVER);
    }

    void timerCallback() override
    {
        stopTimer();

        if (reentrant || tipInvocation == nullptr) return;
        const ScopedValueSetter<bool> setter (reentrant, true, false);

        const bool isActive = isVisible();
        if (isActive == shouldBeActive) return;

        if (! isActive)
        {
            tipInvocation->Toggle(::GetDesktopWindow());
        }
        else
        {
            ::HWND hwnd = ::FindWindow (L"IPTip_Main_Window", NULL);

            if (hwnd != nullptr)
                ::PostMessage(hwnd, WM_SYSCOMMAND, (int) SC_CLOSE, 0);
        }
    }

    bool isVisible()
    {
        ::HWND hwnd = ::FindWindow (L"IPTip_Main_Window", NULL);
        if (hwnd != nullptr)
        {
            ::LONG style = ::GetWindowLong (hwnd, GWL_STYLE);
            return ((style & WS_DISABLED) == 0 && (style & WS_VISIBLE) != 0);
        }

        return false;
    }

    bool shouldBeActive, reentrant;
    ComSmartPtr<ITipInvocation> tipInvocation;
};

juce_ImplementSingleton_SingleThreaded (OnScreenKeyboard)

//==============================================================================
<<<<<<< HEAD
=======
struct HSTRING_PRIVATE;
typedef HSTRING_PRIVATE* HSTRING;

class IInspectable : public IUnknown
{
public:
    virtual ::HRESULT STDMETHODCALLTYPE GetIids (ULONG* ,IID**) = 0;
    virtual ::HRESULT STDMETHODCALLTYPE GetRuntimeClassName(HSTRING*) = 0;
    virtual ::HRESULT STDMETHODCALLTYPE GetTrustLevel(void*) = 0;
};

class
   #if (! JUCE_MINGW)
    __declspec (uuid ("3694dbf9-8f68-44be-8ff5-195c98ede8a6"))
   #endif
    IUIViewSettingsInterop     : public IInspectable
{
public:
    virtual HRESULT STDMETHODCALLTYPE GetForWindow(HWND hwnd, REFIID riid, void **ppv) = 0;
};

class
   #if (! JUCE_MINGW)
    __declspec (uuid ("C63657F6-8850-470D-88F8-455E16EA2C26"))
   #endif
    IUIViewSettings     : public IInspectable
{
public:
    enum UserInteractionMode
    {
        Mouse = 0,
        Touch = 1
    };

    virtual HRESULT STDMETHODCALLTYPE GetUserInteractionMode (UserInteractionMode *value) = 0;
};

#if JUCE_MINGW || (! (defined (_MSC_VER) || defined (__uuidof)))
template <>
struct UUIDGetter<IUIViewSettingsInterop>
{
    static CLSID get()
    {
        GUID g = {0x3694dbf9, 0x8f68, 0x44be, {0x8f, 0xf5, 0x19, 0x5c, 0x98, 0xed, 0xe8, 0xa6}};
        return g;
    }
};

template <>
struct UUIDGetter<IUIViewSettings>
{
    static CLSID get()
    {
        GUID g = {0xC63657F6, 0x8850, 0x470D, {0x88, 0xf8, 0x45, 0x5e, 0x16, 0xea, 0x2c, 0x26}};
        return g;
    }
};
#endif

>>>>>>> 884afa3a
class UWPUIViewSettings
{
public:
    UWPUIViewSettings()
    {
        ComBaseModule dll (L"api-ms-win-core-winrt-l1-1-0");

        if (dll.h != nullptr)
        {
            roInitialize           = (RoInitializeFuncPtr)           ::GetProcAddress (dll.h, "RoInitialize");
            roGetActivationFactory = (RoGetActivationFactoryFuncPtr) ::GetProcAddress (dll.h, "RoGetActivationFactory");
            createHString          = (WindowsCreateStringFuncPtr)    ::GetProcAddress (dll.h, "WindowsCreateString");
            deleteHString          = (WindowsDeleteStringFuncPtr)    ::GetProcAddress (dll.h, "WindowsDeleteString");

            if (roInitialize == nullptr || roGetActivationFactory == nullptr
            || createHString == nullptr || deleteHString == nullptr)
                return;

            ::HRESULT status = roInitialize (1);
            if (status != S_OK && status != S_FALSE && status != 0x80010106L)
                return;

            LPCWSTR uwpClassName = L"Windows.UI.ViewManagement.UIViewSettings";
            HSTRING uwpClassId;

            if (createHString (uwpClassName, (::UINT32) wcslen (uwpClassName), &uwpClassId) != S_OK
             || uwpClassId == nullptr)
                return;

            status = roGetActivationFactory (uwpClassId, __uuidof (IUIViewSettingsInterop), (void**) viewSettingsInterop.resetAndGetPointerAddress());
            deleteHString (uwpClassId);

            if (status != S_OK || viewSettingsInterop == nullptr)
                return;

            // move dll into member var
            comBaseDLL = static_cast<ComBaseModule&&> (dll);
        }
    }

    bool isTabletModeActivatedForWindow (::HWND hWnd) const
    {
        if (viewSettingsInterop == nullptr)
            return false;

        ComSmartPtr<IUIViewSettings> viewSettings;
        if (viewSettingsInterop->GetForWindow(hWnd, __uuidof (IUIViewSettings), (void**) viewSettings.resetAndGetPointerAddress()) == S_OK
            && viewSettings != nullptr)
        {
            IUIViewSettings::UserInteractionMode mode;

            if (viewSettings->GetUserInteractionMode (&mode) == S_OK)
                return (mode == IUIViewSettings::Touch);
        }

        return false;
    }

private:
<<<<<<< HEAD
    struct HSTRING_PRIVATE;
    typedef HSTRING_PRIVATE* HSTRING;

    //==============================================================================
    class IInspectable : public IUnknown
    {
    public:
        virtual ::HRESULT STDMETHODCALLTYPE GetIids (ULONG* ,IID**) = 0;
        virtual ::HRESULT STDMETHODCALLTYPE GetRuntimeClassName(HSTRING*) = 0;
        virtual ::HRESULT STDMETHODCALLTYPE GetTrustLevel(void*) = 0;
    };

    //==============================================================================
    class
       #if (! JUCE_MINGW)
        __declspec (uuid ("3694dbf9-8f68-44be-8ff5-195c98ede8a6"))
       #endif
    IUIViewSettingsInterop     : public IInspectable
    {
    public:
        virtual HRESULT STDMETHODCALLTYPE GetForWindow(HWND hwnd, REFIID riid, void **ppv) = 0;
    };

   #if JUCE_MINGW || (! (defined (_MSC_VER) || defined (__uuidof)))
    template <>
    struct UUIDGetter<IUIViewSettingsInterop>
    {
        static CLSID get()
        {
            GUID g = {0x3694dbf9, 0x8f68, 0x44be, {0x8f, 0xf5, 0x19, 0x5c, 0x98, 0xed, 0xe8, 0xa6}};
            return g;
        }
    };
   #endif

    //==============================================================================
    class
       #if (! JUCE_MINGW)
        __declspec (uuid ("C63657F6-8850-470D-88F8-455E16EA2C26"))
       #endif
    IUIViewSettings     : public IInspectable
    {
    public:
        enum UserInteractionMode
        {
          Mouse = 0,
          Touch = 1
        };

        virtual HRESULT STDMETHODCALLTYPE GetUserInteractionMode (UserInteractionMode *value) = 0;
    };

   #if JUCE_MINGW || (! (defined (_MSC_VER) || defined (__uuidof)))
    template <>
    struct UUIDGetter<IUIViewSettings>
    {
        static CLSID get()
        {
            GUID g = {0xC63657F6, 0x8850, 0x470D, {0x88, 0xf8, 0x45, 0x5e, 0x16, 0xea, 0x2c, 0x26}};
            return g;
        }
    };
   #endif

=======
>>>>>>> 884afa3a
    //==============================================================================
    struct ComBaseModule
    {
        ::HMODULE h;

        ComBaseModule() : h (nullptr) {}
        ComBaseModule(LPCWSTR libraryName) : h (::LoadLibrary (libraryName)) {}
        ComBaseModule(ComBaseModule&& o) : h (o.h) { o.h = nullptr; }
        ~ComBaseModule() { if (h != nullptr) ::FreeLibrary (h); h = nullptr; }

        ComBaseModule& operator=(ComBaseModule&& o) { h = o.h; o.h = nullptr; return *this; }
    };

    typedef HRESULT (WINAPI* RoInitializeFuncPtr) (int);
    typedef HRESULT (WINAPI* RoGetActivationFactoryFuncPtr) (HSTRING, REFIID, void**);
    typedef HRESULT (WINAPI* WindowsCreateStringFuncPtr) (LPCWSTR,UINT32, HSTRING*);
    typedef HRESULT (WINAPI* WindowsDeleteStringFuncPtr) (HSTRING);

    ComBaseModule comBaseDLL;
    ComSmartPtr<IUIViewSettingsInterop> viewSettingsInterop;

    RoInitializeFuncPtr roInitialize;
    RoGetActivationFactoryFuncPtr roGetActivationFactory;
    WindowsCreateStringFuncPtr createHString;
    WindowsDeleteStringFuncPtr deleteHString;
};

//==============================================================================
class HWNDComponentPeer  : public ComponentPeer,
                           private Timer
                          #if JUCE_MODULE_AVAILABLE_juce_audio_plugin_client
                           , public ModifierKeyReceiver
                          #endif
{
public:
    enum RenderingEngineType
    {
        softwareRenderingEngine = 0,
        direct2DRenderingEngine
    };

    //==============================================================================
    HWNDComponentPeer (Component& comp, const int windowStyleFlags, HWND parent, bool nonRepainting)
        : ComponentPeer (comp, windowStyleFlags),
          dontRepaint (nonRepainting),
          parentToAddTo (parent),
          currentRenderingEngine (softwareRenderingEngine)
    {
        callFunctionIfNotLocked (&createWindowCallback, this);

        setTitle (component.getName());

        if ((windowStyleFlags & windowHasDropShadow) != 0
             && Desktop::canUseSemiTransparentWindows()
             && ((! hasTitleBar()) || SystemStats::getOperatingSystemType() < SystemStats::WinVista))
        {
            shadower = component.getLookAndFeel().createDropShadowerForComponent (&component);

            if (shadower != nullptr)
                shadower->setOwner (&component);
        }

        // make sure that the on-screen keyboard code is loaded
        OnScreenKeyboard::getInstance();
    }

    ~HWNDComponentPeer()
    {
        shadower = nullptr;

        // do this before the next bit to avoid messages arriving for this window
        // before it's destroyed
        JuceWindowIdentifier::setAsJUCEWindow (hwnd, false);

        callFunctionIfNotLocked (&destroyWindowCallback, (void*) hwnd);

        if (currentWindowIcon != 0)
            DestroyIcon (currentWindowIcon);

        if (dropTarget != nullptr)
        {
            dropTarget->clear();
            dropTarget->Release();
            dropTarget = nullptr;
        }

       #if JUCE_DIRECT2D
        direct2DContext = nullptr;
       #endif
    }

    //==============================================================================
    void* getNativeHandle() const override    { return hwnd; }

    void setVisible (bool shouldBeVisible) override
    {
        ShowWindow (hwnd, shouldBeVisible ? SW_SHOWNA : SW_HIDE);

        if (shouldBeVisible)
            InvalidateRect (hwnd, 0, 0);
        else
            lastPaintTime = 0;
    }

    void setTitle (const String& title) override
    {
        // Unfortunately some ancient bits of win32 mean you can only perform this operation from the message thread.
        jassert (MessageManager::getInstance()->isThisTheMessageThread());

        SetWindowText (hwnd, title.toWideCharPointer());
    }

    void repaintNowIfTransparent()
    {
        if (isUsingUpdateLayeredWindow() && lastPaintTime > 0 && Time::getMillisecondCounter() > lastPaintTime + 30)
            handlePaintMessage();
    }

    void updateBorderSize()
    {
        WINDOWINFO info;
        info.cbSize = sizeof (info);

        if (GetWindowInfo (hwnd, &info))
            windowBorder = BorderSize<int> (info.rcClient.top - info.rcWindow.top,
                                            info.rcClient.left - info.rcWindow.left,
                                            info.rcWindow.bottom - info.rcClient.bottom,
                                            info.rcWindow.right - info.rcClient.right);

       #if JUCE_DIRECT2D
        if (direct2DContext != nullptr)
            direct2DContext->resized();
       #endif
    }

    void setBounds (const Rectangle<int>& bounds, bool isNowFullScreen) override
    {
        fullScreen = isNowFullScreen;

        Rectangle<int> newBounds (windowBorder.addedTo (bounds));

        if (isUsingUpdateLayeredWindow())
        {
            if (HWND parentHwnd = GetParent (hwnd))
            {
                auto parentRect = getWindowRect (parentHwnd);
                newBounds.translate (parentRect.left, parentRect.top);
            }
        }

        const Rectangle<int> oldBounds (getBounds());
        const bool hasMoved = (oldBounds.getPosition() != bounds.getPosition());
        const bool hasResized = (oldBounds.getWidth() != bounds.getWidth()
                                  || oldBounds.getHeight() != bounds.getHeight());

        DWORD flags = SWP_NOACTIVATE | SWP_NOZORDER | SWP_NOOWNERZORDER;
        if (! hasMoved)    flags |= SWP_NOMOVE;
        if (! hasResized)  flags |= SWP_NOSIZE;

        setWindowPos (hwnd, newBounds, flags);

        if (hasResized && isValidPeer (this))
        {
            updateBorderSize();
            repaintNowIfTransparent();
        }
    }

    Rectangle<int> getBounds() const override
    {
        auto bounds = rectangleFromRECT (getWindowRect (hwnd));

        if (auto parentH = GetParent (hwnd))
        {
            auto r = getWindowRect (parentH);
            bounds.translate (-r.left, -r.top);
        }

        return windowBorder.subtractedFrom (bounds);
    }

    Point<int> getScreenPosition() const
    {
        auto r = getWindowRect (hwnd);

        return Point<int> (r.left + windowBorder.getLeft(),
                           r.top  + windowBorder.getTop());
    }

    Point<float> localToGlobal (Point<float> relativePosition) override  { return relativePosition + getScreenPosition().toFloat(); }
    Point<float> globalToLocal (Point<float> screenPosition) override    { return screenPosition   - getScreenPosition().toFloat(); }

    void setAlpha (float newAlpha) override
    {
        const uint8 intAlpha = (uint8) jlimit (0, 255, (int) (newAlpha * 255.0f));

        if (component.isOpaque())
        {
            if (newAlpha < 1.0f)
            {
                SetWindowLong (hwnd, GWL_EXSTYLE, GetWindowLong (hwnd, GWL_EXSTYLE) | WS_EX_LAYERED);
                SetLayeredWindowAttributes (hwnd, RGB (0, 0, 0), intAlpha, LWA_ALPHA);
            }
            else
            {
                SetWindowLong (hwnd, GWL_EXSTYLE, GetWindowLong (hwnd, GWL_EXSTYLE) & ~WS_EX_LAYERED);
                RedrawWindow (hwnd, 0, 0, RDW_ERASE | RDW_INVALIDATE | RDW_FRAME | RDW_ALLCHILDREN);
            }
        }
        else
        {
            updateLayeredWindowAlpha = intAlpha;
            component.repaint();
        }
    }

    void setMinimised (bool shouldBeMinimised) override
    {
        if (shouldBeMinimised != isMinimised())
            ShowWindow (hwnd, shouldBeMinimised ? SW_MINIMIZE : SW_SHOWNORMAL);
    }

    bool isMinimised() const override
    {
        WINDOWPLACEMENT wp;
        wp.length = sizeof (WINDOWPLACEMENT);
        GetWindowPlacement (hwnd, &wp);

        return wp.showCmd == SW_SHOWMINIMIZED;
    }

    void setFullScreen (bool shouldBeFullScreen) override
    {
        setMinimised (false);

        if (isFullScreen() != shouldBeFullScreen)
        {
            if (constrainer != nullptr)
                constrainer->resizeStart();

            fullScreen = shouldBeFullScreen;
            const WeakReference<Component> deletionChecker (&component);

            if (! fullScreen)
            {
                const Rectangle<int> boundsCopy (lastNonFullscreenBounds);

                if (hasTitleBar())
                    ShowWindow (hwnd, SW_SHOWNORMAL);

                if (! boundsCopy.isEmpty())
                    setBounds (ScalingHelpers::scaledScreenPosToUnscaled (component, boundsCopy), false);
            }
            else
            {
                if (hasTitleBar())
                    ShowWindow (hwnd, SW_SHOWMAXIMIZED);
                else
                    SendMessageW (hwnd, WM_SETTINGCHANGE, 0, 0);
            }

            if (deletionChecker != nullptr)
                handleMovedOrResized();

            if (constrainer != nullptr)
                constrainer->resizeEnd();
        }
    }

    bool isFullScreen() const override
    {
        if (! hasTitleBar())
            return fullScreen;

        WINDOWPLACEMENT wp;
        wp.length = sizeof (wp);
        GetWindowPlacement (hwnd, &wp);

        return wp.showCmd == SW_SHOWMAXIMIZED;
    }

    bool contains (Point<int> localPos, bool trueIfInAChildWindow) const override
    {
        auto r = getWindowRect (hwnd);

        if (! (isPositiveAndBelow (localPos.x, (int) (r.right - r.left))
                && isPositiveAndBelow (localPos.y, (int) (r.bottom - r.top))))
            return false;

        POINT p = { localPos.x + r.left + windowBorder.getLeft(),
                    localPos.y + r.top  + windowBorder.getTop() };

        HWND w = WindowFromPoint (p);
        return w == hwnd || (trueIfInAChildWindow && (IsChild (hwnd, w) != 0));
    }

    BorderSize<int> getFrameSize() const override
    {
        return windowBorder;
    }

    bool setAlwaysOnTop (bool alwaysOnTop) override
    {
        const bool oldDeactivate = shouldDeactivateTitleBar;
        shouldDeactivateTitleBar = ((styleFlags & windowIsTemporary) == 0);

        setWindowZOrder (hwnd, alwaysOnTop ? HWND_TOPMOST : HWND_NOTOPMOST);

        shouldDeactivateTitleBar = oldDeactivate;

        if (shadower != nullptr)
            handleBroughtToFront();

        return true;
    }

    void toFront (bool makeActive) override
    {
        setMinimised (false);

        const bool oldDeactivate = shouldDeactivateTitleBar;
        shouldDeactivateTitleBar = ((styleFlags & windowIsTemporary) == 0);

        callFunctionIfNotLocked (makeActive ? &toFrontCallback1 : &toFrontCallback2, hwnd);

        shouldDeactivateTitleBar = oldDeactivate;

        if (! makeActive)
        {
            // in this case a broughttofront call won't have occurred, so do it now..
            handleBroughtToFront();
        }
    }

    void toBehind (ComponentPeer* other) override
    {
        if (HWNDComponentPeer* const otherPeer = dynamic_cast<HWNDComponentPeer*> (other))
        {
            setMinimised (false);

            // Must be careful not to try to put a topmost window behind a normal one, or Windows
            // promotes the normal one to be topmost!
            if (component.isAlwaysOnTop() == otherPeer->getComponent().isAlwaysOnTop())
                setWindowZOrder (hwnd, otherPeer->hwnd);
            else if (otherPeer->getComponent().isAlwaysOnTop())
                setWindowZOrder (hwnd, HWND_TOP);
        }
        else
        {
            jassertfalse; // wrong type of window?
        }
    }

    bool isFocused() const override
    {
        return callFunctionIfNotLocked (&getFocusCallback, 0) == (void*) hwnd;
    }

    void grabFocus() override
    {
        const bool oldDeactivate = shouldDeactivateTitleBar;
        shouldDeactivateTitleBar = ((styleFlags & windowIsTemporary) == 0);

        callFunctionIfNotLocked (&setFocusCallback, hwnd);

        shouldDeactivateTitleBar = oldDeactivate;
    }

    void textInputRequired (Point<int>, TextInputTarget&) override
    {
        if (! hasCreatedCaret)
        {
            hasCreatedCaret = true;
            CreateCaret (hwnd, (HBITMAP) 1, 0, 0);
        }

        ShowCaret (hwnd);
        SetCaretPos (0, 0);

        if (uwpViewSettings.isTabletModeActivatedForWindow (hwnd))
            OnScreenKeyboard::getInstance()->activate();
    }

    void dismissPendingTextInput() override
    {
        imeHandler.handleSetContext (hwnd, false);

        if (uwpViewSettings.isTabletModeActivatedForWindow (hwnd))
            OnScreenKeyboard::getInstance()->deactivate();
    }

    void repaint (const Rectangle<int>& area) override
    {
        const RECT r = { area.getX(), area.getY(), area.getRight(), area.getBottom() };
        InvalidateRect (hwnd, &r, FALSE);
    }

    void performAnyPendingRepaintsNow() override
    {
        if (component.isVisible())
        {
            WeakReference<Component> localRef (&component);
            MSG m;

            if (isUsingUpdateLayeredWindow() || PeekMessage (&m, hwnd, WM_PAINT, WM_PAINT, PM_REMOVE))
                if (localRef != nullptr) // (the PeekMessage call can dispatch messages, which may delete this comp)
                    handlePaintMessage();
        }
    }

    //==============================================================================
    static HWNDComponentPeer* getOwnerOfWindow (HWND h) noexcept
    {
        if (h != 0 && JuceWindowIdentifier::isJUCEWindow (h))
            return (HWNDComponentPeer*) GetWindowLongPtr (h, 8);

        return nullptr;
    }

    //==============================================================================
    bool isInside (HWND h) const noexcept
    {
        return GetAncestor (hwnd, GA_ROOT) == h;
    }

    //==============================================================================
    static bool isKeyDown (const int key) noexcept  { return (GetAsyncKeyState (key) & 0x8000) != 0; }

    static void updateKeyModifiers() noexcept
    {
        int keyMods = 0;
        if (isKeyDown (VK_SHIFT))   keyMods |= ModifierKeys::shiftModifier;
        if (isKeyDown (VK_CONTROL)) keyMods |= ModifierKeys::ctrlModifier;
        if (isKeyDown (VK_MENU))    keyMods |= ModifierKeys::altModifier;

        // workaround: Windows maps AltGr to left-Ctrl + right-Alt.
        if (isKeyDown (VK_RMENU) && !isKeyDown (VK_RCONTROL))
        {
            keyMods = (keyMods & ~ModifierKeys::ctrlModifier) | ModifierKeys::altModifier;
        }

        currentModifiers = currentModifiers.withOnlyMouseButtons().withFlags (keyMods);
    }

    static void updateModifiersFromWParam (const WPARAM wParam)
    {
        int mouseMods = 0;
        if (wParam & MK_LBUTTON)   mouseMods |= ModifierKeys::leftButtonModifier;
        if (wParam & MK_RBUTTON)   mouseMods |= ModifierKeys::rightButtonModifier;
        if (wParam & MK_MBUTTON)   mouseMods |= ModifierKeys::middleButtonModifier;

        currentModifiers = currentModifiers.withoutMouseButtons().withFlags (mouseMods);
        updateKeyModifiers();
    }

    //==============================================================================
    bool dontRepaint;

    static ModifierKeys currentModifiers;
    static ModifierKeys modifiersAtLastCallback;

    //==============================================================================
    class JuceDropTarget    : public ComBaseClassHelper<IDropTarget>
    {
    public:
        JuceDropTarget (HWNDComponentPeer& p)   : ownerInfo (new OwnerInfo (p)) {}

        void clear()
        {
            ownerInfo = nullptr;
        }

        JUCE_COMRESULT DragEnter (IDataObject* pDataObject, DWORD grfKeyState, POINTL mousePos, DWORD* pdwEffect)
        {
            HRESULT hr = updateFileList (pDataObject);
            if (FAILED (hr))
                return hr;

            return DragOver (grfKeyState, mousePos, pdwEffect);
        }

        JUCE_COMRESULT DragLeave()
        {
            if (ownerInfo == nullptr)
                return S_FALSE;

            ownerInfo->owner.handleDragExit (ownerInfo->dragInfo);
            return S_OK;
        }

        JUCE_COMRESULT DragOver (DWORD /*grfKeyState*/, POINTL mousePos, DWORD* pdwEffect)
        {
            if (ownerInfo == nullptr)
                return S_FALSE;

            ownerInfo->dragInfo.position = ownerInfo->getMousePos (mousePos).roundToInt();
            const bool wasWanted = ownerInfo->owner.handleDragMove (ownerInfo->dragInfo);
            *pdwEffect = wasWanted ? (DWORD) DROPEFFECT_COPY : (DWORD) DROPEFFECT_NONE;
            return S_OK;
        }

        JUCE_COMRESULT Drop (IDataObject* pDataObject, DWORD /*grfKeyState*/, POINTL mousePos, DWORD* pdwEffect)
        {
            HRESULT hr = updateFileList (pDataObject);
            if (SUCCEEDED (hr))
            {
                ownerInfo->dragInfo.position = ownerInfo->getMousePos (mousePos).roundToInt();
                const bool wasWanted = ownerInfo->owner.handleDragDrop (ownerInfo->dragInfo);
                *pdwEffect = wasWanted ? (DWORD) DROPEFFECT_COPY : (DWORD) DROPEFFECT_NONE;
                hr = S_OK;
            }

            return hr;
        }

    private:
        struct OwnerInfo
        {
            OwnerInfo (HWNDComponentPeer& p) : owner (p) {}

            Point<float> getMousePos (const POINTL& mousePos) const
            {
                return owner.globalToLocal (ScalingHelpers::unscaledScreenPosToScaled (owner.getComponent().getDesktopScaleFactor(),
                                                                                       Point<float> (static_cast<float> (mousePos.x),
                                                                                                     static_cast<float> (mousePos.y))));
            }

            template <typename CharType>
            void parseFileList (const CharType* names, const SIZE_T totalLen)
            {
                unsigned int i = 0;

                for (;;)
                {
                    unsigned int len = 0;
                    while (i + len < totalLen && names [i + len] != 0)
                        ++len;

                    if (len == 0)
                        break;

                    dragInfo.files.add (String (names + i, len));
                    i += len + 1;
                }
            }

            HWNDComponentPeer& owner;
            ComponentPeer::DragInfo dragInfo;

            JUCE_DECLARE_NON_COPYABLE (OwnerInfo)
        };

        ScopedPointer<OwnerInfo> ownerInfo;

        struct DroppedData
        {
            DroppedData (IDataObject* const dataObject, const CLIPFORMAT type)
                : data (nullptr)
            {
                FORMATETC format = { type, 0, DVASPECT_CONTENT, -1, TYMED_HGLOBAL };
                STGMEDIUM resetMedium = { TYMED_HGLOBAL, { 0 }, 0 };
                medium = resetMedium;

                if (SUCCEEDED (error = dataObject->GetData (&format, &medium)))
                {
                    dataSize = GlobalSize (medium.hGlobal);
                    data = GlobalLock (medium.hGlobal);
                }
            }

            ~DroppedData()
            {
                if (data != nullptr)
                    GlobalUnlock (medium.hGlobal);
            }

            HRESULT error;
            STGMEDIUM medium;
            void* data;
            SIZE_T dataSize;
        };

        HRESULT updateFileList (IDataObject* const dataObject)
        {
            if (ownerInfo == nullptr)
                return S_FALSE;

            ownerInfo->dragInfo.clear();

            {
                DroppedData fileData (dataObject, CF_HDROP);

                if (SUCCEEDED (fileData.error))
                {
                    const LPDROPFILES dropFiles = static_cast<const LPDROPFILES> (fileData.data);
                    const void* const names = addBytesToPointer (dropFiles, sizeof (DROPFILES));

                    if (dropFiles->fWide)
                        ownerInfo->parseFileList (static_cast<const WCHAR*> (names), fileData.dataSize);
                    else
                        ownerInfo->parseFileList (static_cast<const char*>  (names), fileData.dataSize);

                    return S_OK;
                }
            }

            DroppedData textData (dataObject, CF_UNICODETEXT);

            if (SUCCEEDED (textData.error))
            {
                ownerInfo->dragInfo.text = String (CharPointer_UTF16 ((const WCHAR*) textData.data),
                                                   CharPointer_UTF16 ((const WCHAR*) addBytesToPointer (textData.data, textData.dataSize)));
                return S_OK;
            }

            return textData.error;
        }

        JUCE_DECLARE_NON_COPYABLE (JuceDropTarget)
    };

    static bool offerKeyMessageToJUCEWindow (MSG& m)
    {
        if (m.message == WM_KEYDOWN || m.message == WM_KEYUP)
            if (Component::getCurrentlyFocusedComponent() != nullptr)
                if (auto* h = getOwnerOfWindow (m.hwnd))
                    return m.message == WM_KEYDOWN ? h->doKeyDown (m.wParam)
                                                   : h->doKeyUp (m.wParam);

        return false;
    }

private:
    HWND hwnd, parentToAddTo;
    ScopedPointer<DropShadower> shadower;
    RenderingEngineType currentRenderingEngine;
   #if JUCE_DIRECT2D
    ScopedPointer<Direct2DLowLevelGraphicsContext> direct2DContext;
   #endif
    uint32 lastPaintTime = 0;
    ULONGLONG lastMagnifySize = 0;
    bool fullScreen = false, isDragging = false, isMouseOver = false,
         hasCreatedCaret = false, constrainerIsResizing = false;
    BorderSize<int> windowBorder;
<<<<<<< HEAD
    HICON currentWindowIcon;
    JuceDropTarget* dropTarget;
    uint8 updateLayeredWindowAlpha;
=======
    HICON currentWindowIcon = 0;
    JuceDropTarget* dropTarget = nullptr;
    uint8 updateLayeredWindowAlpha = 255;
>>>>>>> 884afa3a
    UWPUIViewSettings uwpViewSettings;
    MultiTouchMapper<DWORD> currentTouches;
   #if JUCE_MODULE_AVAILABLE_juce_audio_plugin_client
    ModifierKeyProvider* modProvider = nullptr;
   #endif

    //==============================================================================
    struct TemporaryImage    : private Timer
    {
        TemporaryImage() {}

        Image& getImage (const bool transparent, const int w, const int h)
        {
            auto format = transparent ? Image::ARGB : Image::RGB;

            if ((! image.isValid()) || image.getWidth() < w || image.getHeight() < h || image.getFormat() != format)
                image = Image (new WindowsBitmapImage (format, (w + 31) & ~31, (h + 31) & ~31, false));

            startTimer (3000);
            return image;
        }

        void timerCallback() override
        {
            stopTimer();
            image = {};
        }

    private:
        Image image;

        JUCE_DECLARE_NON_COPYABLE_WITH_LEAK_DETECTOR (TemporaryImage)
    };

    TemporaryImage offscreenImageGenerator;

    //==============================================================================
    class WindowClassHolder    : private DeletedAtShutdown
    {
    public:
        WindowClassHolder()
        {
            // this name has to be different for each app/dll instance because otherwise poor old Windows can
            // get a bit confused (even despite it not being a process-global window class).
            String windowClassName ("JUCE_");
            windowClassName << String::toHexString (Time::currentTimeMillis());

            auto moduleHandle = (HINSTANCE) Process::getCurrentModuleInstanceHandle();

            TCHAR moduleFile[1024] = { 0 };
            GetModuleFileName (moduleHandle, moduleFile, 1024);
            WORD iconNum = 0;

            WNDCLASSEX wcex = { 0 };
            wcex.cbSize         = sizeof (wcex);
            wcex.style          = CS_OWNDC;
            wcex.lpfnWndProc    = (WNDPROC) windowProc;
            wcex.lpszClassName  = windowClassName.toWideCharPointer();
            wcex.cbWndExtra     = 32;
            wcex.hInstance      = moduleHandle;
            wcex.hIcon          = ExtractAssociatedIcon (moduleHandle, moduleFile, &iconNum);
            iconNum = 1;
            wcex.hIconSm        = ExtractAssociatedIcon (moduleHandle, moduleFile, &iconNum);

            atom = RegisterClassEx (&wcex);
            jassert (atom != 0);

            isEventBlockedByModalComps = checkEventBlockedByModalComps;
        }

        ~WindowClassHolder()
        {
            if (ComponentPeer::getNumPeers() == 0)
                UnregisterClass (getWindowClassName(), (HINSTANCE) Process::getCurrentModuleInstanceHandle());

            clearSingletonInstance();
        }

        LPCTSTR getWindowClassName() const noexcept     { return (LPCTSTR) (pointer_sized_uint) atom; }

        juce_DeclareSingleton_SingleThreaded_Minimal (WindowClassHolder)

    private:
        ATOM atom;

        static bool isHWNDBlockedByModalComponents (HWND h)
        {
            for (int i = Desktop::getInstance().getNumComponents(); --i >= 0;)
                if (auto* c = Desktop::getInstance().getComponent (i))
                    if ((! c->isCurrentlyBlockedByAnotherModalComponent())
                          && IsChild ((HWND) c->getWindowHandle(), h))
                        return false;

            return true;
        }

        static bool checkEventBlockedByModalComps (const MSG& m)
        {
            if (Component::getNumCurrentlyModalComponents() == 0 || JuceWindowIdentifier::isJUCEWindow (m.hwnd))
                return false;

            switch (m.message)
            {
                case WM_MOUSEMOVE:
                case WM_NCMOUSEMOVE:
                case 0x020A: /* WM_MOUSEWHEEL */
                case 0x020E: /* WM_MOUSEHWHEEL */
                case WM_KEYUP:
                case WM_SYSKEYUP:
                case WM_CHAR:
                case WM_APPCOMMAND:
                case WM_LBUTTONUP:
                case WM_MBUTTONUP:
                case WM_RBUTTONUP:
                case WM_MOUSEACTIVATE:
                case WM_NCMOUSEHOVER:
                case WM_MOUSEHOVER:
                case WM_TOUCH:
                case WM_POINTERUPDATE:
                case WM_NCPOINTERUPDATE:
                case WM_POINTERWHEEL:
                case WM_POINTERHWHEEL:
                case WM_POINTERUP:
                case WM_POINTERACTIVATE:
                    return isHWNDBlockedByModalComponents(m.hwnd);
                case WM_NCLBUTTONDOWN:
                case WM_NCLBUTTONDBLCLK:
                case WM_NCRBUTTONDOWN:
                case WM_NCRBUTTONDBLCLK:
                case WM_NCMBUTTONDOWN:
                case WM_NCMBUTTONDBLCLK:
                case WM_LBUTTONDOWN:
                case WM_LBUTTONDBLCLK:
                case WM_MBUTTONDOWN:
                case WM_MBUTTONDBLCLK:
                case WM_RBUTTONDOWN:
                case WM_RBUTTONDBLCLK:
                case WM_KEYDOWN:
                case WM_SYSKEYDOWN:
                case WM_NCPOINTERDOWN:
                case WM_POINTERDOWN:
                    if (isHWNDBlockedByModalComponents (m.hwnd))
                    {
                        if (auto* modal = Component::getCurrentlyModalComponent (0))
                            modal->inputAttemptWhenModal();

                        return true;
                    }
                    break;

                default:
                    break;
            }

            return false;
        }

        JUCE_DECLARE_NON_COPYABLE (WindowClassHolder)
    };

    //==============================================================================
    static void* createWindowCallback (void* userData)
    {
        static_cast<HWNDComponentPeer*> (userData)->createWindow();
        return nullptr;
    }

    void createWindow()
    {
        DWORD exstyle = 0;
        DWORD type = WS_CLIPSIBLINGS | WS_CLIPCHILDREN;

        if (hasTitleBar())
        {
            type |= WS_OVERLAPPED;

            if ((styleFlags & windowHasCloseButton) != 0)
            {
                type |= WS_SYSMENU;
            }
            else
            {
                // annoyingly, windows won't let you have a min/max button without a close button
                jassert ((styleFlags & (windowHasMinimiseButton | windowHasMaximiseButton)) == 0);
            }

            if ((styleFlags & windowIsResizable) != 0)
                type |= WS_THICKFRAME;
        }
        else if (parentToAddTo != 0)
        {
            type |= WS_CHILD;
        }
        else
        {
            type |= WS_POPUP | WS_SYSMENU;
        }

        if ((styleFlags & windowAppearsOnTaskbar) == 0)
            exstyle |= WS_EX_TOOLWINDOW;
        else
            exstyle |= WS_EX_APPWINDOW;

        if ((styleFlags & windowHasMinimiseButton) != 0)    type |= WS_MINIMIZEBOX;
        if ((styleFlags & windowHasMaximiseButton) != 0)    type |= WS_MAXIMIZEBOX;
        if ((styleFlags & windowIgnoresMouseClicks) != 0)   exstyle |= WS_EX_TRANSPARENT;

        if ((styleFlags & windowIsSemiTransparent) != 0 && Desktop::canUseSemiTransparentWindows())
            exstyle |= WS_EX_LAYERED;

        hwnd = CreateWindowEx (exstyle, WindowClassHolder::getInstance()->getWindowClassName(),
                               L"", type, 0, 0, 0, 0, parentToAddTo, 0,
                               (HINSTANCE) Process::getCurrentModuleInstanceHandle(), 0);

        if (hwnd != 0)
        {
            SetWindowLongPtr (hwnd, 0, 0);
            SetWindowLongPtr (hwnd, 8, (LONG_PTR) this);
            JuceWindowIdentifier::setAsJUCEWindow (hwnd, true);

            if (dropTarget == nullptr)
            {
                HWNDComponentPeer* peer = nullptr;

                if (dontRepaint)
                    peer = getOwnerOfWindow (parentToAddTo);

                if (peer == nullptr)
                    peer = this;

                dropTarget = new JuceDropTarget (*peer);
            }

            RegisterDragDrop (hwnd, dropTarget);

            if (canUseMultiTouch())
                registerTouchWindow (hwnd, 0);

            setDPIAwareness();
            setMessageFilter();
            updateBorderSize();
            checkForPointerAPI();

            // Calling this function here is (for some reason) necessary to make Windows
            // correctly enable the menu items that we specify in the wm_initmenu message.
            GetSystemMenu (hwnd, false);

            auto alpha = component.getAlpha();
            if (alpha < 1.0f)
                setAlpha (alpha);
        }
        else
        {
            jassertfalse;
        }
    }

    static void* destroyWindowCallback (void* handle)
    {
        RevokeDragDrop ((HWND) handle);
        DestroyWindow ((HWND) handle);
        return nullptr;
    }

    static void* toFrontCallback1 (void* h)
    {
        SetForegroundWindow ((HWND) h);
        return nullptr;
    }

    static void* toFrontCallback2 (void* h)
    {
        setWindowZOrder ((HWND) h, HWND_TOP);
        return nullptr;
    }

    static void* setFocusCallback (void* h)
    {
        SetFocus ((HWND) h);
        return nullptr;
    }

    static void* getFocusCallback (void*)
    {
        return GetFocus();
    }

    bool isUsingUpdateLayeredWindow() const
    {
        return ! component.isOpaque();
    }

    bool hasTitleBar() const noexcept        { return (styleFlags & windowHasTitleBar) != 0; }


    void setIcon (const Image& newIcon)
    {
        if (auto hicon = IconConverters::createHICONFromImage (newIcon, TRUE, 0, 0))
        {
            SendMessage (hwnd, WM_SETICON, ICON_BIG, (LPARAM) hicon);
            SendMessage (hwnd, WM_SETICON, ICON_SMALL, (LPARAM) hicon);

            if (currentWindowIcon != 0)
                DestroyIcon (currentWindowIcon);

            currentWindowIcon = hicon;
        }
    }

    void setMessageFilter()
    {
        typedef BOOL (WINAPI* ChangeWindowMessageFilterExFunc) (HWND, UINT, DWORD, PVOID);

        if (auto changeMessageFilter = (ChangeWindowMessageFilterExFunc) getUser32Function ("ChangeWindowMessageFilterEx"))
        {
            changeMessageFilter (hwnd, WM_DROPFILES, 1 /*MSGFLT_ALLOW*/, nullptr);
            changeMessageFilter (hwnd, WM_COPYDATA, 1 /*MSGFLT_ALLOW*/, nullptr);
            changeMessageFilter (hwnd, 0x49, 1 /*MSGFLT_ALLOW*/, nullptr);
        }
    }

    struct ChildWindowClippingInfo
    {
        HDC dc;
        HWNDComponentPeer* peer;
        RectangleList<int>* clip;
        Point<int> origin;
        int savedDC;
    };

    static BOOL CALLBACK clipChildWindowCallback (HWND hwnd, LPARAM context)
    {
        if (IsWindowVisible (hwnd))
        {
            auto& info = *(ChildWindowClippingInfo*) context;

            HWND parent = GetParent (hwnd);

            if (parent == info.peer->hwnd)
            {
                auto r = getWindowRect (hwnd);
                POINT pos = { r.left, r.top };
                ScreenToClient (GetParent (hwnd), &pos);

                Rectangle<int> clip (pos.x, pos.y,
                                     r.right  - r.left,
                                     r.bottom - r.top);

                info.clip->subtract (clip - info.origin);

                if (info.savedDC == 0)
                    info.savedDC = SaveDC (info.dc);

                ExcludeClipRect (info.dc, clip.getX(), clip.getY(), clip.getRight(), clip.getBottom());
            }
        }

        return TRUE;
    }

    //==============================================================================
    void handlePaintMessage()
    {
       #if JUCE_DIRECT2D
        if (direct2DContext != nullptr)
        {
            RECT r;

            if (GetUpdateRect (hwnd, &r, false))
            {
                direct2DContext->start();
                direct2DContext->clipToRectangle (rectangleFromRECT (r));
                handlePaint (*direct2DContext);
                direct2DContext->end();
            }
        }
        else
       #endif

        HRGN rgn = CreateRectRgn (0, 0, 0, 0);
        const int regionType = GetUpdateRgn (hwnd, rgn, false);

        PAINTSTRUCT paintStruct;
        HDC dc = BeginPaint (hwnd, &paintStruct); // Note this can immediately generate a WM_NCPAINT
                                                  // message and become re-entrant, but that's OK

        // if something in a paint handler calls, e.g. a message box, this can become reentrant and
        // corrupt the image it's using to paint into, so do a check here.
        static bool reentrant = false;
        if (! reentrant)
        {
            const ScopedValueSetter<bool> setter (reentrant, true, false);

            if (dontRepaint)
                component.handleCommandMessage (0); // (this triggers a repaint in the openGL context)
            else
                performPaint (dc, rgn, regionType, paintStruct);
        }

        DeleteObject (rgn);
        EndPaint (hwnd, &paintStruct);

       #if JUCE_MSVC
        _fpreset(); // because some graphics cards can unmask FP exceptions
       #endif

        lastPaintTime = Time::getMillisecondCounter();
    }

    void performPaint (HDC dc, HRGN rgn, int regionType, PAINTSTRUCT& paintStruct)
    {
        int x = paintStruct.rcPaint.left;
        int y = paintStruct.rcPaint.top;
        int w = paintStruct.rcPaint.right - x;
        int h = paintStruct.rcPaint.bottom - y;

        const bool transparent = isUsingUpdateLayeredWindow();

        if (transparent)
        {
            // it's not possible to have a transparent window with a title bar at the moment!
            jassert (! hasTitleBar());

            auto r = getWindowRect (hwnd);
            x = y = 0;
            w = r.right - r.left;
            h = r.bottom - r.top;
        }

        if (w > 0 && h > 0)
        {
            Image& offscreenImage = offscreenImageGenerator.getImage (transparent, w, h);

            RectangleList<int> contextClip;
            const Rectangle<int> clipBounds (w, h);

            bool needToPaintAll = true;

            if (regionType == COMPLEXREGION && ! transparent)
            {
                HRGN clipRgn = CreateRectRgnIndirect (&paintStruct.rcPaint);
                CombineRgn (rgn, rgn, clipRgn, RGN_AND);
                DeleteObject (clipRgn);

                char rgnData[8192];
                const DWORD res = GetRegionData (rgn, sizeof (rgnData), (RGNDATA*) rgnData);

                if (res > 0 && res <= sizeof (rgnData))
                {
                    const RGNDATAHEADER* const hdr = &(((const RGNDATA*) rgnData)->rdh);

                    if (hdr->iType == RDH_RECTANGLES
                         && hdr->rcBound.right - hdr->rcBound.left >= w
                         && hdr->rcBound.bottom - hdr->rcBound.top >= h)
                    {
                        needToPaintAll = false;

                        auto rects = (const RECT*) (rgnData + sizeof (RGNDATAHEADER));

                        for (int i = (int) ((RGNDATA*) rgnData)->rdh.nCount; --i >= 0;)
                        {
                            if (rects->right <= x + w && rects->bottom <= y + h)
                            {
                                const int cx = jmax (x, (int) rects->left);
                                contextClip.addWithoutMerging (Rectangle<int> (cx - x, rects->top - y,
                                                                               rects->right - cx, rects->bottom - rects->top)
                                                                   .getIntersection (clipBounds));
                            }
                            else
                            {
                                needToPaintAll = true;
                                break;
                            }

                            ++rects;
                        }
                    }
                }
            }

            if (needToPaintAll)
            {
                contextClip.clear();
                contextClip.addWithoutMerging (Rectangle<int> (w, h));
            }

            ChildWindowClippingInfo childClipInfo = { dc, this, &contextClip, Point<int> (x, y), 0 };
            EnumChildWindows (hwnd, clipChildWindowCallback, (LPARAM) &childClipInfo);

            if (! contextClip.isEmpty())
            {
                if (transparent)
                    for (auto& i : contextClip)
                        offscreenImage.clear (i);

                // if the component's not opaque, this won't draw properly unless the platform can support this
                jassert (Desktop::canUseSemiTransparentWindows() || component.isOpaque());

                {
                    ScopedPointer<LowLevelGraphicsContext> context (component.getLookAndFeel()
                                                                        .createGraphicsContext (offscreenImage, Point<int> (-x, -y), contextClip));
                    handlePaint (*context);
                }

                static_cast<WindowsBitmapImage*> (offscreenImage.getPixelData())
                    ->blitToWindow (hwnd, dc, transparent, x, y, updateLayeredWindowAlpha);
            }

            if (childClipInfo.savedDC != 0)
                RestoreDC (dc, childClipInfo.savedDC);
        }
    }

    //==============================================================================
    void doMouseEvent (Point<float> position, float pressure, float orientation = 0.0f, ModifierKeys mods = currentModifiers)
    {
        handleMouseEvent (MouseInputSource::InputSourceType::mouse, position, mods, pressure, orientation, getMouseEventTime());
    }

    StringArray getAvailableRenderingEngines() override
    {
        StringArray s ("Software Renderer");

       #if JUCE_DIRECT2D
        if (SystemStats::getOperatingSystemType() >= SystemStats::Windows7)
            s.add ("Direct2D");
       #endif

        return s;
    }

    int getCurrentRenderingEngine() const override    { return currentRenderingEngine; }

   #if JUCE_DIRECT2D
    void updateDirect2DContext()
    {
        if (currentRenderingEngine != direct2DRenderingEngine)
            direct2DContext = 0;
        else if (direct2DContext == 0)
            direct2DContext = new Direct2DLowLevelGraphicsContext (hwnd);
    }
   #endif

    void setCurrentRenderingEngine (int index) override
    {
        ignoreUnused (index);

       #if JUCE_DIRECT2D
        if (getAvailableRenderingEngines().size() > 1)
        {
            currentRenderingEngine = index == 1 ? direct2DRenderingEngine : softwareRenderingEngine;
            updateDirect2DContext();
            repaint (component.getLocalBounds());
        }
       #endif
    }

    static int getMinTimeBetweenMouseMoves()
    {
        if (SystemStats::getOperatingSystemType() >= SystemStats::WinVista)
            return 0;

        return 1000 / 60;  // Throttling the incoming mouse-events seems to still be needed in XP..
    }

    bool isTouchEvent() noexcept
    {
        if (registerTouchWindow == nullptr)
            return false;

        // Relevant info about touch/pen detection flags:
        // https://msdn.microsoft.com/en-us/library/windows/desktop/ms703320(v=vs.85).aspx
        // http://www.petertissen.de/?p=4

        return (GetMessageExtraInfo() & 0xFFFFFF80 /*SIGNATURE_MASK*/) == 0xFF515780 /*MI_WP_SIGNATURE*/;
    }

    static bool areOtherTouchSourcesActive()
    {
        for (auto& ms : Desktop::getInstance().getMouseSources())
            if (ms.isDragging() && (ms.getType() == MouseInputSource::InputSourceType::touch
                                     || ms.getType() == MouseInputSource::InputSourceType::pen))
                return true;

        return false;
    }

    void doMouseMove (Point<float> position, bool isMouseDownEvent)
    {
        ModifierKeys modsToSend (currentModifiers);

        // this will be handled by WM_TOUCH
        if (isTouchEvent() || areOtherTouchSourcesActive())
            return;

        if (! isMouseOver)
        {
            isMouseOver = true;

            // This avoids a rare stuck-button problem when focus is lost unexpectedly, but must
            // not be called as part of a move, in case it's actually a mouse-drag from another
            // app which ends up here when we get focus before the mouse is released..
            if (isMouseDownEvent)
                ModifierKeys::getCurrentModifiersRealtime();

            updateKeyModifiers();

           #if JUCE_MODULE_AVAILABLE_juce_audio_plugin_client
            if (modProvider != nullptr)
                currentModifiers = currentModifiers.withFlags (modProvider->getWin32Modifiers());
           #endif

            TRACKMOUSEEVENT tme;
            tme.cbSize = sizeof (tme);
            tme.dwFlags = TME_LEAVE;
            tme.hwndTrack = hwnd;
            tme.dwHoverTime = 0;

            if (! TrackMouseEvent (&tme))
                jassertfalse;

            Desktop::getInstance().getMainMouseSource().forceMouseCursorUpdate();
        }
        else if (! isDragging)
        {
            if (! contains (position.roundToInt(), false))
                return;
        }

        static uint32 lastMouseTime = 0;
        static int minTimeBetweenMouses = getMinTimeBetweenMouseMoves();
        const uint32 now = Time::getMillisecondCounter();

        if (! Desktop::getInstance().getMainMouseSource().isDragging())
            modsToSend = modsToSend.withoutMouseButtons();

        if (now >= lastMouseTime + minTimeBetweenMouses)
        {
            lastMouseTime = now;
            doMouseEvent (position, MouseInputSource::invalidPressure,
                          MouseInputSource::invalidOrientation, modsToSend);
        }
    }

    void doMouseDown (Point<float> position, const WPARAM wParam)
    {
        // this will be handled by WM_TOUCH
        if (isTouchEvent() || areOtherTouchSourcesActive())
            return;

        if (GetCapture() != hwnd)
            SetCapture (hwnd);

        doMouseMove (position, true);

        if (isValidPeer (this))
        {
            updateModifiersFromWParam (wParam);

          #if JUCE_MODULE_AVAILABLE_juce_audio_plugin_client
            if (modProvider != nullptr)
                currentModifiers = currentModifiers.withFlags (modProvider->getWin32Modifiers());
          #endif

            isDragging = true;

            doMouseEvent (position, MouseInputSource::invalidPressure);
        }
    }

    void doMouseUp (Point<float> position, const WPARAM wParam)
    {
        // this will be handled by WM_TOUCH
        if (isTouchEvent() || areOtherTouchSourcesActive())
            return;

        updateModifiersFromWParam (wParam);

       #if JUCE_MODULE_AVAILABLE_juce_audio_plugin_client
        if (modProvider != nullptr)
            currentModifiers = currentModifiers.withFlags (modProvider->getWin32Modifiers());
       #endif

        const bool wasDragging = isDragging;
        isDragging = false;

        // release the mouse capture if the user has released all buttons
        if ((wParam & (MK_LBUTTON | MK_RBUTTON | MK_MBUTTON)) == 0 && hwnd == GetCapture())
            ReleaseCapture();

        // NB: under some circumstances (e.g. double-clicking a native title bar), a mouse-up can
        // arrive without a mouse-down, so in that case we need to avoid sending a message.
        if (wasDragging)
            doMouseEvent (position, MouseInputSource::invalidPressure);
    }

    void doCaptureChanged()
    {
        if (constrainerIsResizing)
        {
            if (constrainer != nullptr)
                constrainer->resizeEnd();

            constrainerIsResizing = false;
        }

        if (isDragging)
            doMouseUp (getCurrentMousePos(), (WPARAM) 0);
    }

    void doMouseExit()
    {
        isMouseOver = false;

        if (! areOtherTouchSourcesActive())
            doMouseEvent (getCurrentMousePos(), MouseInputSource::invalidPressure);
    }

    ComponentPeer* findPeerUnderMouse (Point<float>& localPos)
    {
        auto globalPos = getCurrentMousePosGlobal().roundToInt();

        // Because Windows stupidly sends all wheel events to the window with the keyboard
        // focus, we have to redirect them here according to the mouse pos..
        POINT p = { globalPos.x, globalPos.y };
        auto* peer = getOwnerOfWindow (WindowFromPoint (p));

        if (peer == nullptr)
            peer = this;

        localPos = peer->globalToLocal (globalPos.toFloat());
        return peer;
    }

    static MouseInputSource::InputSourceType getPointerType (WPARAM wParam)
    {
        if (getPointerTypeFunction != nullptr)
        {
            POINTER_INPUT_TYPE pointerType;

            if (getPointerTypeFunction (GET_POINTERID_WPARAM (wParam), &pointerType))
            {
                if (pointerType == 2)
                    return MouseInputSource::InputSourceType::touch;

                if (pointerType == 3)
                    return MouseInputSource::InputSourceType::pen;
            }
        }

        return MouseInputSource::InputSourceType::mouse;
    }

    void doMouseWheel (const WPARAM wParam, const bool isVertical)
    {
        updateKeyModifiers();
        const float amount = jlimit (-1000.0f, 1000.0f, 0.5f * (short) HIWORD (wParam));

        MouseWheelDetails wheel;
        wheel.deltaX = isVertical ? 0.0f : amount / -256.0f;
        wheel.deltaY = isVertical ? amount / 256.0f : 0.0f;
        wheel.isReversed = false;
        wheel.isSmooth = false;
        wheel.isInertial = false;

        Point<float> localPos;
        if (auto* peer = findPeerUnderMouse (localPos))
            peer->handleMouseWheel (getPointerType (wParam), localPos, getMouseEventTime(), wheel);
    }

    bool doGestureEvent (LPARAM lParam)
    {
        GESTUREINFO gi;
        zerostruct (gi);
        gi.cbSize = sizeof (gi);

        if (getGestureInfo != nullptr && getGestureInfo ((HGESTUREINFO) lParam, &gi))
        {
            updateKeyModifiers();
            Point<float> localPos;

            if (ComponentPeer* const peer = findPeerUnderMouse (localPos))
            {
                switch (gi.dwID)
                {
                    case 3: /*GID_ZOOM*/
                        if (gi.dwFlags != 1 /*GF_BEGIN*/ && lastMagnifySize > 0)
                            peer->handleMagnifyGesture (MouseInputSource::InputSourceType::touch, localPos, getMouseEventTime(),
                                                        (float) (gi.ullArguments / (double) lastMagnifySize));

                        lastMagnifySize = gi.ullArguments;
                        return true;

                    case 4: /*GID_PAN*/
                    case 5: /*GID_ROTATE*/
                    case 6: /*GID_TWOFINGERTAP*/
                    case 7: /*GID_PRESSANDTAP*/
                    default:
                        break;
                }
            }
        }

        return false;
    }

    LRESULT doTouchEvent (const int numInputs, HTOUCHINPUT eventHandle)
    {
        if ((styleFlags & windowIgnoresMouseClicks) != 0)
            if (auto* parent = getOwnerOfWindow (GetParent (hwnd)))
                if (parent != this)
                    return parent->doTouchEvent (numInputs, eventHandle);

        HeapBlock<TOUCHINPUT> inputInfo (numInputs);

        if (getTouchInputInfo (eventHandle, numInputs, inputInfo, sizeof (TOUCHINPUT)))
        {
            for (int i = 0; i < numInputs; ++i)
            {
                auto flags = inputInfo[i].dwFlags;

                if ((flags & (TOUCHEVENTF_DOWN | TOUCHEVENTF_MOVE | TOUCHEVENTF_UP)) != 0)
                    if (! handleTouchInput (inputInfo[i], (flags & TOUCHEVENTF_DOWN) != 0, (flags & TOUCHEVENTF_UP) != 0))
                        return 0;  // abandon method if this window was deleted by the callback
            }
        }

        closeTouchInputHandle (eventHandle);
        return 0;
    }

    bool handleTouchInput (const TOUCHINPUT& touch, const bool isDown, const bool isUp,
                           const float touchPressure = MouseInputSource::invalidPressure,
                           const float orientation = 0.0f)
    {
        bool isCancel = false;

        const int touchIndex = currentTouches.getIndexOfTouch (touch.dwID);
        auto time = getMouseEventTime();
        auto pos = globalToLocal (Point<float> (touch.x / 100.0f,
                                                touch.y / 100.0f));
        const float pressure = touchPressure;
        ModifierKeys modsToSend (currentModifiers);

        if (isDown)
        {
            currentModifiers = currentModifiers.withoutMouseButtons().withFlags (ModifierKeys::leftButtonModifier);
            modsToSend = currentModifiers;

            // this forces a mouse-enter/up event, in case for some reason we didn't get a mouse-up before.
            handleMouseEvent (MouseInputSource::InputSourceType::touch, pos, modsToSend.withoutMouseButtons(), pressure, orientation, time, PenDetails(), touchIndex);

            if (! isValidPeer (this)) // (in case this component was deleted by the event)
                return false;
        }
        else if (isUp)
        {
            modsToSend = modsToSend.withoutMouseButtons();
            currentTouches.clearTouch (touchIndex);

            if (! currentTouches.areAnyTouchesActive())
                isCancel = true;
        }
        else
        {
            modsToSend = currentModifiers.withoutMouseButtons().withFlags (ModifierKeys::leftButtonModifier);
        }

        if (isCancel)
        {
            currentTouches.clear();
            currentModifiers = currentModifiers.withoutMouseButtons();
        }

        handleMouseEvent (MouseInputSource::InputSourceType::touch, pos, modsToSend, pressure, orientation, time, PenDetails(), touchIndex);

        if (! isValidPeer (this)) // (in case this component was deleted by the event)
            return false;

        if (isUp || isCancel)
        {
            handleMouseEvent (MouseInputSource::InputSourceType::touch, Point<float> (-10.0f, -10.0f), currentModifiers, pressure, orientation, time, PenDetails(), touchIndex);

            if (! isValidPeer (this))
                return false;
        }

        return true;
    }

    bool handlePointerInput (WPARAM wParam, LPARAM lParam, const bool isDown, const bool isUp)
    {
        if (! canUsePointerAPI)
            return false;

        auto pointerType = getPointerType (wParam);

        if (pointerType == MouseInputSource::InputSourceType::touch)
        {
            POINTER_TOUCH_INFO touchInfo;
            if (! getPointerTouchInfo (GET_POINTERID_WPARAM (wParam), &touchInfo))
                return false;

            const auto pressure = touchInfo.touchMask & TOUCH_MASK_PRESSURE ? touchInfo.pressure
                                                                            : MouseInputSource::invalidPressure;
            const auto orientation = touchInfo.touchMask & TOUCH_MASK_ORIENTATION ? degreesToRadians (static_cast<float> (touchInfo.orientation))
                                                                                  : MouseInputSource::invalidOrientation;

            if (! handleTouchInput (emulateTouchEventFromPointer (lParam, wParam),
                                    isDown, isUp, pressure, orientation))
                return false;
        }
        else if (pointerType == MouseInputSource::InputSourceType::pen)
        {
            POINTER_PEN_INFO penInfo;
            if (! getPointerPenInfo (GET_POINTERID_WPARAM (wParam), &penInfo))
                return false;

            const auto pressure = (penInfo.penMask & PEN_MASK_PRESSURE) ? penInfo.pressure / 1024.0f : MouseInputSource::invalidPressure;

            if (! handlePenInput (penInfo, globalToLocal (Point<float> (static_cast<float> (GET_X_LPARAM(lParam)),
                                                                        static_cast<float> (GET_Y_LPARAM(lParam)))),
                                  pressure, isDown, isUp))
                return false;
        }
        else
        {
            return false;
        }

        return true;
    }

    TOUCHINPUT emulateTouchEventFromPointer (LPARAM lParam, WPARAM wParam)
    {
        TOUCHINPUT touchInput;

        touchInput.dwID = GET_POINTERID_WPARAM (wParam);
        touchInput.x = GET_X_LPARAM (lParam) * 100;
        touchInput.y = GET_Y_LPARAM (lParam) * 100;

        return touchInput;
    }

    bool handlePenInput (POINTER_PEN_INFO penInfo, Point<float> pos, const float pressure, bool isDown, bool isUp)
    {
        const auto time = getMouseEventTime();
        ModifierKeys modsToSend (currentModifiers);
        PenDetails penDetails;

        penDetails.rotation = (penInfo.penMask & PEN_MASK_ROTATION) ? degreesToRadians (static_cast<float> (penInfo.rotation)) : MouseInputSource::invalidRotation;
        penDetails.tiltX = (penInfo.penMask & PEN_MASK_TILT_X) ? penInfo.tiltX / 90.0f : MouseInputSource::invalidTiltX;
        penDetails.tiltY = (penInfo.penMask & PEN_MASK_TILT_Y) ? penInfo.tiltY / 90.0f : MouseInputSource::invalidTiltY;

        auto pInfoFlags = penInfo.pointerInfo.pointerFlags;

        if ((pInfoFlags & POINTER_FLAG_FIRSTBUTTON) != 0)
            currentModifiers = currentModifiers.withoutMouseButtons().withFlags (ModifierKeys::leftButtonModifier);
        else if ((pInfoFlags & POINTER_FLAG_SECONDBUTTON) != 0)
            currentModifiers = currentModifiers.withoutMouseButtons().withFlags (ModifierKeys::rightButtonModifier);

        if (isDown)
        {
            modsToSend = currentModifiers;

            // this forces a mouse-enter/up event, in case for some reason we didn't get a mouse-up before.
            handleMouseEvent (MouseInputSource::InputSourceType::pen, pos, modsToSend.withoutMouseButtons(),
                              pressure, MouseInputSource::invalidOrientation, time, penDetails);

            if (! isValidPeer (this)) // (in case this component was deleted by the event)
                return false;
        }
        else if (isUp || ! (pInfoFlags & POINTER_FLAG_INCONTACT))
        {
            modsToSend = modsToSend.withoutMouseButtons();
        }

        handleMouseEvent (MouseInputSource::InputSourceType::pen, pos, modsToSend, pressure,
                          MouseInputSource::invalidOrientation, time, penDetails);

        if (! isValidPeer (this)) // (in case this component was deleted by the event)
            return false;

        if (isUp)
        {
            handleMouseEvent (MouseInputSource::InputSourceType::pen, { -10.0f, -10.0f }, currentModifiers,
                              pressure, MouseInputSource::invalidOrientation, time, penDetails);

            if (! isValidPeer (this))
                return false;
        }

        return true;
    }

    //==============================================================================
    void sendModifierKeyChangeIfNeeded()
    {
        if (modifiersAtLastCallback != currentModifiers)
        {
            modifiersAtLastCallback = currentModifiers;
            handleModifierKeysChange();
        }
    }

    bool doKeyUp (const WPARAM key)
    {
        updateKeyModifiers();

        switch (key)
        {
            case VK_SHIFT:
            case VK_CONTROL:
            case VK_MENU:
            case VK_CAPITAL:
            case VK_LWIN:
            case VK_RWIN:
            case VK_APPS:
            case VK_NUMLOCK:
            case VK_SCROLL:
            case VK_LSHIFT:
            case VK_RSHIFT:
            case VK_LCONTROL:
            case VK_LMENU:
            case VK_RCONTROL:
            case VK_RMENU:
                sendModifierKeyChangeIfNeeded();
        }

        return handleKeyUpOrDown (false)
                || Component::getCurrentlyModalComponent() != nullptr;
    }

    bool doKeyDown (const WPARAM key)
    {
        updateKeyModifiers();
        bool used = false;

        switch (key)
        {
            case VK_SHIFT:
            case VK_LSHIFT:
            case VK_RSHIFT:
            case VK_CONTROL:
            case VK_LCONTROL:
            case VK_RCONTROL:
            case VK_MENU:
            case VK_LMENU:
            case VK_RMENU:
            case VK_LWIN:
            case VK_RWIN:
            case VK_CAPITAL:
            case VK_NUMLOCK:
            case VK_SCROLL:
            case VK_APPS:
                sendModifierKeyChangeIfNeeded();
                break;

            case VK_LEFT:
            case VK_RIGHT:
            case VK_UP:
            case VK_DOWN:
            case VK_PRIOR:
            case VK_NEXT:
            case VK_HOME:
            case VK_END:
            case VK_DELETE:
            case VK_INSERT:
            case VK_F1:
            case VK_F2:
            case VK_F3:
            case VK_F4:
            case VK_F5:
            case VK_F6:
            case VK_F7:
            case VK_F8:
            case VK_F9:
            case VK_F10:
            case VK_F11:
            case VK_F12:
            case VK_F13:
            case VK_F14:
            case VK_F15:
            case VK_F16:
                used = handleKeyUpOrDown (true);
                used = handleKeyPress (extendedKeyModifier | (int) key, 0) || used;
                break;

            default:
                used = handleKeyUpOrDown (true);

                {
                    MSG msg;
                    if (! PeekMessage (&msg, hwnd, WM_CHAR, WM_DEADCHAR, PM_NOREMOVE))
                    {
                        // if there isn't a WM_CHAR or WM_DEADCHAR message pending, we need to
                        // manually generate the key-press event that matches this key-down.
                        const UINT keyChar  = MapVirtualKey ((UINT) key, 2);
                        const UINT scanCode = MapVirtualKey ((UINT) key, 0);
                        BYTE keyState[256];
                        GetKeyboardState (keyState);

                        WCHAR text[16] = { 0 };
                        if (ToUnicode ((UINT) key, scanCode, keyState, text, 8, 0) != 1)
                            text[0] = 0;

                        used = handleKeyPress ((int) LOWORD (keyChar), (juce_wchar) text[0]) || used;
                    }
                }

                break;
        }

        return used || (Component::getCurrentlyModalComponent() != nullptr);
    }

    bool doKeyChar (int key, const LPARAM flags)
    {
        updateKeyModifiers();

        juce_wchar textChar = (juce_wchar) key;

        const int virtualScanCode = (flags >> 16) & 0xff;

        if (key >= '0' && key <= '9')
        {
            switch (virtualScanCode)  // check for a numeric keypad scan-code
            {
                case 0x52:
                case 0x4f:
                case 0x50:
                case 0x51:
                case 0x4b:
                case 0x4c:
                case 0x4d:
                case 0x47:
                case 0x48:
                case 0x49:
                    key = (key - '0') + KeyPress::numberPad0;
                    break;
                default:
                    break;
            }
        }
        else
        {
            // convert the scan code to an unmodified character code..
            const UINT virtualKey = MapVirtualKey ((UINT) virtualScanCode, 1);
            UINT keyChar = MapVirtualKey (virtualKey, 2);

            keyChar = LOWORD (keyChar);

            if (keyChar != 0)
                key = (int) keyChar;

            // avoid sending junk text characters for some control-key combinations
            if (textChar < ' ' && currentModifiers.testFlags (ModifierKeys::ctrlModifier | ModifierKeys::altModifier))
                textChar = 0;
        }

        return handleKeyPress (key, textChar);
    }

    void forwardMessageToParent (UINT message, WPARAM wParam, LPARAM lParam) const
    {
        if (HWND parentH = GetParent (hwnd))
            PostMessage (parentH, message, wParam, lParam);
    }

    bool doAppCommand (const LPARAM lParam)
    {
        int key = 0;

        switch (GET_APPCOMMAND_LPARAM (lParam))
        {
            case APPCOMMAND_MEDIA_PLAY_PAUSE:       key = KeyPress::playKey; break;
            case APPCOMMAND_MEDIA_STOP:             key = KeyPress::stopKey; break;
            case APPCOMMAND_MEDIA_NEXTTRACK:        key = KeyPress::fastForwardKey; break;
            case APPCOMMAND_MEDIA_PREVIOUSTRACK:    key = KeyPress::rewindKey; break;
            default: break;
        }

        if (key != 0)
        {
            updateKeyModifiers();

            if (hwnd == GetActiveWindow())
            {
                handleKeyPress (key, 0);
                return true;
            }
        }

        return false;
    }

    bool isConstrainedNativeWindow() const
    {
        return constrainer != nullptr
                && (styleFlags & (windowHasTitleBar | windowIsResizable)) == (windowHasTitleBar | windowIsResizable)
                && ! isKioskMode();
    }

    Rectangle<int> getCurrentScaledBounds (float scale) const
    {
        return ScalingHelpers::unscaledScreenPosToScaled (scale, windowBorder.addedTo (ScalingHelpers::scaledScreenPosToUnscaled (scale, component.getBounds())));
    }

    LRESULT handleSizeConstraining (RECT& r, const WPARAM wParam)
    {
        if (isConstrainedNativeWindow())
        {
            auto scale = getComponent().getDesktopScaleFactor();
            auto pos = ScalingHelpers::unscaledScreenPosToScaled (scale, rectangleFromRECT (r));
            auto current = getCurrentScaledBounds (scale);

            constrainer->checkBounds (pos, current,
                                      Desktop::getInstance().getDisplays().getTotalBounds (true),
                                      wParam == WMSZ_TOP    || wParam == WMSZ_TOPLEFT    || wParam == WMSZ_TOPRIGHT,
                                      wParam == WMSZ_LEFT   || wParam == WMSZ_TOPLEFT    || wParam == WMSZ_BOTTOMLEFT,
                                      wParam == WMSZ_BOTTOM || wParam == WMSZ_BOTTOMLEFT || wParam == WMSZ_BOTTOMRIGHT,
                                      wParam == WMSZ_RIGHT  || wParam == WMSZ_TOPRIGHT   || wParam == WMSZ_BOTTOMRIGHT);

            pos = ScalingHelpers::scaledScreenPosToUnscaled (scale, pos);
            r.left   = pos.getX();
            r.top    = pos.getY();
            r.right  = pos.getRight();
            r.bottom = pos.getBottom();
        }

        return TRUE;
    }

    LRESULT handlePositionChanging (WINDOWPOS& wp)
    {
        if (isConstrainedNativeWindow())
        {
            if ((wp.flags & (SWP_NOMOVE | SWP_NOSIZE)) != (SWP_NOMOVE | SWP_NOSIZE)
                 && ! Component::isMouseButtonDownAnywhere())
            {
                auto scale = getComponent().getDesktopScaleFactor();
                auto pos = ScalingHelpers::unscaledScreenPosToScaled (scale, Rectangle<int> (wp.x, wp.y, wp.cx, wp.cy));
                auto current = getCurrentScaledBounds (scale);

                constrainer->checkBounds (pos, current,
                                          Desktop::getInstance().getDisplays().getTotalBounds (true),
                                          pos.getY() != current.getY() && pos.getBottom() == current.getBottom(),
                                          pos.getX() != current.getX() && pos.getRight()  == current.getRight(),
                                          pos.getY() == current.getY() && pos.getBottom() != current.getBottom(),
                                          pos.getX() == current.getX() && pos.getRight()  != current.getRight());

                pos = ScalingHelpers::scaledScreenPosToUnscaled (scale, pos);
                wp.x = pos.getX();
                wp.y = pos.getY();
                wp.cx = pos.getWidth();
                wp.cy = pos.getHeight();
            }
        }

        if (((wp.flags & SWP_SHOWWINDOW) != 0 && ! component.isVisible()))
            component.setVisible (true);
        else if (((wp.flags & SWP_HIDEWINDOW) != 0 && component.isVisible()))
            component.setVisible (false);

        return 0;
    }

    bool handlePositionChanged()
    {
        auto pos = getCurrentMousePos();

        if (contains (pos.roundToInt(), false))
        {
            if (! areOtherTouchSourcesActive())
                doMouseEvent (pos, MouseInputSource::invalidPressure);

            if (! isValidPeer (this))
                return true;
        }

        handleMovedOrResized();
        return ! dontRepaint; // to allow non-accelerated openGL windows to draw themselves correctly..
    }

    void handleAppActivation (const WPARAM wParam)
    {
        modifiersAtLastCallback = -1;
        updateKeyModifiers();

        if (isMinimised())
        {
            component.repaint();
            handleMovedOrResized();

            if (! isValidPeer (this))
                return;
        }

        auto* underMouse = component.getComponentAt (component.getMouseXYRelative());

        if (underMouse == nullptr)
            underMouse = &component;

        if (underMouse->isCurrentlyBlockedByAnotherModalComponent())
        {
            if (LOWORD (wParam) == WA_CLICKACTIVE)
                Component::getCurrentlyModalComponent()->inputAttemptWhenModal();
            else
                ModalComponentManager::getInstance()->bringModalComponentsToFront();
        }
        else
        {
            handleBroughtToFront();
        }
    }

    void handlePowerBroadcast (WPARAM wParam)
    {
        if (auto* app = JUCEApplicationBase::getInstance())
        {
            switch (wParam)
            {
                case PBT_APMSUSPEND:                app->suspended(); break;

                case PBT_APMQUERYSUSPENDFAILED:
                case PBT_APMRESUMECRITICAL:
                case PBT_APMRESUMESUSPEND:
                case PBT_APMRESUMEAUTOMATIC:        app->resumed(); break;

                default: break;
            }
        }
    }

    void handleLeftClickInNCArea (WPARAM wParam)
    {
        if (! sendInputAttemptWhenModalMessage())
        {
            switch (wParam)
            {
            case HTBOTTOM:
            case HTBOTTOMLEFT:
            case HTBOTTOMRIGHT:
            case HTGROWBOX:
            case HTLEFT:
            case HTRIGHT:
            case HTTOP:
            case HTTOPLEFT:
            case HTTOPRIGHT:
                if (isConstrainedNativeWindow())
                {
                    constrainerIsResizing = true;
                    constrainer->resizeStart();
                }
                break;

            default:
                break;
            }
        }
    }

    void initialiseSysMenu (HMENU menu) const
    {
        if (! hasTitleBar())
        {
            if (isFullScreen())
            {
                EnableMenuItem (menu, SC_RESTORE,  MF_BYCOMMAND | MF_ENABLED);
                EnableMenuItem (menu, SC_MOVE,     MF_BYCOMMAND | MF_GRAYED);
            }
            else if (! isMinimised())
            {
                EnableMenuItem (menu, SC_MAXIMIZE, MF_BYCOMMAND | MF_GRAYED);
            }
        }
    }

    void doSettingChange()
    {
        Desktop& desktop = Desktop::getInstance();

        const_cast<Desktop::Displays&> (desktop.getDisplays()).refresh();

        if (fullScreen && ! isMinimised())
        {
            const Desktop::Displays::Display& display
                    = desktop.getDisplays().getDisplayContaining (component.getScreenBounds().getCentre());

            setWindowPos (hwnd, display.userArea * display.scale,
                          SWP_NOACTIVATE | SWP_NOOWNERZORDER | SWP_NOZORDER | SWP_NOSENDCHANGING);
        }
    }

    void handleDPIChange() // happens when a window moves to a screen with a different DPI.
    {
    }

    //==============================================================================
  #if JUCE_MODULE_AVAILABLE_juce_audio_plugin_client
    void setModifierKeyProvider (ModifierKeyProvider* provider) override
    {
        modProvider = provider;
    }

    void removeModifierKeyProvider() override
    {
        modProvider = nullptr;
    }
   #endif

    //==============================================================================
public:
    static LRESULT CALLBACK windowProc (HWND h, UINT message, WPARAM wParam, LPARAM lParam)
    {
        if (auto* peer = getOwnerOfWindow (h))
        {
            jassert (isValidPeer (peer));
            return peer->peerWindowProc (h, message, wParam, lParam);
        }

        return DefWindowProcW (h, message, wParam, lParam);
    }

private:
    static void* callFunctionIfNotLocked (MessageCallbackFunction* callback, void* userData)
    {
        if (MessageManager::getInstance()->currentThreadHasLockedMessageManager())
            return callback (userData);

        return MessageManager::getInstance()->callFunctionOnMessageThread (callback, userData);
    }

    static Point<float> getPointFromLParam (LPARAM lParam) noexcept
    {
        return Point<float> (static_cast<float> (GET_X_LPARAM (lParam)),
                             static_cast<float> (GET_Y_LPARAM (lParam)));
    }

    static Point<float> getCurrentMousePosGlobal() noexcept
    {
        return getPointFromLParam (GetMessagePos());
    }

    Point<float> getCurrentMousePos() noexcept
    {
        return globalToLocal (getCurrentMousePosGlobal());
    }

    LRESULT peerWindowProc (HWND h, UINT message, WPARAM wParam, LPARAM lParam)
    {
        switch (message)
        {
            //==============================================================================
            case WM_NCHITTEST:
                if ((styleFlags & windowIgnoresMouseClicks) != 0)
                    return HTTRANSPARENT;

                if (! hasTitleBar())
                    return HTCLIENT;

                break;

            //==============================================================================
            case WM_PAINT:
                handlePaintMessage();
                return 0;

            case WM_NCPAINT:
                if (wParam != 1) // (1 = a repaint of the entire NC region)
                    handlePaintMessage(); // this must be done, even with native titlebars, or there are rendering artifacts.

                if (hasTitleBar())
                    break; // let the DefWindowProc handle drawing the frame.

                return 0;

            case WM_ERASEBKGND:
            case WM_NCCALCSIZE:
                if (hasTitleBar())
                    break;

                return 1;

            //==============================================================================
            case WM_POINTERUPDATE:
                if (handlePointerInput (wParam, lParam, false, false))
                    return 0;
                break;

            case WM_POINTERDOWN:
                if (handlePointerInput (wParam, lParam, true, false))
                    return 0;
                break;

            case WM_POINTERUP:
                if (handlePointerInput (wParam, lParam, false, true))
                    return 0;
                break;

            //==============================================================================
            case WM_MOUSEMOVE:          doMouseMove (getPointFromLParam (lParam), false); return 0;

            case WM_POINTERLEAVE:
            case WM_MOUSELEAVE:         doMouseExit(); return 0;

            case WM_LBUTTONDOWN:
            case WM_MBUTTONDOWN:
            case WM_RBUTTONDOWN:        doMouseDown (getPointFromLParam (lParam), wParam); return 0;

            case WM_LBUTTONUP:
            case WM_MBUTTONUP:
            case WM_RBUTTONUP:          doMouseUp (getPointFromLParam (lParam), wParam); return 0;

            case WM_POINTERWHEEL:
            case 0x020A: /* WM_MOUSEWHEEL */   doMouseWheel (wParam, true);  return 0;

            case WM_POINTERHWHEEL:
            case 0x020E: /* WM_MOUSEHWHEEL */  doMouseWheel (wParam, false); return 0;

            case WM_CAPTURECHANGED:     doCaptureChanged(); return 0;

            case WM_NCPOINTERUPDATE:
            case WM_NCMOUSEMOVE:
                if (hasTitleBar())
                    break;

                return 0;

            case WM_TOUCH:
                if (getTouchInputInfo != nullptr)
                    return doTouchEvent ((int) wParam, (HTOUCHINPUT) lParam);

                break;

            case 0x119: /* WM_GESTURE */
                if (doGestureEvent (lParam))
                    return 0;

                break;

            //==============================================================================
            case WM_SIZING:                return handleSizeConstraining (*(RECT*) lParam, wParam);
            case WM_WINDOWPOSCHANGING:     return handlePositionChanging (*(WINDOWPOS*) lParam);

            case WM_WINDOWPOSCHANGED:
            {
                const WINDOWPOS& wPos = *reinterpret_cast<WINDOWPOS*> (lParam);

                if ((wPos.flags & SWP_NOMOVE) != 0 && (wPos.flags & SWP_NOSIZE) != 0)
                    startTimer(100);
                else
                    if (handlePositionChanged())
                        return 0;
            }
            break;

            //==============================================================================
            case WM_KEYDOWN:
            case WM_SYSKEYDOWN:
                if (doKeyDown (wParam))
                    return 0;

                forwardMessageToParent (message, wParam, lParam);
                break;

            case WM_KEYUP:
            case WM_SYSKEYUP:
                if (doKeyUp (wParam))
                    return 0;

                forwardMessageToParent (message, wParam, lParam);
                break;

            case WM_CHAR:
                if (doKeyChar ((int) wParam, lParam))
                    return 0;

                forwardMessageToParent (message, wParam, lParam);
                break;

            case WM_APPCOMMAND:
                if (doAppCommand (lParam))
                    return TRUE;

                break;

            case WM_MENUCHAR: // triggered when alt+something is pressed
                return MNC_CLOSE << 16; // (avoids making the default system beep)

            //==============================================================================
            case WM_SETFOCUS:
                updateKeyModifiers();
                handleFocusGain();
                break;

            case WM_KILLFOCUS:
                if (hasCreatedCaret)
                {
                    hasCreatedCaret = false;
                    DestroyCaret();
                }

                handleFocusLoss();
                break;

            case WM_ACTIVATEAPP:
                // Windows does weird things to process priority when you swap apps,
                // so this forces an update when the app is brought to the front
                if (wParam != FALSE)
                    juce_repeatLastProcessPriority();
                else
                    Desktop::getInstance().setKioskModeComponent (nullptr); // turn kiosk mode off if we lose focus

                juce_checkCurrentlyFocusedTopLevelWindow();
                modifiersAtLastCallback = -1;
                return 0;

            case WM_ACTIVATE:
                if (LOWORD (wParam) == WA_ACTIVE || LOWORD (wParam) == WA_CLICKACTIVE)
                {
                    handleAppActivation (wParam);
                    return 0;
                }

                break;

            case WM_NCACTIVATE:
                // while a temporary window is being shown, prevent Windows from deactivating the
                // title bars of our main windows.
                if (wParam == 0 && ! shouldDeactivateTitleBar)
                    wParam = TRUE; // change this and let it get passed to the DefWindowProc.

                break;

            case WM_POINTERACTIVATE:
            case WM_MOUSEACTIVATE:
                if (! component.getMouseClickGrabsKeyboardFocus())
                    return MA_NOACTIVATE;

                break;

            case WM_SHOWWINDOW:
                if (wParam != 0)
                {
                    component.setVisible (true);
                    handleBroughtToFront();
                }

                break;

            case WM_CLOSE:
                if (! component.isCurrentlyBlockedByAnotherModalComponent())
                    handleUserClosingWindow();

                return 0;

           #if JUCE_REMOVE_COMPONENT_FROM_DESKTOP_ON_WM_DESTROY
            case WM_DESTROY:
                getComponent().removeFromDesktop();
                return 0;
           #endif

            case WM_QUERYENDSESSION:
                if (auto* app = JUCEApplicationBase::getInstance())
                {
                    app->systemRequestedQuit();
                    return MessageManager::getInstance()->hasStopMessageBeenSent();
                }
                return TRUE;

            case WM_POWERBROADCAST:
                handlePowerBroadcast (wParam);
                break;

            case WM_SYNCPAINT:
                return 0;

            case WM_DISPLAYCHANGE:
                InvalidateRect (h, 0, 0);
                // intentional fall-through...
            case WM_SETTINGCHANGE:  // note the fall-through in the previous case!
                doSettingChange();
                break;

            case 0x2e0: // WM_DPICHANGED
                handleDPIChange();
                break;

            case WM_INITMENU:
                initialiseSysMenu ((HMENU) wParam);
                break;

            case WM_SYSCOMMAND:
                switch (wParam & 0xfff0)
                {
                case SC_CLOSE:
                    if (sendInputAttemptWhenModalMessage())
                        return 0;

                    if (hasTitleBar())
                    {
                        PostMessage (h, WM_CLOSE, 0, 0);
                        return 0;
                    }
                    break;

                case SC_KEYMENU:
                   #if ! JUCE_WINDOWS_ALT_KEY_TRIGGERS_MENU
                    // This test prevents a press of the ALT key from triggering the ancient top-left window menu.
                    // By default we suppress this behaviour because it's unlikely that more than a tiny subset of
                    // our users will actually want it, and it causes problems if you're trying to use the ALT key
                    // as a modifier for mouse actions. If you really need the old behaviour, then just define
                    // JUCE_WINDOWS_ALT_KEY_TRIGGERS_MENU=1 in your app.
                    if ((lParam >> 16) <= 0) // Values above zero indicate that a mouse-click triggered the menu
                        return 0;
                   #endif

                    // (NB mustn't call sendInputAttemptWhenModalMessage() here because of very obscure
                    // situations that can arise if a modal loop is started from an alt-key keypress).
                    if (hasTitleBar() && h == GetCapture())
                        ReleaseCapture();

                    break;

                case SC_MAXIMIZE:
                    if (! sendInputAttemptWhenModalMessage())
                        setFullScreen (true);

                    return 0;

                case SC_MINIMIZE:
                    if (sendInputAttemptWhenModalMessage())
                        return 0;

                    if (! hasTitleBar())
                    {
                        setMinimised (true);
                        return 0;
                    }
                    break;

                case SC_RESTORE:
                    if (sendInputAttemptWhenModalMessage())
                        return 0;

                    if (hasTitleBar())
                    {
                        if (isFullScreen())
                        {
                            setFullScreen (false);
                            return 0;
                        }
                    }
                    else
                    {
                        if (isMinimised())
                            setMinimised (false);
                        else if (isFullScreen())
                            setFullScreen (false);

                        return 0;
                    }
                    break;
                }

                break;

            case WM_NCPOINTERDOWN:
            case WM_NCLBUTTONDOWN:
                handleLeftClickInNCArea (wParam);
                break;

            case WM_NCRBUTTONDOWN:
            case WM_NCMBUTTONDOWN:
                sendInputAttemptWhenModalMessage();
                break;

            case WM_IME_SETCONTEXT:
                imeHandler.handleSetContext (h, wParam == TRUE);
                lParam &= ~ISC_SHOWUICOMPOSITIONWINDOW;
                break;

            case WM_IME_STARTCOMPOSITION:  imeHandler.handleStartComposition (*this); return 0;
            case WM_IME_ENDCOMPOSITION:    imeHandler.handleEndComposition (*this, h); break;
            case WM_IME_COMPOSITION:       imeHandler.handleComposition (*this, h, lParam); return 0;

            case WM_GETDLGCODE:
                return DLGC_WANTALLKEYS;

            default:
                break;
        }

        return DefWindowProcW (h, message, wParam, lParam);
    }

    bool sendInputAttemptWhenModalMessage()
    {
        if (component.isCurrentlyBlockedByAnotherModalComponent())
        {
            if (Component* const current = Component::getCurrentlyModalComponent())
                current->inputAttemptWhenModal();

            return true;
        }

        return false;
    }

    //==============================================================================
    class IMEHandler
    {
    public:
        IMEHandler()
        {
            reset();
        }

        void handleSetContext (HWND hWnd, const bool windowIsActive)
        {
            if (compositionInProgress && ! windowIsActive)
            {
                compositionInProgress = false;

                if (HIMC hImc = ImmGetContext (hWnd))
                {
                    ImmNotifyIME (hImc, NI_COMPOSITIONSTR, CPS_COMPLETE, 0);
                    ImmReleaseContext (hWnd, hImc);
                }
            }
        }

        void handleStartComposition (ComponentPeer& owner)
        {
            reset();

            if (TextInputTarget* const target = owner.findCurrentTextInputTarget())
                target->insertTextAtCaret (String());
        }

        void handleEndComposition (ComponentPeer& owner, HWND hWnd)
        {
            if (compositionInProgress)
            {
                // If this occurs, the user has cancelled the composition, so clear their changes..
                if (TextInputTarget* const target = owner.findCurrentTextInputTarget())
                {
                    target->setHighlightedRegion (compositionRange);
                    target->insertTextAtCaret (String());
                    compositionRange.setLength (0);

                    target->setHighlightedRegion (Range<int>::emptyRange (compositionRange.getEnd()));
                    target->setTemporaryUnderlining (Array<Range<int> >());
                }

                if (HIMC hImc = ImmGetContext (hWnd))
                {
                    ImmNotifyIME (hImc, NI_CLOSECANDIDATE, 0, 0);
                    ImmReleaseContext (hWnd, hImc);
                }
            }

            reset();
        }

        void handleComposition (ComponentPeer& owner, HWND hWnd, const LPARAM lParam)
        {
            TextInputTarget* const target = owner.findCurrentTextInputTarget();
            HIMC hImc = ImmGetContext (hWnd);

            if (target == nullptr || hImc == 0)
                return;

            if (compositionRange.getStart() < 0)
                compositionRange = Range<int>::emptyRange (target->getHighlightedRegion().getStart());

            if ((lParam & GCS_RESULTSTR) != 0) // (composition has finished)
            {
                replaceCurrentSelection (target, getCompositionString (hImc, GCS_RESULTSTR),
                                         Range<int>::emptyRange (-1));

                reset();
                target->setTemporaryUnderlining (Array<Range<int> >());
            }
            else if ((lParam & GCS_COMPSTR) != 0) // (composition is still in-progress)
            {
                replaceCurrentSelection (target, getCompositionString (hImc, GCS_COMPSTR),
                                         getCompositionSelection (hImc, lParam));

                target->setTemporaryUnderlining (getCompositionUnderlines (hImc, lParam));
                compositionInProgress = true;
            }

            moveCandidateWindowToLeftAlignWithSelection (hImc, owner, target);
            ImmReleaseContext (hWnd, hImc);
        }

    private:
        //==============================================================================
        Range<int> compositionRange; // The range being modified in the TextInputTarget
        bool compositionInProgress;

        //==============================================================================
        void reset()
        {
            compositionRange = Range<int>::emptyRange (-1);
            compositionInProgress = false;
        }

        String getCompositionString (HIMC hImc, const DWORD type) const
        {
            jassert (hImc != 0);

            const int stringSizeBytes = ImmGetCompositionString (hImc, type, 0, 0);

            if (stringSizeBytes > 0)
            {
                HeapBlock<TCHAR> buffer;
                buffer.calloc (stringSizeBytes / sizeof (TCHAR) + 1);
                ImmGetCompositionString (hImc, type, buffer, (DWORD) stringSizeBytes);
                return String (buffer);
            }

            return {};
        }

        int getCompositionCaretPos (HIMC hImc, LPARAM lParam, const String& currentIMEString) const
        {
            jassert (hImc != 0);

            if ((lParam & CS_NOMOVECARET) != 0)
                return compositionRange.getStart();

            if ((lParam & GCS_CURSORPOS) != 0)
            {
                const int localCaretPos = ImmGetCompositionString (hImc, GCS_CURSORPOS, 0, 0);
                return compositionRange.getStart() + jmax (0, localCaretPos);
            }

            return compositionRange.getStart() + currentIMEString.length();
        }

        // Get selected/highlighted range while doing composition:
        // returned range is relative to beginning of TextInputTarget, not composition string
        Range<int> getCompositionSelection (HIMC hImc, LPARAM lParam) const
        {
            jassert (hImc != 0);
            int selectionStart = 0;
            int selectionEnd = 0;

            if ((lParam & GCS_COMPATTR) != 0)
            {
                // Get size of attributes array:
                const int attributeSizeBytes = ImmGetCompositionString (hImc, GCS_COMPATTR, 0, 0);

                if (attributeSizeBytes > 0)
                {
                    // Get attributes (8 bit flag per character):
                    HeapBlock<char> attributes ((size_t) attributeSizeBytes);
                    ImmGetCompositionString (hImc, GCS_COMPATTR, attributes, (DWORD) attributeSizeBytes);

                    selectionStart = 0;

                    for (selectionStart = 0; selectionStart < attributeSizeBytes; ++selectionStart)
                        if (attributes[selectionStart] == ATTR_TARGET_CONVERTED || attributes[selectionStart] == ATTR_TARGET_NOTCONVERTED)
                            break;

                    for (selectionEnd = selectionStart; selectionEnd < attributeSizeBytes; ++selectionEnd)
                        if (attributes [selectionEnd] != ATTR_TARGET_CONVERTED && attributes[selectionEnd] != ATTR_TARGET_NOTCONVERTED)
                            break;
                }
            }

            return Range<int> (selectionStart, selectionEnd) + compositionRange.getStart();
        }

        void replaceCurrentSelection (TextInputTarget* const target, const String& newContent, Range<int> newSelection)
        {
            if (compositionInProgress)
                target->setHighlightedRegion (compositionRange);

            target->insertTextAtCaret (newContent);
            compositionRange.setLength (newContent.length());

            if (newSelection.getStart() < 0)
                newSelection = Range<int>::emptyRange (compositionRange.getEnd());

            target->setHighlightedRegion (newSelection);
        }

        Array<Range<int> > getCompositionUnderlines (HIMC hImc, LPARAM lParam) const
        {
            Array<Range<int> > result;

            if (hImc != 0 && (lParam & GCS_COMPCLAUSE) != 0)
            {
                const int clauseDataSizeBytes = ImmGetCompositionString (hImc, GCS_COMPCLAUSE, 0, 0);

                if (clauseDataSizeBytes > 0)
                {
                    const size_t numItems = clauseDataSizeBytes / sizeof (uint32);
                    HeapBlock<uint32> clauseData (numItems);

                    if (ImmGetCompositionString (hImc, GCS_COMPCLAUSE, clauseData, (DWORD) clauseDataSizeBytes) > 0)
                        for (size_t i = 0; i + 1 < numItems; ++i)
                            result.add (Range<int> ((int) clauseData [i], (int) clauseData [i + 1]) + compositionRange.getStart());
                }
            }

            return result;
        }

        void moveCandidateWindowToLeftAlignWithSelection (HIMC hImc, ComponentPeer& peer, TextInputTarget* target) const
        {
            if (Component* const targetComp = dynamic_cast<Component*> (target))
            {
                const Rectangle<int> area (peer.getComponent().getLocalArea (targetComp, target->getCaretRectangle()));

                CANDIDATEFORM pos = { 0, CFS_CANDIDATEPOS, { area.getX(), area.getBottom() }, { 0, 0, 0, 0 } };
                ImmSetCandidateWindow (hImc, &pos);
            }
        }

        JUCE_DECLARE_NON_COPYABLE (IMEHandler)
    };

    void timerCallback() override
    {
        handlePositionChanged();
        stopTimer();
    }

    IMEHandler imeHandler;

    //==============================================================================
    JUCE_DECLARE_NON_COPYABLE_WITH_LEAK_DETECTOR (HWNDComponentPeer)
};

ModifierKeys HWNDComponentPeer::currentModifiers;
ModifierKeys HWNDComponentPeer::modifiersAtLastCallback;

ComponentPeer* Component::createNewPeer (int styleFlags, void* parentHWND)
{
    return new HWNDComponentPeer (*this, styleFlags, (HWND) parentHWND, false);
}

JUCE_API ComponentPeer* createNonRepaintingEmbeddedWindowsPeer (Component& component, void* parentHWND)
{
    return new HWNDComponentPeer (component, ComponentPeer::windowIgnoresMouseClicks,
                                  (HWND) parentHWND, true);
}


juce_ImplementSingleton_SingleThreaded (HWNDComponentPeer::WindowClassHolder)


//==============================================================================
void ModifierKeys::updateCurrentModifiers() noexcept
{
    currentModifiers = HWNDComponentPeer::currentModifiers;
}

ModifierKeys ModifierKeys::getCurrentModifiersRealtime() noexcept
{
    HWNDComponentPeer::updateKeyModifiers();

    int mouseMods = 0;
    if (HWNDComponentPeer::isKeyDown (VK_LBUTTON))  mouseMods |= ModifierKeys::leftButtonModifier;
    if (HWNDComponentPeer::isKeyDown (VK_RBUTTON))  mouseMods |= ModifierKeys::rightButtonModifier;
    if (HWNDComponentPeer::isKeyDown (VK_MBUTTON))  mouseMods |= ModifierKeys::middleButtonModifier;

    HWNDComponentPeer::currentModifiers
        = HWNDComponentPeer::currentModifiers.withoutMouseButtons().withFlags (mouseMods);

    return HWNDComponentPeer::currentModifiers;
}

//==============================================================================
bool KeyPress::isKeyCurrentlyDown (const int keyCode)
{
    SHORT k = (SHORT) keyCode;

    if ((keyCode & extendedKeyModifier) == 0)
    {
        if (k >= (SHORT) 'a' && k <= (SHORT) 'z')
            k += (SHORT) 'A' - (SHORT) 'a';

        // Only translate if extendedKeyModifier flag is not set
        const SHORT translatedValues[] = { (SHORT) ',', VK_OEM_COMMA,
                                           (SHORT) '+', VK_OEM_PLUS,
                                           (SHORT) '-', VK_OEM_MINUS,
                                           (SHORT) '.', VK_OEM_PERIOD,
                                           (SHORT) ';', VK_OEM_1,
                                           (SHORT) ':', VK_OEM_1,
                                           (SHORT) '/', VK_OEM_2,
                                           (SHORT) '?', VK_OEM_2,
                                           (SHORT) '[', VK_OEM_4,
                                           (SHORT) ']', VK_OEM_6 };

        for (int i = 0; i < numElementsInArray (translatedValues); i += 2)
            if (k == translatedValues [i])
                k = translatedValues [i + 1];
    }

    return HWNDComponentPeer::isKeyDown (k);
}

// (This internal function is used by the plugin client module)
bool offerKeyMessageToJUCEWindow (MSG& m)   { return HWNDComponentPeer::offerKeyMessageToJUCEWindow (m); }

//==============================================================================
bool JUCE_CALLTYPE Process::isForegroundProcess()
{
    HWND fg = GetForegroundWindow();

    if (fg == 0)
        return true;

    DWORD processID = 0;
    GetWindowThreadProcessId (fg, &processID);

    return (processID == GetCurrentProcessId());
}

// N/A on Windows as far as I know.
void JUCE_CALLTYPE Process::makeForegroundProcess() {}
void JUCE_CALLTYPE Process::hide() {}

//==============================================================================
static BOOL CALLBACK enumAlwaysOnTopWindows (HWND hwnd, LPARAM lParam)
{
    if (IsWindowVisible (hwnd))
    {
        DWORD processID = 0;
        GetWindowThreadProcessId (hwnd, &processID);

        if (processID == GetCurrentProcessId())
        {
            WINDOWINFO info;

            if (GetWindowInfo (hwnd, &info)
                 && (info.dwExStyle & WS_EX_TOPMOST) != 0)
            {
                *reinterpret_cast<bool*> (lParam) = true;
                return FALSE;
            }
        }
    }

    return TRUE;
}

bool juce_areThereAnyAlwaysOnTopWindows()
{
    bool anyAlwaysOnTopFound = false;
    EnumWindows (&enumAlwaysOnTopWindows, (LPARAM) &anyAlwaysOnTopFound);
    return anyAlwaysOnTopFound;
}

//==============================================================================
class WindowsMessageBox  : public AsyncUpdater
{
public:
    WindowsMessageBox (AlertWindow::AlertIconType iconType,
                       const String& boxTitle, const String& m,
                       Component* associatedComponent, UINT extraFlags,
                       ModalComponentManager::Callback* cb, const bool runAsync)
        : flags (extraFlags | getMessageBoxFlags (iconType)),
          owner (getWindowForMessageBox (associatedComponent)),
          title (boxTitle), message (m), callback (cb)
    {
        if (runAsync)
            triggerAsyncUpdate();
    }

    int getResult() const
    {
        const int r = MessageBox (owner, message.toWideCharPointer(), title.toWideCharPointer(), flags);
        return (r == IDYES || r == IDOK) ? 1 : (r == IDNO && (flags & 1) != 0 ? 2 : 0);
    }

    void handleAsyncUpdate() override
    {
        const int result = getResult();

        if (callback != nullptr)
            callback->modalStateFinished (result);

        delete this;
    }

private:
    UINT flags;
    HWND owner;
    String title, message;
    ScopedPointer<ModalComponentManager::Callback> callback;

    static UINT getMessageBoxFlags (AlertWindow::AlertIconType iconType) noexcept
    {
        UINT flags = MB_TASKMODAL | MB_SETFOREGROUND;

        switch (iconType)
        {
            case AlertWindow::QuestionIcon:  flags |= MB_ICONQUESTION; break;
            case AlertWindow::WarningIcon:   flags |= MB_ICONWARNING; break;
            case AlertWindow::InfoIcon:      flags |= MB_ICONINFORMATION; break;
            default: break;
        }

        return flags;
    }

    static HWND getWindowForMessageBox (Component* associatedComponent)
    {
        return associatedComponent != nullptr ? (HWND) associatedComponent->getWindowHandle() : 0;
    }
};

#if JUCE_MODAL_LOOPS_PERMITTED
void JUCE_CALLTYPE NativeMessageBox::showMessageBox (AlertWindow::AlertIconType iconType,
                                                     const String& title, const String& message,
                                                     Component* associatedComponent)
{
    WindowsMessageBox box (iconType, title, message, associatedComponent, MB_OK, 0, false);
    (void) box.getResult();
}
#endif

void JUCE_CALLTYPE NativeMessageBox::showMessageBoxAsync (AlertWindow::AlertIconType iconType,
                                                          const String& title, const String& message,
                                                          Component* associatedComponent,
                                                          ModalComponentManager::Callback* callback)
{
    new WindowsMessageBox (iconType, title, message, associatedComponent, MB_OK, callback, true);
}

bool JUCE_CALLTYPE NativeMessageBox::showOkCancelBox (AlertWindow::AlertIconType iconType,
                                                      const String& title, const String& message,
                                                      Component* associatedComponent,
                                                      ModalComponentManager::Callback* callback)
{
    ScopedPointer<WindowsMessageBox> mb (new WindowsMessageBox (iconType, title, message, associatedComponent,
                                                                MB_OKCANCEL, callback, callback != nullptr));
    if (callback == nullptr)
        return mb->getResult() != 0;

    mb.release();
    return false;
}

int JUCE_CALLTYPE NativeMessageBox::showYesNoCancelBox (AlertWindow::AlertIconType iconType,
                                                        const String& title, const String& message,
                                                        Component* associatedComponent,
                                                        ModalComponentManager::Callback* callback)
{
    ScopedPointer<WindowsMessageBox> mb (new WindowsMessageBox (iconType, title, message, associatedComponent,
                                                                MB_YESNOCANCEL, callback, callback != nullptr));
    if (callback == nullptr)
        return mb->getResult();

    mb.release();
    return 0;
}

int JUCE_CALLTYPE NativeMessageBox::showYesNoBox (AlertWindow::AlertIconType iconType,
                                                  const String& title, const String& message,
                                                  Component* associatedComponent,
                                                  ModalComponentManager::Callback* callback)
{
    ScopedPointer<WindowsMessageBox> mb (new WindowsMessageBox (iconType, title, message, associatedComponent,
                                                                MB_YESNO, callback, callback != nullptr));
    if (callback == nullptr)
        return mb->getResult();

    mb.release();
    return 0;
}

//==============================================================================
bool MouseInputSource::SourceList::addSource()
{
    const int numSources = sources.size();

    if (numSources == 0 || canUseMultiTouch())
    {
        addSource (numSources, numSources == 0 ? MouseInputSource::InputSourceType::mouse
                                               : MouseInputSource::InputSourceType::touch);
        return true;
    }

    return false;
}

bool MouseInputSource::SourceList::canUseTouch()
{
    return canUseMultiTouch();
}

Point<float> MouseInputSource::getCurrentRawMousePosition()
{
    POINT mousePos;
    GetCursorPos (&mousePos);
    return Point<float> ((float) mousePos.x, (float) mousePos.y);
}

void MouseInputSource::setRawMousePosition (Point<float> newPosition)
{
    SetCursorPos (roundToInt (newPosition.x),
                  roundToInt (newPosition.y));
}

//==============================================================================
class ScreenSaverDefeater   : public Timer
{
public:
    ScreenSaverDefeater()
    {
        startTimer (10000);
        timerCallback();
    }

    void timerCallback() override
    {
        if (Process::isForegroundProcess())
        {
            INPUT input = { 0 };
            input.type = INPUT_MOUSE;
            input.mi.mouseData = MOUSEEVENTF_MOVE;

            SendInput (1, &input, sizeof (INPUT));
        }
    }
};

static ScopedPointer<ScreenSaverDefeater> screenSaverDefeater;

void Desktop::setScreenSaverEnabled (const bool isEnabled)
{
    if (isEnabled)
        screenSaverDefeater = nullptr;
    else if (screenSaverDefeater == nullptr)
        screenSaverDefeater = new ScreenSaverDefeater();
}

bool Desktop::isScreenSaverEnabled()
{
    return screenSaverDefeater == nullptr;
}

//==============================================================================
void LookAndFeel::playAlertSound()
{
    MessageBeep (MB_OK);
}

//==============================================================================
void SystemClipboard::copyTextToClipboard (const String& text)
{
    if (OpenClipboard (0) != 0)
    {
        if (EmptyClipboard() != 0)
        {
            const size_t bytesNeeded = CharPointer_UTF16::getBytesRequiredFor (text.getCharPointer()) + 4;

            if (bytesNeeded > 0)
            {
                if (HGLOBAL bufH = GlobalAlloc (GMEM_MOVEABLE | GMEM_DDESHARE | GMEM_ZEROINIT, bytesNeeded + sizeof (WCHAR)))
                {
                    if (WCHAR* const data = static_cast<WCHAR*> (GlobalLock (bufH)))
                    {
                        text.copyToUTF16 (data, bytesNeeded);
                        GlobalUnlock (bufH);

                        SetClipboardData (CF_UNICODETEXT, bufH);
                    }
                }
            }
        }

        CloseClipboard();
    }
}

String SystemClipboard::getTextFromClipboard()
{
    String result;

    if (OpenClipboard (0) != 0)
    {
        if (HANDLE bufH = GetClipboardData (CF_UNICODETEXT))
        {
            if (const WCHAR* const data = (const WCHAR*) GlobalLock (bufH))
            {
                result = String (data, (size_t) (GlobalSize (bufH) / sizeof (WCHAR)));
                GlobalUnlock (bufH);
            }
        }

        CloseClipboard();
    }

    return result;
}

//==============================================================================
void Desktop::setKioskComponent (Component* kioskModeComp, bool enableOrDisable, bool /*allowMenusAndBars*/)
{
    if (TopLevelWindow* tlw = dynamic_cast<TopLevelWindow*> (kioskModeComp))
        tlw->setUsingNativeTitleBar (! enableOrDisable);

    if (enableOrDisable)
        kioskModeComp->setBounds (getDisplays().getMainDisplay().totalArea);
}

void Desktop::allowedOrientationsChanged() {}

//==============================================================================
struct MonitorInfo
{
    MonitorInfo (Rectangle<int> rect, bool main, double d) noexcept
        : bounds (rect), dpi (d), isMain (main) {}

    Rectangle<int> bounds;
    double dpi;
    bool isMain;
};

static BOOL CALLBACK enumMonitorsProc (HMONITOR hm, HDC, LPRECT r, LPARAM userInfo)
{
    MONITORINFO info = { 0 };
    info.cbSize = sizeof (info);
    GetMonitorInfo (hm, &info);
    const bool isMain = (info.dwFlags & 1 /* MONITORINFOF_PRIMARY */) != 0;
    double dpi = 0;

    if (getDPIForMonitor != nullptr)
    {
        UINT dpiX = 0, dpiY = 0;

        if (SUCCEEDED (getDPIForMonitor (hm, MDT_Default, &dpiX, &dpiY)))
            dpi = (dpiX + dpiY) / 2.0;
    }

    ((Array<MonitorInfo>*) userInfo)->add (MonitorInfo (rectangleFromRECT (*r), isMain, dpi));

    return TRUE;
}

void Desktop::Displays::findDisplays (float masterScale)
{
    setDPIAwareness();

    Array<MonitorInfo> monitors;
    EnumDisplayMonitors (0, 0, &enumMonitorsProc, (LPARAM) &monitors);

    const double globalDPI = getGlobalDPI();

    if (monitors.size() == 0)
        monitors.add (MonitorInfo (rectangleFromRECT (getWindowRect (GetDesktopWindow())), true, globalDPI));

    // make sure the first in the list is the main monitor
    for (int i = 1; i < monitors.size(); ++i)
        if (monitors.getReference(i).isMain)
            monitors.swap (i, 0);

    RECT workArea;
    SystemParametersInfo (SPI_GETWORKAREA, 0, &workArea, 0);

    for (int i = 0; i < monitors.size(); ++i)
    {
        Display d;
        d.userArea  = d.totalArea = monitors.getReference(i).bounds / masterScale;
        d.isMain    = monitors.getReference(i).isMain;
        d.dpi       = monitors.getReference(i).dpi;

        if (d.dpi == 0)
        {
            d.scale = masterScale;
            d.dpi = globalDPI;
        }
        else
        {
            d.scale = d.dpi / 96.0;
        }

        if (d.isMain)
            d.userArea = d.userArea.getIntersection (rectangleFromRECT (workArea) / masterScale);

        displays.add (d);
    }
}

//==============================================================================
static HICON extractFileHICON (const File& file)
{
    WORD iconNum = 0;
    WCHAR name [MAX_PATH * 2];
    file.getFullPathName().copyToUTF16 (name, sizeof (name));

    return ExtractAssociatedIcon ((HINSTANCE) Process::getCurrentModuleInstanceHandle(),
                                  name, &iconNum);
}

Image juce_createIconForFile (const File& file)
{
    Image image;
    if (HICON icon = extractFileHICON (file))
    {
        image = IconConverters::createImageFromHICON (icon);
        DestroyIcon (icon);
    }

    return image;
}

//==============================================================================
void* CustomMouseCursorInfo::create() const
{
    const int maxW = GetSystemMetrics (SM_CXCURSOR);
    const int maxH = GetSystemMetrics (SM_CYCURSOR);

    Image im (image);
    int hotspotX = hotspot.x;
    int hotspotY = hotspot.y;

    if (im.getWidth() > maxW || im.getHeight() > maxH)
    {
        im = im.rescaled (maxW, maxH);

        hotspotX = (hotspotX * maxW) / image.getWidth();
        hotspotY = (hotspotY * maxH) / image.getHeight();
    }

    return IconConverters::createHICONFromImage (im, FALSE, hotspotX, hotspotY);
}

void MouseCursor::deleteMouseCursor (void* const cursorHandle, const bool isStandard)
{
    if (cursorHandle != nullptr && ! isStandard)
        DestroyCursor ((HCURSOR) cursorHandle);
}

enum
{
    hiddenMouseCursorHandle = 32500 // (arbitrary non-zero value to mark this type of cursor)
};

void* MouseCursor::createStandardMouseCursor (const MouseCursor::StandardCursorType type)
{
    LPCTSTR cursorName = IDC_ARROW;

    switch (type)
    {
        case NormalCursor:
        case ParentCursor:                  break;
        case NoCursor:                      return (void*) hiddenMouseCursorHandle;
        case WaitCursor:                    cursorName = IDC_WAIT; break;
        case IBeamCursor:                   cursorName = IDC_IBEAM; break;
        case PointingHandCursor:            cursorName = MAKEINTRESOURCE(32649); break;
        case CrosshairCursor:               cursorName = IDC_CROSS; break;

        case LeftRightResizeCursor:
        case LeftEdgeResizeCursor:
        case RightEdgeResizeCursor:         cursorName = IDC_SIZEWE; break;

        case UpDownResizeCursor:
        case TopEdgeResizeCursor:
        case BottomEdgeResizeCursor:        cursorName = IDC_SIZENS; break;

        case TopLeftCornerResizeCursor:
        case BottomRightCornerResizeCursor: cursorName = IDC_SIZENWSE; break;

        case TopRightCornerResizeCursor:
        case BottomLeftCornerResizeCursor:  cursorName = IDC_SIZENESW; break;

        case UpDownLeftRightResizeCursor:   cursorName = IDC_SIZEALL; break;

        case DraggingHandCursor:
        {
            static void* dragHandCursor = nullptr;

            if (dragHandCursor == nullptr)
            {
                static const unsigned char dragHandData[] =
                    { 71,73,70,56,57,97,16,0,16,0,145,2,0,0,0,0,255,255,255,0,0,0,0,0,0,33,249,4,1,0,0,2,0,44,0,0,0,0,16,0,
                      16,0,0,2,52,148,47,0,200,185,16,130,90,12,74,139,107,84,123,39,132,117,151,116,132,146,248,60,209,138,
                      98,22,203,114,34,236,37,52,77,217,247,154,191,119,110,240,193,128,193,95,163,56,60,234,98,135,2,0,59 };

                dragHandCursor = CustomMouseCursorInfo (ImageFileFormat::loadFrom (dragHandData, sizeof (dragHandData)), 8, 7).create();
            }

            return dragHandCursor;
        }

        case CopyingCursor:
        {
            static void* copyCursor = nullptr;

            if (copyCursor == nullptr)
            {
                static unsigned char copyCursorData[] = { 71,73,70,56,57,97,21,0,21,0,145,0,0,0,0,0,255,255,255,0,
                  128,128,255,255,255,33,249,4,1,0,0,3,0,44,0,0,0,0,21,0, 21,0,0,2,72,4,134,169,171,16,199,98,11,79,90,71,161,93,56,111,
                  78,133,218,215,137,31,82,154,100,200,86,91,202,142,12,108,212,87,235,174, 15,54,214,126,237,226,37,96,59,141,16,37,18,201,142,157,230,204,51,112,
                  252,114,147,74,83,5,50,68,147,208,217,16,71,149,252,124,5,0,59,0,0 };
                const int copyCursorSize = 119;

                copyCursor = CustomMouseCursorInfo (ImageFileFormat::loadFrom (copyCursorData, copyCursorSize), 1, 3).create();
            }

            return copyCursor;
        }

        default:
            jassertfalse; break;
    }

    HCURSOR cursorH = LoadCursor (0, cursorName);

    if (cursorH == 0)
        cursorH = LoadCursor (0, IDC_ARROW);

    return cursorH;
}

//==============================================================================
void MouseCursor::showInWindow (ComponentPeer*) const
{
    HCURSOR c = (HCURSOR) getHandle();

    if (c == 0)
        c = LoadCursor (0, IDC_ARROW);
    else if (c == (HCURSOR) hiddenMouseCursorHandle)
        c = 0;

    SetCursor (c);
}

void MouseCursor::showInAllWindows() const
{
    showInWindow (nullptr);
}
<|MERGE_RESOLUTION|>--- conflicted
+++ resolved
@@ -1,4261 +1,4185 @@
-/*
-  ==============================================================================
-
-   This file is part of the JUCE library.
-   Copyright (c) 2017 - ROLI Ltd.
-
-   JUCE is an open source library subject to commercial or open-source
-   licensing.
-
-   By using JUCE, you agree to the terms of both the JUCE 5 End-User License
-   Agreement and JUCE 5 Privacy Policy (both updated and effective as of the
-   27th April 2017).
-
-   End User License Agreement: www.juce.com/juce-5-licence
-   Privacy Policy: www.juce.com/juce-5-privacy-policy
-
-   Or: You may also use this code under the terms of the GPL v3 (see
-   www.gnu.org/licenses).
-
-   JUCE IS PROVIDED "AS IS" WITHOUT ANY WARRANTY, AND ALL WARRANTIES, WHETHER
-   EXPRESSED OR IMPLIED, INCLUDING MERCHANTABILITY AND FITNESS FOR PURPOSE, ARE
-   DISCLAIMED.
-
-  ==============================================================================
-*/
-
-#undef GetSystemMetrics // multimon overrides this for some reason and causes a mess..
-
-// these are in the windows SDK, but need to be repeated here for GCC..
-#ifndef GET_APPCOMMAND_LPARAM
- #define GET_APPCOMMAND_LPARAM(lParam)     ((short) (HIWORD (lParam) & ~FAPPCOMMAND_MASK))
-
- #define FAPPCOMMAND_MASK                  0xF000
- #define APPCOMMAND_MEDIA_NEXTTRACK        11
- #define APPCOMMAND_MEDIA_PREVIOUSTRACK    12
- #define APPCOMMAND_MEDIA_STOP             13
- #define APPCOMMAND_MEDIA_PLAY_PAUSE       14
-#endif
-
-#ifndef WM_APPCOMMAND
- #define WM_APPCOMMAND                     0x0319
-#endif
-
-#if JUCE_MODULE_AVAILABLE_juce_audio_plugin_client
- #include <juce_audio_plugin_client/AAX/juce_AAX_Modifier_Injector.h>
-#endif
-
-extern void juce_repeatLastProcessPriority();
-extern void juce_checkCurrentlyFocusedTopLevelWindow();  // in juce_TopLevelWindow.cpp
-extern bool juce_isRunningInWine();
-
-typedef bool (*CheckEventBlockedByModalComps) (const MSG&);
-extern CheckEventBlockedByModalComps isEventBlockedByModalComps;
-
-static bool shouldDeactivateTitleBar = true;
-
-extern void* getUser32Function (const char*);
-
-//==============================================================================
-typedef BOOL (WINAPI* UpdateLayeredWinFunc) (HWND, HDC, POINT*, SIZE*, HDC, POINT*, COLORREF, BLENDFUNCTION*, DWORD);
-static UpdateLayeredWinFunc updateLayeredWindow = nullptr;
-
-bool Desktop::canUseSemiTransparentWindows() noexcept
-{
-    if (updateLayeredWindow == nullptr && ! juce_isRunningInWine())
-        updateLayeredWindow = (UpdateLayeredWinFunc) getUser32Function ("UpdateLayeredWindow");
-
-    return updateLayeredWindow != nullptr;
-}
-
-//==============================================================================
-#ifndef WM_NCPOINTERUPDATE
- enum
- {
-     WM_NCPOINTERUPDATE       = 0x241,
-     WM_NCPOINTERDOWN         = 0x242,
-     WM_NCPOINTERUP           = 0x243,
-     WM_POINTERUPDATE         = 0x245,
-     WM_POINTERDOWN           = 0x246,
-     WM_POINTERUP             = 0x247,
-     WM_POINTERENTER          = 0x249,
-     WM_POINTERLEAVE          = 0x24A,
-     WM_POINTERACTIVATE       = 0x24B,
-     WM_POINTERCAPTURECHANGED = 0x24C,
-     WM_TOUCHHITTESTING       = 0x24D,
-     WM_POINTERWHEEL          = 0x24E,
-     WM_POINTERHWHEEL         = 0x24F,
-     WM_POINTERHITTEST        = 0x250
- };
-
- enum
- {
-     PT_TOUCH = 0x00000002,
-     PT_PEN   = 0x00000003
- };
-
- enum POINTER_BUTTON_CHANGE_TYPE
- {
-     POINTER_CHANGE_NONE,
-     POINTER_CHANGE_FIRSTBUTTON_DOWN,
-     POINTER_CHANGE_FIRSTBUTTON_UP,
-     POINTER_CHANGE_SECONDBUTTON_DOWN,
-     POINTER_CHANGE_SECONDBUTTON_UP,
-     POINTER_CHANGE_THIRDBUTTON_DOWN,
-     POINTER_CHANGE_THIRDBUTTON_UP,
-     POINTER_CHANGE_FOURTHBUTTON_DOWN,
-     POINTER_CHANGE_FOURTHBUTTON_UP,
-     POINTER_CHANGE_FIFTHBUTTON_DOWN,
-     POINTER_CHANGE_FIFTHBUTTON_UP
- };
-
- enum
- {
-     PEN_MASK_NONE      = 0x00000000,
-     PEN_MASK_PRESSURE  = 0x00000001,
-     PEN_MASK_ROTATION  = 0x00000002,
-     PEN_MASK_TILT_X    = 0x00000004,
-     PEN_MASK_TILT_Y    = 0x00000008
- };
-
- enum
- {
-     TOUCH_MASK_NONE        = 0x00000000,
-     TOUCH_MASK_CONTACTAREA = 0x00000001,
-     TOUCH_MASK_ORIENTATION = 0x00000002,
-     TOUCH_MASK_PRESSURE    = 0x00000004
- };
-
- enum
- {
-     POINTER_FLAG_NONE           = 0x00000000,
-     POINTER_FLAG_NEW            = 0x00000001,
-     POINTER_FLAG_INRANGE        = 0x00000002,
-     POINTER_FLAG_INCONTACT      = 0x00000004,
-     POINTER_FLAG_FIRSTBUTTON    = 0x00000010,
-     POINTER_FLAG_SECONDBUTTON   = 0x00000020,
-     POINTER_FLAG_THIRDBUTTON    = 0x00000040,
-     POINTER_FLAG_FOURTHBUTTON   = 0x00000080,
-     POINTER_FLAG_FIFTHBUTTON    = 0x00000100,
-     POINTER_FLAG_PRIMARY        = 0x00002000,
-     POINTER_FLAG_CONFIDENCE     = 0x00004000,
-     POINTER_FLAG_CANCELED       = 0x00008000,
-     POINTER_FLAG_DOWN           = 0x00010000,
-     POINTER_FLAG_UPDATE         = 0x00020000,
-     POINTER_FLAG_UP             = 0x00040000,
-     POINTER_FLAG_WHEEL          = 0x00080000,
-     POINTER_FLAG_HWHEEL         = 0x00100000,
-     POINTER_FLAG_CAPTURECHANGED = 0x00200000,
-     POINTER_FLAG_HASTRANSFORM   = 0x00400000
- };
-
- typedef DWORD  POINTER_INPUT_TYPE;
- typedef UINT32 POINTER_FLAGS;
- typedef UINT32 PEN_FLAGS;
- typedef UINT32 PEN_MASK;
- typedef UINT32 TOUCH_FLAGS;
- typedef UINT32 TOUCH_MASK;
-
- struct POINTER_INFO
- {
-     POINTER_INPUT_TYPE    pointerType;
-     UINT32          pointerId;
-     UINT32          frameId;
-     POINTER_FLAGS   pointerFlags;
-     HANDLE          sourceDevice;
-     HWND            hwndTarget;
-     POINT           ptPixelLocation;
-     POINT           ptHimetricLocation;
-     POINT           ptPixelLocationRaw;
-     POINT           ptHimetricLocationRaw;
-     DWORD           dwTime;
-     UINT32          historyCount;
-     INT32           InputData;
-     DWORD           dwKeyStates;
-     UINT64          PerformanceCount;
-     POINTER_BUTTON_CHANGE_TYPE ButtonChangeType;
- };
-
- struct POINTER_TOUCH_INFO
- {
-     POINTER_INFO    pointerInfo;
-     TOUCH_FLAGS     touchFlags;
-     TOUCH_MASK      touchMask;
-     RECT            rcContact;
-     RECT            rcContactRaw;
-     UINT32          orientation;
-     UINT32          pressure;
- };
-
- struct POINTER_PEN_INFO
- {
-     POINTER_INFO    pointerInfo;
-     PEN_FLAGS       penFlags;
-     PEN_MASK        penMask;
-     UINT32          pressure;
-     UINT32          rotation;
-     INT32           tiltX;
-     INT32           tiltY;
- };
-
- #define GET_POINTERID_WPARAM(wParam)    (LOWORD(wParam))
-#endif
-
-#ifndef MONITOR_DPI_TYPE
-  enum Monitor_DPI_Type
-  {
-    MDT_Effective_DPI  = 0,
-    MDT_Angular_DPI    = 1,
-    MDT_Raw_DPI        = 2,
-    MDT_Default        = MDT_Effective_DPI
-  };
-
-  enum Process_DPI_Awareness
-  {
-    Process_DPI_Unaware            = 0,
-    Process_System_DPI_Aware       = 1,
-    Process_Per_Monitor_DPI_Aware  = 2
-  };
-#endif
-
-typedef BOOL (WINAPI* RegisterTouchWindowFunc) (HWND, ULONG);
-typedef BOOL (WINAPI* GetTouchInputInfoFunc) (HTOUCHINPUT, UINT, TOUCHINPUT*, int);
-typedef BOOL (WINAPI* CloseTouchInputHandleFunc) (HTOUCHINPUT);
-typedef BOOL (WINAPI* GetGestureInfoFunc) (HGESTUREINFO, GESTUREINFO*);
-typedef BOOL (WINAPI* SetProcessDPIAwareFunc)();
-typedef BOOL (WINAPI* SetProcessDPIAwarenessFunc) (Process_DPI_Awareness);
-typedef HRESULT (WINAPI* GetDPIForMonitorFunc) (HMONITOR, Monitor_DPI_Type, UINT*, UINT*);
-
-static RegisterTouchWindowFunc    registerTouchWindow = nullptr;
-static GetTouchInputInfoFunc      getTouchInputInfo = nullptr;
-static CloseTouchInputHandleFunc  closeTouchInputHandle = nullptr;
-static GetGestureInfoFunc         getGestureInfo = nullptr;
-static SetProcessDPIAwareFunc     setProcessDPIAware = nullptr;
-static SetProcessDPIAwarenessFunc setProcessDPIAwareness = nullptr;
-static GetDPIForMonitorFunc       getDPIForMonitor = nullptr;
-
-static bool hasCheckedForMultiTouch = false;
-
-static bool canUseMultiTouch()
-{
-    if (registerTouchWindow == nullptr && ! hasCheckedForMultiTouch)
-    {
-        hasCheckedForMultiTouch = true;
-
-        registerTouchWindow   = (RegisterTouchWindowFunc)   getUser32Function ("RegisterTouchWindow");
-        getTouchInputInfo     = (GetTouchInputInfoFunc)     getUser32Function ("GetTouchInputInfo");
-        closeTouchInputHandle = (CloseTouchInputHandleFunc) getUser32Function ("CloseTouchInputHandle");
-        getGestureInfo        = (GetGestureInfoFunc)        getUser32Function ("GetGestureInfo");
-    }
-
-    return registerTouchWindow != nullptr;
-}
-
-typedef BOOL (WINAPI* GetPointerTypeFunc) (UINT32, POINTER_INPUT_TYPE*);
-typedef BOOL (WINAPI* GetPointerTouchInfoFunc) (UINT32, POINTER_TOUCH_INFO*);
-typedef BOOL (WINAPI* GetPointerPenInfoFunc) (UINT32, POINTER_PEN_INFO*);
-
-static GetPointerTypeFunc      getPointerTypeFunction = nullptr;
-static GetPointerTouchInfoFunc getPointerTouchInfo = nullptr;
-static GetPointerPenInfoFunc   getPointerPenInfo = nullptr;
-
-static bool canUsePointerAPI = false;
-
-static void checkForPointerAPI()
-{
-    getPointerTypeFunction = (GetPointerTypeFunc) getUser32Function ("GetPointerType");
-    getPointerTouchInfo    = (GetPointerTouchInfoFunc) getUser32Function ("GetPointerTouchInfo");
-    getPointerPenInfo      = (GetPointerPenInfoFunc) getUser32Function ("GetPointerPenInfo");
-
-    canUsePointerAPI = (getPointerTypeFunction != nullptr
-                     && getPointerTouchInfo    != nullptr
-                     && getPointerPenInfo      != nullptr);
-}
-
-static Rectangle<int> rectangleFromRECT (const RECT& r) noexcept
-{
-    return Rectangle<int>::leftTopRightBottom ((int) r.left, (int) r.top, (int) r.right, (int) r.bottom);
-}
-
-static void setWindowPos (HWND hwnd, Rectangle<int> bounds, UINT flags)
-{
-    SetWindowPos (hwnd, 0, bounds.getX(), bounds.getY(), bounds.getWidth(), bounds.getHeight(), flags);
-}
-
-static RECT getWindowRect (HWND hwnd)
-{
-    RECT r;
-    GetWindowRect (hwnd, &r);
-    return r;
-}
-
-static void setWindowZOrder (HWND hwnd, HWND insertAfter)
-{
-    SetWindowPos (hwnd, insertAfter, 0, 0, 0, 0, SWP_NOMOVE | SWP_NOSIZE | SWP_NOACTIVATE | SWP_NOSENDCHANGING);
-}
-
-//==============================================================================
-static void setDPIAwareness()
-{
-   #if ! JUCE_DISABLE_WIN32_DPI_AWARENESS
-    if (JUCEApplicationBase::isStandaloneApp())
-    {
-        if (setProcessDPIAwareness == nullptr)
-        {
-            HMODULE shcoreModule = GetModuleHandleA ("SHCore.dll");
-
-            if (shcoreModule != 0)
-            {
-                setProcessDPIAwareness = (SetProcessDPIAwarenessFunc) GetProcAddress (shcoreModule, "SetProcessDpiAwareness");
-                getDPIForMonitor = (GetDPIForMonitorFunc) GetProcAddress (shcoreModule, "GetDpiForMonitor");
-
-                if (setProcessDPIAwareness != nullptr && getDPIForMonitor != nullptr
-//                     && SUCCEEDED (setProcessDPIAwareness (Process_Per_Monitor_DPI_Aware)))
-                     && SUCCEEDED (setProcessDPIAwareness (Process_System_DPI_Aware))) // (keep using this mode temporarily..)
-                    return;
-            }
-
-            if (setProcessDPIAware == nullptr)
-            {
-                setProcessDPIAware = (SetProcessDPIAwareFunc) getUser32Function ("SetProcessDPIAware");
-
-                if (setProcessDPIAware != nullptr)
-                    setProcessDPIAware();
-            }
-        }
-    }
-   #endif
-}
-
-static double getGlobalDPI()
-{
-    setDPIAwareness();
-
-    HDC dc = GetDC (0);
-    const double dpi = (GetDeviceCaps (dc, LOGPIXELSX)
-                      + GetDeviceCaps (dc, LOGPIXELSY)) / 2.0;
-    ReleaseDC (0, dc);
-    return dpi;
-}
-
-double Desktop::getDefaultMasterScale()
-{
-    return JUCEApplicationBase::isStandaloneApp() ? getGlobalDPI() / 96.0
-                                                  : 1.0;
-}
-
-//==============================================================================
-Desktop::DisplayOrientation Desktop::getCurrentOrientation() const
-{
-    return upright;
-}
-
-int64 getMouseEventTime()
-{
-    static int64 eventTimeOffset = 0;
-    static LONG lastMessageTime = 0;
-    const LONG thisMessageTime = GetMessageTime();
-
-    if (thisMessageTime < lastMessageTime || lastMessageTime == 0)
-    {
-        lastMessageTime = thisMessageTime;
-        eventTimeOffset = Time::currentTimeMillis() - thisMessageTime;
-    }
-
-    return eventTimeOffset + thisMessageTime;
-}
-
-//==============================================================================
-const int extendedKeyModifier               = 0x10000;
-
-const int KeyPress::spaceKey                = VK_SPACE;
-const int KeyPress::returnKey               = VK_RETURN;
-const int KeyPress::escapeKey               = VK_ESCAPE;
-const int KeyPress::backspaceKey            = VK_BACK;
-const int KeyPress::deleteKey               = VK_DELETE         | extendedKeyModifier;
-const int KeyPress::insertKey               = VK_INSERT         | extendedKeyModifier;
-const int KeyPress::tabKey                  = VK_TAB;
-const int KeyPress::leftKey                 = VK_LEFT           | extendedKeyModifier;
-const int KeyPress::rightKey                = VK_RIGHT          | extendedKeyModifier;
-const int KeyPress::upKey                   = VK_UP             | extendedKeyModifier;
-const int KeyPress::downKey                 = VK_DOWN           | extendedKeyModifier;
-const int KeyPress::homeKey                 = VK_HOME           | extendedKeyModifier;
-const int KeyPress::endKey                  = VK_END            | extendedKeyModifier;
-const int KeyPress::pageUpKey               = VK_PRIOR          | extendedKeyModifier;
-const int KeyPress::pageDownKey             = VK_NEXT           | extendedKeyModifier;
-const int KeyPress::F1Key                   = VK_F1             | extendedKeyModifier;
-const int KeyPress::F2Key                   = VK_F2             | extendedKeyModifier;
-const int KeyPress::F3Key                   = VK_F3             | extendedKeyModifier;
-const int KeyPress::F4Key                   = VK_F4             | extendedKeyModifier;
-const int KeyPress::F5Key                   = VK_F5             | extendedKeyModifier;
-const int KeyPress::F6Key                   = VK_F6             | extendedKeyModifier;
-const int KeyPress::F7Key                   = VK_F7             | extendedKeyModifier;
-const int KeyPress::F8Key                   = VK_F8             | extendedKeyModifier;
-const int KeyPress::F9Key                   = VK_F9             | extendedKeyModifier;
-const int KeyPress::F10Key                  = VK_F10            | extendedKeyModifier;
-const int KeyPress::F11Key                  = VK_F11            | extendedKeyModifier;
-const int KeyPress::F12Key                  = VK_F12            | extendedKeyModifier;
-const int KeyPress::F13Key                  = VK_F13            | extendedKeyModifier;
-const int KeyPress::F14Key                  = VK_F14            | extendedKeyModifier;
-const int KeyPress::F15Key                  = VK_F15            | extendedKeyModifier;
-const int KeyPress::F16Key                  = VK_F16            | extendedKeyModifier;
-const int KeyPress::numberPad0              = VK_NUMPAD0        | extendedKeyModifier;
-const int KeyPress::numberPad1              = VK_NUMPAD1        | extendedKeyModifier;
-const int KeyPress::numberPad2              = VK_NUMPAD2        | extendedKeyModifier;
-const int KeyPress::numberPad3              = VK_NUMPAD3        | extendedKeyModifier;
-const int KeyPress::numberPad4              = VK_NUMPAD4        | extendedKeyModifier;
-const int KeyPress::numberPad5              = VK_NUMPAD5        | extendedKeyModifier;
-const int KeyPress::numberPad6              = VK_NUMPAD6        | extendedKeyModifier;
-const int KeyPress::numberPad7              = VK_NUMPAD7        | extendedKeyModifier;
-const int KeyPress::numberPad8              = VK_NUMPAD8        | extendedKeyModifier;
-const int KeyPress::numberPad9              = VK_NUMPAD9        | extendedKeyModifier;
-const int KeyPress::numberPadAdd            = VK_ADD            | extendedKeyModifier;
-const int KeyPress::numberPadSubtract       = VK_SUBTRACT       | extendedKeyModifier;
-const int KeyPress::numberPadMultiply       = VK_MULTIPLY       | extendedKeyModifier;
-const int KeyPress::numberPadDivide         = VK_DIVIDE         | extendedKeyModifier;
-const int KeyPress::numberPadSeparator      = VK_SEPARATOR      | extendedKeyModifier;
-const int KeyPress::numberPadDecimalPoint   = VK_DECIMAL        | extendedKeyModifier;
-const int KeyPress::numberPadEquals         = 0x92 /*VK_OEM_NEC_EQUAL*/  | extendedKeyModifier;
-const int KeyPress::numberPadDelete         = VK_DELETE         | extendedKeyModifier;
-const int KeyPress::playKey                 = 0x30000;
-const int KeyPress::stopKey                 = 0x30001;
-const int KeyPress::fastForwardKey          = 0x30002;
-const int KeyPress::rewindKey               = 0x30003;
-
-
-//==============================================================================
-class WindowsBitmapImage  : public ImagePixelData
-{
-public:
-    WindowsBitmapImage (const Image::PixelFormat format,
-                        const int w, const int h, const bool clearImage)
-        : ImagePixelData (format, w, h)
-    {
-        jassert (format == Image::RGB || format == Image::ARGB);
-
-        static bool alwaysUse32Bits = isGraphicsCard32Bit(); // NB: for 32-bit cards, it's faster to use a 32-bit image.
-
-        pixelStride = (alwaysUse32Bits || format == Image::ARGB) ? 4 : 3;
-        lineStride = -((w * pixelStride + 3) & ~3);
-
-        zerostruct (bitmapInfo);
-        bitmapInfo.bV4Size     = sizeof (BITMAPV4HEADER);
-        bitmapInfo.bV4Width    = w;
-        bitmapInfo.bV4Height   = h;
-        bitmapInfo.bV4Planes   = 1;
-        bitmapInfo.bV4CSType   = 1;
-        bitmapInfo.bV4BitCount = (unsigned short) (pixelStride * 8);
-
-        if (format == Image::ARGB)
-        {
-            bitmapInfo.bV4AlphaMask      = 0xff000000;
-            bitmapInfo.bV4RedMask        = 0xff0000;
-            bitmapInfo.bV4GreenMask      = 0xff00;
-            bitmapInfo.bV4BlueMask       = 0xff;
-            bitmapInfo.bV4V4Compression  = BI_BITFIELDS;
-        }
-        else
-        {
-            bitmapInfo.bV4V4Compression  = BI_RGB;
-        }
-
-        HDC dc = GetDC (0);
-        hdc = CreateCompatibleDC (dc);
-        ReleaseDC (0, dc);
-
-        SetMapMode (hdc, MM_TEXT);
-
-        hBitmap = CreateDIBSection (hdc, (BITMAPINFO*) &(bitmapInfo), DIB_RGB_COLORS,
-                                    (void**) &bitmapData, 0, 0);
-
-        previousBitmap = SelectObject (hdc, hBitmap);
-
-        if (format == Image::ARGB && clearImage)
-            zeromem (bitmapData, (size_t) std::abs (h * lineStride));
-
-        imageData = bitmapData - (lineStride * (h - 1));
-    }
-
-    ~WindowsBitmapImage()
-    {
-        SelectObject (hdc, previousBitmap); // Selecting the previous bitmap before deleting the DC avoids a warning in BoundsChecker
-        DeleteDC (hdc);
-        DeleteObject (hBitmap);
-    }
-
-    ImageType* createType() const override                       { return new NativeImageType(); }
-
-    LowLevelGraphicsContext* createLowLevelContext() override
-    {
-        sendDataChangeMessage();
-        return new LowLevelGraphicsSoftwareRenderer (Image (this));
-    }
-
-    void initialiseBitmapData (Image::BitmapData& bitmap, int x, int y, Image::BitmapData::ReadWriteMode mode) override
-    {
-        bitmap.data = imageData + x * pixelStride + y * lineStride;
-        bitmap.pixelFormat = pixelFormat;
-        bitmap.lineStride = lineStride;
-        bitmap.pixelStride = pixelStride;
-
-        if (mode != Image::BitmapData::readOnly)
-            sendDataChangeMessage();
-    }
-
-    ImagePixelData::Ptr clone() override
-    {
-        WindowsBitmapImage* im = new WindowsBitmapImage (pixelFormat, width, height, false);
-
-        for (int i = 0; i < height; ++i)
-            memcpy (im->imageData + i * lineStride, imageData + i * lineStride, (size_t) lineStride);
-
-        return im;
-    }
-
-    void blitToWindow (HWND hwnd, HDC dc, const bool transparent,
-                       const int x, const int y,
-                       const uint8 updateLayeredWindowAlpha) noexcept
-    {
-        SetMapMode (dc, MM_TEXT);
-
-        if (transparent)
-        {
-            auto windowBounds = getWindowRect (hwnd);
-
-            POINT p = { -x, -y };
-            POINT pos = { windowBounds.left, windowBounds.top };
-            SIZE size = { windowBounds.right - windowBounds.left,
-                          windowBounds.bottom - windowBounds.top };
-
-            BLENDFUNCTION bf;
-            bf.AlphaFormat = 1 /*AC_SRC_ALPHA*/;
-            bf.BlendFlags = 0;
-            bf.BlendOp = AC_SRC_OVER;
-            bf.SourceConstantAlpha = updateLayeredWindowAlpha;
-
-            updateLayeredWindow (hwnd, 0, &pos, &size, hdc, &p, 0, &bf, 2 /*ULW_ALPHA*/);
-        }
-        else
-        {
-            StretchDIBits (dc,
-                           x, y, width, height,
-                           0, 0, width, height,
-                           bitmapData, (const BITMAPINFO*) &bitmapInfo,
-                           DIB_RGB_COLORS, SRCCOPY);
-        }
-    }
-
-    HBITMAP hBitmap;
-    HGDIOBJ previousBitmap;
-    BITMAPV4HEADER bitmapInfo;
-    HDC hdc;
-    uint8* bitmapData;
-    int pixelStride, lineStride;
-    uint8* imageData;
-
-private:
-    static bool isGraphicsCard32Bit()
-    {
-        HDC dc = GetDC (0);
-        const int bitsPerPixel = GetDeviceCaps (dc, BITSPIXEL);
-        ReleaseDC (0, dc);
-        return bitsPerPixel > 24;
-    }
-
-    JUCE_DECLARE_NON_COPYABLE_WITH_LEAK_DETECTOR (WindowsBitmapImage)
-};
-
-//==============================================================================
-Image createSnapshotOfNativeWindow (void* nativeWindowHandle)
-{
-    HWND hwnd = (HWND) nativeWindowHandle;
-
-    auto r = getWindowRect (hwnd);
-    const int w = r.right - r.left;
-    const int h = r.bottom - r.top;
-
-    WindowsBitmapImage* nativeBitmap = new WindowsBitmapImage (Image::RGB, w, h, true);
-    Image bitmap (nativeBitmap);
-
-    HDC dc = GetDC (hwnd);
-    BitBlt (nativeBitmap->hdc, 0, 0, w, h, dc, 0, 0, SRCCOPY);
-    ReleaseDC (hwnd, dc);
-
-    return SoftwareImageType().convert (bitmap);
-}
-
-//==============================================================================
-namespace IconConverters
-{
-    Image createImageFromHBITMAP (HBITMAP bitmap)
-    {
-        Image im;
-
-        if (bitmap != 0)
-        {
-            BITMAP bm;
-
-            if (GetObject (bitmap, sizeof (BITMAP), &bm)
-                 && bm.bmWidth > 0 && bm.bmHeight > 0)
-            {
-                HDC tempDC = GetDC (0);
-                HDC dc = CreateCompatibleDC (tempDC);
-                ReleaseDC (0, tempDC);
-
-                SelectObject (dc, bitmap);
-
-                im = Image (Image::ARGB, bm.bmWidth, bm.bmHeight, true);
-                Image::BitmapData imageData (im, Image::BitmapData::writeOnly);
-
-                for (int y = bm.bmHeight; --y >= 0;)
-                {
-                    for (int x = bm.bmWidth; --x >= 0;)
-                    {
-                        COLORREF col = GetPixel (dc, x, y);
-
-                        imageData.setPixelColour (x, y, Colour ((uint8) GetRValue (col),
-                                                                (uint8) GetGValue (col),
-                                                                (uint8) GetBValue (col)));
-                    }
-                }
-
-                DeleteDC (dc);
-            }
-        }
-
-        return im;
-    }
-
-    Image createImageFromHICON (HICON icon)
-    {
-        ICONINFO info;
-
-        if (GetIconInfo (icon, &info))
-        {
-            Image mask  (createImageFromHBITMAP (info.hbmMask));
-            Image image (createImageFromHBITMAP (info.hbmColor));
-
-            if (mask.isValid() && image.isValid())
-            {
-                for (int y = image.getHeight(); --y >= 0;)
-                {
-                    for (int x = image.getWidth(); --x >= 0;)
-                    {
-                        const float brightness = mask.getPixelAt (x, y).getBrightness();
-
-                        if (brightness > 0.0f)
-                            image.multiplyAlphaAt (x, y, 1.0f - brightness);
-                    }
-                }
-
-                return image;
-            }
-        }
-
-        return Image();
-    }
-
-    HICON createHICONFromImage (const Image& image, const BOOL isIcon, int hotspotX, int hotspotY)
-    {
-        WindowsBitmapImage* nativeBitmap = new WindowsBitmapImage (Image::ARGB, image.getWidth(), image.getHeight(), true);
-        Image bitmap (nativeBitmap);
-
-        {
-            Graphics g (bitmap);
-            g.drawImageAt (image, 0, 0);
-        }
-
-        HBITMAP mask = CreateBitmap (image.getWidth(), image.getHeight(), 1, 1, 0);
-
-        ICONINFO info;
-        info.fIcon = isIcon;
-        info.xHotspot = (DWORD) hotspotX;
-        info.yHotspot = (DWORD) hotspotY;
-        info.hbmMask = mask;
-        info.hbmColor = nativeBitmap->hBitmap;
-
-        HICON hi = CreateIconIndirect (&info);
-        DeleteObject (mask);
-        return hi;
-    }
-}
-
-//==============================================================================
-class
-#if (! JUCE_MINGW)
-  __declspec (uuid ("37c994e7-432b-4834-a2f7-dce1f13b834b"))
-#endif
-    ITipInvocation : public IUnknown
-{
-public:
-    static const CLSID clsid;
-
-    virtual ::HRESULT STDMETHODCALLTYPE Toggle (::HWND wnd) = 0;
-};
-
-#if JUCE_MINGW || (! (defined (_MSC_VER) || defined (__uuidof)))
-template <>
-struct UUIDGetter<ITipInvocation>
-{
-    static CLSID get()
-    {
-        GUID g = {0x37c994e7, 0x432b, 0x4834, {0xa2, 0xf7, 0xdc, 0xe1, 0xf1, 0x3b, 0x83, 0x4b}};
-        return g;
-    }
-};
-#endif
-
-const CLSID ITipInvocation::clsid = {0x4CE576FA, 0x83DC, 0x4f88, {0x95, 0x1C, 0x9D, 0x07, 0x82, 0xB4, 0xE3, 0x76}};
-//==============================================================================
-class OnScreenKeyboard :   public DeletedAtShutdown,
-                           private Timer
-{
-public:
-
-    void activate()
-    {
-        shouldBeActive = true;
-        startTimer (10);
-    }
-
-    void deactivate()
-    {
-        shouldBeActive = false;
-        startTimer (10);
-    }
-
-    juce_DeclareSingleton_SingleThreaded (OnScreenKeyboard, true)
-
-private:
-
-    OnScreenKeyboard()
-        : shouldBeActive (false), reentrant (false)
-    {
-        tipInvocation.CoCreateInstance (ITipInvocation::clsid, CLSCTX_INPROC_HANDLER | CLSCTX_LOCAL_SERVER);
-    }
-
-    void timerCallback() override
-    {
-        stopTimer();
-
-        if (reentrant || tipInvocation == nullptr) return;
-        const ScopedValueSetter<bool> setter (reentrant, true, false);
-
-        const bool isActive = isVisible();
-        if (isActive == shouldBeActive) return;
-
-        if (! isActive)
-        {
-            tipInvocation->Toggle(::GetDesktopWindow());
-        }
-        else
-        {
-            ::HWND hwnd = ::FindWindow (L"IPTip_Main_Window", NULL);
-
-            if (hwnd != nullptr)
-                ::PostMessage(hwnd, WM_SYSCOMMAND, (int) SC_CLOSE, 0);
-        }
-    }
-
-    bool isVisible()
-    {
-        ::HWND hwnd = ::FindWindow (L"IPTip_Main_Window", NULL);
-        if (hwnd != nullptr)
-        {
-            ::LONG style = ::GetWindowLong (hwnd, GWL_STYLE);
-            return ((style & WS_DISABLED) == 0 && (style & WS_VISIBLE) != 0);
-        }
-
-        return false;
-    }
-
-    bool shouldBeActive, reentrant;
-    ComSmartPtr<ITipInvocation> tipInvocation;
-};
-
-juce_ImplementSingleton_SingleThreaded (OnScreenKeyboard)
-
-//==============================================================================
-<<<<<<< HEAD
-=======
-struct HSTRING_PRIVATE;
-typedef HSTRING_PRIVATE* HSTRING;
-
-class IInspectable : public IUnknown
-{
-public:
-    virtual ::HRESULT STDMETHODCALLTYPE GetIids (ULONG* ,IID**) = 0;
-    virtual ::HRESULT STDMETHODCALLTYPE GetRuntimeClassName(HSTRING*) = 0;
-    virtual ::HRESULT STDMETHODCALLTYPE GetTrustLevel(void*) = 0;
-};
-
-class
-   #if (! JUCE_MINGW)
-    __declspec (uuid ("3694dbf9-8f68-44be-8ff5-195c98ede8a6"))
-   #endif
-    IUIViewSettingsInterop     : public IInspectable
-{
-public:
-    virtual HRESULT STDMETHODCALLTYPE GetForWindow(HWND hwnd, REFIID riid, void **ppv) = 0;
-};
-
-class
-   #if (! JUCE_MINGW)
-    __declspec (uuid ("C63657F6-8850-470D-88F8-455E16EA2C26"))
-   #endif
-    IUIViewSettings     : public IInspectable
-{
-public:
-    enum UserInteractionMode
-    {
-        Mouse = 0,
-        Touch = 1
-    };
-
-    virtual HRESULT STDMETHODCALLTYPE GetUserInteractionMode (UserInteractionMode *value) = 0;
-};
-
-#if JUCE_MINGW || (! (defined (_MSC_VER) || defined (__uuidof)))
-template <>
-struct UUIDGetter<IUIViewSettingsInterop>
-{
-    static CLSID get()
-    {
-        GUID g = {0x3694dbf9, 0x8f68, 0x44be, {0x8f, 0xf5, 0x19, 0x5c, 0x98, 0xed, 0xe8, 0xa6}};
-        return g;
-    }
-};
-
-template <>
-struct UUIDGetter<IUIViewSettings>
-{
-    static CLSID get()
-    {
-        GUID g = {0xC63657F6, 0x8850, 0x470D, {0x88, 0xf8, 0x45, 0x5e, 0x16, 0xea, 0x2c, 0x26}};
-        return g;
-    }
-};
-#endif
-
->>>>>>> 884afa3a
-class UWPUIViewSettings
-{
-public:
-    UWPUIViewSettings()
-    {
-        ComBaseModule dll (L"api-ms-win-core-winrt-l1-1-0");
-
-        if (dll.h != nullptr)
-        {
-            roInitialize           = (RoInitializeFuncPtr)           ::GetProcAddress (dll.h, "RoInitialize");
-            roGetActivationFactory = (RoGetActivationFactoryFuncPtr) ::GetProcAddress (dll.h, "RoGetActivationFactory");
-            createHString          = (WindowsCreateStringFuncPtr)    ::GetProcAddress (dll.h, "WindowsCreateString");
-            deleteHString          = (WindowsDeleteStringFuncPtr)    ::GetProcAddress (dll.h, "WindowsDeleteString");
-
-            if (roInitialize == nullptr || roGetActivationFactory == nullptr
-            || createHString == nullptr || deleteHString == nullptr)
-                return;
-
-            ::HRESULT status = roInitialize (1);
-            if (status != S_OK && status != S_FALSE && status != 0x80010106L)
-                return;
-
-            LPCWSTR uwpClassName = L"Windows.UI.ViewManagement.UIViewSettings";
-            HSTRING uwpClassId;
-
-            if (createHString (uwpClassName, (::UINT32) wcslen (uwpClassName), &uwpClassId) != S_OK
-             || uwpClassId == nullptr)
-                return;
-
-            status = roGetActivationFactory (uwpClassId, __uuidof (IUIViewSettingsInterop), (void**) viewSettingsInterop.resetAndGetPointerAddress());
-            deleteHString (uwpClassId);
-
-            if (status != S_OK || viewSettingsInterop == nullptr)
-                return;
-
-            // move dll into member var
-            comBaseDLL = static_cast<ComBaseModule&&> (dll);
-        }
-    }
-
-    bool isTabletModeActivatedForWindow (::HWND hWnd) const
-    {
-        if (viewSettingsInterop == nullptr)
-            return false;
-
-        ComSmartPtr<IUIViewSettings> viewSettings;
-        if (viewSettingsInterop->GetForWindow(hWnd, __uuidof (IUIViewSettings), (void**) viewSettings.resetAndGetPointerAddress()) == S_OK
-            && viewSettings != nullptr)
-        {
-            IUIViewSettings::UserInteractionMode mode;
-
-            if (viewSettings->GetUserInteractionMode (&mode) == S_OK)
-                return (mode == IUIViewSettings::Touch);
-        }
-
-        return false;
-    }
-
-private:
-<<<<<<< HEAD
-    struct HSTRING_PRIVATE;
-    typedef HSTRING_PRIVATE* HSTRING;
-
-    //==============================================================================
-    class IInspectable : public IUnknown
-    {
-    public:
-        virtual ::HRESULT STDMETHODCALLTYPE GetIids (ULONG* ,IID**) = 0;
-        virtual ::HRESULT STDMETHODCALLTYPE GetRuntimeClassName(HSTRING*) = 0;
-        virtual ::HRESULT STDMETHODCALLTYPE GetTrustLevel(void*) = 0;
-    };
-
-    //==============================================================================
-    class
-       #if (! JUCE_MINGW)
-        __declspec (uuid ("3694dbf9-8f68-44be-8ff5-195c98ede8a6"))
-       #endif
-    IUIViewSettingsInterop     : public IInspectable
-    {
-    public:
-        virtual HRESULT STDMETHODCALLTYPE GetForWindow(HWND hwnd, REFIID riid, void **ppv) = 0;
-    };
-
-   #if JUCE_MINGW || (! (defined (_MSC_VER) || defined (__uuidof)))
-    template <>
-    struct UUIDGetter<IUIViewSettingsInterop>
-    {
-        static CLSID get()
-        {
-            GUID g = {0x3694dbf9, 0x8f68, 0x44be, {0x8f, 0xf5, 0x19, 0x5c, 0x98, 0xed, 0xe8, 0xa6}};
-            return g;
-        }
-    };
-   #endif
-
-    //==============================================================================
-    class
-       #if (! JUCE_MINGW)
-        __declspec (uuid ("C63657F6-8850-470D-88F8-455E16EA2C26"))
-       #endif
-    IUIViewSettings     : public IInspectable
-    {
-    public:
-        enum UserInteractionMode
-        {
-          Mouse = 0,
-          Touch = 1
-        };
-
-        virtual HRESULT STDMETHODCALLTYPE GetUserInteractionMode (UserInteractionMode *value) = 0;
-    };
-
-   #if JUCE_MINGW || (! (defined (_MSC_VER) || defined (__uuidof)))
-    template <>
-    struct UUIDGetter<IUIViewSettings>
-    {
-        static CLSID get()
-        {
-            GUID g = {0xC63657F6, 0x8850, 0x470D, {0x88, 0xf8, 0x45, 0x5e, 0x16, 0xea, 0x2c, 0x26}};
-            return g;
-        }
-    };
-   #endif
-
-=======
->>>>>>> 884afa3a
-    //==============================================================================
-    struct ComBaseModule
-    {
-        ::HMODULE h;
-
-        ComBaseModule() : h (nullptr) {}
-        ComBaseModule(LPCWSTR libraryName) : h (::LoadLibrary (libraryName)) {}
-        ComBaseModule(ComBaseModule&& o) : h (o.h) { o.h = nullptr; }
-        ~ComBaseModule() { if (h != nullptr) ::FreeLibrary (h); h = nullptr; }
-
-        ComBaseModule& operator=(ComBaseModule&& o) { h = o.h; o.h = nullptr; return *this; }
-    };
-
-    typedef HRESULT (WINAPI* RoInitializeFuncPtr) (int);
-    typedef HRESULT (WINAPI* RoGetActivationFactoryFuncPtr) (HSTRING, REFIID, void**);
-    typedef HRESULT (WINAPI* WindowsCreateStringFuncPtr) (LPCWSTR,UINT32, HSTRING*);
-    typedef HRESULT (WINAPI* WindowsDeleteStringFuncPtr) (HSTRING);
-
-    ComBaseModule comBaseDLL;
-    ComSmartPtr<IUIViewSettingsInterop> viewSettingsInterop;
-
-    RoInitializeFuncPtr roInitialize;
-    RoGetActivationFactoryFuncPtr roGetActivationFactory;
-    WindowsCreateStringFuncPtr createHString;
-    WindowsDeleteStringFuncPtr deleteHString;
-};
-
-//==============================================================================
-class HWNDComponentPeer  : public ComponentPeer,
-                           private Timer
-                          #if JUCE_MODULE_AVAILABLE_juce_audio_plugin_client
-                           , public ModifierKeyReceiver
-                          #endif
-{
-public:
-    enum RenderingEngineType
-    {
-        softwareRenderingEngine = 0,
-        direct2DRenderingEngine
-    };
-
-    //==============================================================================
-    HWNDComponentPeer (Component& comp, const int windowStyleFlags, HWND parent, bool nonRepainting)
-        : ComponentPeer (comp, windowStyleFlags),
-          dontRepaint (nonRepainting),
-          parentToAddTo (parent),
-          currentRenderingEngine (softwareRenderingEngine)
-    {
-        callFunctionIfNotLocked (&createWindowCallback, this);
-
-        setTitle (component.getName());
-
-        if ((windowStyleFlags & windowHasDropShadow) != 0
-             && Desktop::canUseSemiTransparentWindows()
-             && ((! hasTitleBar()) || SystemStats::getOperatingSystemType() < SystemStats::WinVista))
-        {
-            shadower = component.getLookAndFeel().createDropShadowerForComponent (&component);
-
-            if (shadower != nullptr)
-                shadower->setOwner (&component);
-        }
-
-        // make sure that the on-screen keyboard code is loaded
-        OnScreenKeyboard::getInstance();
-    }
-
-    ~HWNDComponentPeer()
-    {
-        shadower = nullptr;
-
-        // do this before the next bit to avoid messages arriving for this window
-        // before it's destroyed
-        JuceWindowIdentifier::setAsJUCEWindow (hwnd, false);
-
-        callFunctionIfNotLocked (&destroyWindowCallback, (void*) hwnd);
-
-        if (currentWindowIcon != 0)
-            DestroyIcon (currentWindowIcon);
-
-        if (dropTarget != nullptr)
-        {
-            dropTarget->clear();
-            dropTarget->Release();
-            dropTarget = nullptr;
-        }
-
-       #if JUCE_DIRECT2D
-        direct2DContext = nullptr;
-       #endif
-    }
-
-    //==============================================================================
-    void* getNativeHandle() const override    { return hwnd; }
-
-    void setVisible (bool shouldBeVisible) override
-    {
-        ShowWindow (hwnd, shouldBeVisible ? SW_SHOWNA : SW_HIDE);
-
-        if (shouldBeVisible)
-            InvalidateRect (hwnd, 0, 0);
-        else
-            lastPaintTime = 0;
-    }
-
-    void setTitle (const String& title) override
-    {
-        // Unfortunately some ancient bits of win32 mean you can only perform this operation from the message thread.
-        jassert (MessageManager::getInstance()->isThisTheMessageThread());
-
-        SetWindowText (hwnd, title.toWideCharPointer());
-    }
-
-    void repaintNowIfTransparent()
-    {
-        if (isUsingUpdateLayeredWindow() && lastPaintTime > 0 && Time::getMillisecondCounter() > lastPaintTime + 30)
-            handlePaintMessage();
-    }
-
-    void updateBorderSize()
-    {
-        WINDOWINFO info;
-        info.cbSize = sizeof (info);
-
-        if (GetWindowInfo (hwnd, &info))
-            windowBorder = BorderSize<int> (info.rcClient.top - info.rcWindow.top,
-                                            info.rcClient.left - info.rcWindow.left,
-                                            info.rcWindow.bottom - info.rcClient.bottom,
-                                            info.rcWindow.right - info.rcClient.right);
-
-       #if JUCE_DIRECT2D
-        if (direct2DContext != nullptr)
-            direct2DContext->resized();
-       #endif
-    }
-
-    void setBounds (const Rectangle<int>& bounds, bool isNowFullScreen) override
-    {
-        fullScreen = isNowFullScreen;
-
-        Rectangle<int> newBounds (windowBorder.addedTo (bounds));
-
-        if (isUsingUpdateLayeredWindow())
-        {
-            if (HWND parentHwnd = GetParent (hwnd))
-            {
-                auto parentRect = getWindowRect (parentHwnd);
-                newBounds.translate (parentRect.left, parentRect.top);
-            }
-        }
-
-        const Rectangle<int> oldBounds (getBounds());
-        const bool hasMoved = (oldBounds.getPosition() != bounds.getPosition());
-        const bool hasResized = (oldBounds.getWidth() != bounds.getWidth()
-                                  || oldBounds.getHeight() != bounds.getHeight());
-
-        DWORD flags = SWP_NOACTIVATE | SWP_NOZORDER | SWP_NOOWNERZORDER;
-        if (! hasMoved)    flags |= SWP_NOMOVE;
-        if (! hasResized)  flags |= SWP_NOSIZE;
-
-        setWindowPos (hwnd, newBounds, flags);
-
-        if (hasResized && isValidPeer (this))
-        {
-            updateBorderSize();
-            repaintNowIfTransparent();
-        }
-    }
-
-    Rectangle<int> getBounds() const override
-    {
-        auto bounds = rectangleFromRECT (getWindowRect (hwnd));
-
-        if (auto parentH = GetParent (hwnd))
-        {
-            auto r = getWindowRect (parentH);
-            bounds.translate (-r.left, -r.top);
-        }
-
-        return windowBorder.subtractedFrom (bounds);
-    }
-
-    Point<int> getScreenPosition() const
-    {
-        auto r = getWindowRect (hwnd);
-
-        return Point<int> (r.left + windowBorder.getLeft(),
-                           r.top  + windowBorder.getTop());
-    }
-
-    Point<float> localToGlobal (Point<float> relativePosition) override  { return relativePosition + getScreenPosition().toFloat(); }
-    Point<float> globalToLocal (Point<float> screenPosition) override    { return screenPosition   - getScreenPosition().toFloat(); }
-
-    void setAlpha (float newAlpha) override
-    {
-        const uint8 intAlpha = (uint8) jlimit (0, 255, (int) (newAlpha * 255.0f));
-
-        if (component.isOpaque())
-        {
-            if (newAlpha < 1.0f)
-            {
-                SetWindowLong (hwnd, GWL_EXSTYLE, GetWindowLong (hwnd, GWL_EXSTYLE) | WS_EX_LAYERED);
-                SetLayeredWindowAttributes (hwnd, RGB (0, 0, 0), intAlpha, LWA_ALPHA);
-            }
-            else
-            {
-                SetWindowLong (hwnd, GWL_EXSTYLE, GetWindowLong (hwnd, GWL_EXSTYLE) & ~WS_EX_LAYERED);
-                RedrawWindow (hwnd, 0, 0, RDW_ERASE | RDW_INVALIDATE | RDW_FRAME | RDW_ALLCHILDREN);
-            }
-        }
-        else
-        {
-            updateLayeredWindowAlpha = intAlpha;
-            component.repaint();
-        }
-    }
-
-    void setMinimised (bool shouldBeMinimised) override
-    {
-        if (shouldBeMinimised != isMinimised())
-            ShowWindow (hwnd, shouldBeMinimised ? SW_MINIMIZE : SW_SHOWNORMAL);
-    }
-
-    bool isMinimised() const override
-    {
-        WINDOWPLACEMENT wp;
-        wp.length = sizeof (WINDOWPLACEMENT);
-        GetWindowPlacement (hwnd, &wp);
-
-        return wp.showCmd == SW_SHOWMINIMIZED;
-    }
-
-    void setFullScreen (bool shouldBeFullScreen) override
-    {
-        setMinimised (false);
-
-        if (isFullScreen() != shouldBeFullScreen)
-        {
-            if (constrainer != nullptr)
-                constrainer->resizeStart();
-
-            fullScreen = shouldBeFullScreen;
-            const WeakReference<Component> deletionChecker (&component);
-
-            if (! fullScreen)
-            {
-                const Rectangle<int> boundsCopy (lastNonFullscreenBounds);
-
-                if (hasTitleBar())
-                    ShowWindow (hwnd, SW_SHOWNORMAL);
-
-                if (! boundsCopy.isEmpty())
-                    setBounds (ScalingHelpers::scaledScreenPosToUnscaled (component, boundsCopy), false);
-            }
-            else
-            {
-                if (hasTitleBar())
-                    ShowWindow (hwnd, SW_SHOWMAXIMIZED);
-                else
-                    SendMessageW (hwnd, WM_SETTINGCHANGE, 0, 0);
-            }
-
-            if (deletionChecker != nullptr)
-                handleMovedOrResized();
-
-            if (constrainer != nullptr)
-                constrainer->resizeEnd();
-        }
-    }
-
-    bool isFullScreen() const override
-    {
-        if (! hasTitleBar())
-            return fullScreen;
-
-        WINDOWPLACEMENT wp;
-        wp.length = sizeof (wp);
-        GetWindowPlacement (hwnd, &wp);
-
-        return wp.showCmd == SW_SHOWMAXIMIZED;
-    }
-
-    bool contains (Point<int> localPos, bool trueIfInAChildWindow) const override
-    {
-        auto r = getWindowRect (hwnd);
-
-        if (! (isPositiveAndBelow (localPos.x, (int) (r.right - r.left))
-                && isPositiveAndBelow (localPos.y, (int) (r.bottom - r.top))))
-            return false;
-
-        POINT p = { localPos.x + r.left + windowBorder.getLeft(),
-                    localPos.y + r.top  + windowBorder.getTop() };
-
-        HWND w = WindowFromPoint (p);
-        return w == hwnd || (trueIfInAChildWindow && (IsChild (hwnd, w) != 0));
-    }
-
-    BorderSize<int> getFrameSize() const override
-    {
-        return windowBorder;
-    }
-
-    bool setAlwaysOnTop (bool alwaysOnTop) override
-    {
-        const bool oldDeactivate = shouldDeactivateTitleBar;
-        shouldDeactivateTitleBar = ((styleFlags & windowIsTemporary) == 0);
-
-        setWindowZOrder (hwnd, alwaysOnTop ? HWND_TOPMOST : HWND_NOTOPMOST);
-
-        shouldDeactivateTitleBar = oldDeactivate;
-
-        if (shadower != nullptr)
-            handleBroughtToFront();
-
-        return true;
-    }
-
-    void toFront (bool makeActive) override
-    {
-        setMinimised (false);
-
-        const bool oldDeactivate = shouldDeactivateTitleBar;
-        shouldDeactivateTitleBar = ((styleFlags & windowIsTemporary) == 0);
-
-        callFunctionIfNotLocked (makeActive ? &toFrontCallback1 : &toFrontCallback2, hwnd);
-
-        shouldDeactivateTitleBar = oldDeactivate;
-
-        if (! makeActive)
-        {
-            // in this case a broughttofront call won't have occurred, so do it now..
-            handleBroughtToFront();
-        }
-    }
-
-    void toBehind (ComponentPeer* other) override
-    {
-        if (HWNDComponentPeer* const otherPeer = dynamic_cast<HWNDComponentPeer*> (other))
-        {
-            setMinimised (false);
-
-            // Must be careful not to try to put a topmost window behind a normal one, or Windows
-            // promotes the normal one to be topmost!
-            if (component.isAlwaysOnTop() == otherPeer->getComponent().isAlwaysOnTop())
-                setWindowZOrder (hwnd, otherPeer->hwnd);
-            else if (otherPeer->getComponent().isAlwaysOnTop())
-                setWindowZOrder (hwnd, HWND_TOP);
-        }
-        else
-        {
-            jassertfalse; // wrong type of window?
-        }
-    }
-
-    bool isFocused() const override
-    {
-        return callFunctionIfNotLocked (&getFocusCallback, 0) == (void*) hwnd;
-    }
-
-    void grabFocus() override
-    {
-        const bool oldDeactivate = shouldDeactivateTitleBar;
-        shouldDeactivateTitleBar = ((styleFlags & windowIsTemporary) == 0);
-
-        callFunctionIfNotLocked (&setFocusCallback, hwnd);
-
-        shouldDeactivateTitleBar = oldDeactivate;
-    }
-
-    void textInputRequired (Point<int>, TextInputTarget&) override
-    {
-        if (! hasCreatedCaret)
-        {
-            hasCreatedCaret = true;
-            CreateCaret (hwnd, (HBITMAP) 1, 0, 0);
-        }
-
-        ShowCaret (hwnd);
-        SetCaretPos (0, 0);
-
-        if (uwpViewSettings.isTabletModeActivatedForWindow (hwnd))
-            OnScreenKeyboard::getInstance()->activate();
-    }
-
-    void dismissPendingTextInput() override
-    {
-        imeHandler.handleSetContext (hwnd, false);
-
-        if (uwpViewSettings.isTabletModeActivatedForWindow (hwnd))
-            OnScreenKeyboard::getInstance()->deactivate();
-    }
-
-    void repaint (const Rectangle<int>& area) override
-    {
-        const RECT r = { area.getX(), area.getY(), area.getRight(), area.getBottom() };
-        InvalidateRect (hwnd, &r, FALSE);
-    }
-
-    void performAnyPendingRepaintsNow() override
-    {
-        if (component.isVisible())
-        {
-            WeakReference<Component> localRef (&component);
-            MSG m;
-
-            if (isUsingUpdateLayeredWindow() || PeekMessage (&m, hwnd, WM_PAINT, WM_PAINT, PM_REMOVE))
-                if (localRef != nullptr) // (the PeekMessage call can dispatch messages, which may delete this comp)
-                    handlePaintMessage();
-        }
-    }
-
-    //==============================================================================
-    static HWNDComponentPeer* getOwnerOfWindow (HWND h) noexcept
-    {
-        if (h != 0 && JuceWindowIdentifier::isJUCEWindow (h))
-            return (HWNDComponentPeer*) GetWindowLongPtr (h, 8);
-
-        return nullptr;
-    }
-
-    //==============================================================================
-    bool isInside (HWND h) const noexcept
-    {
-        return GetAncestor (hwnd, GA_ROOT) == h;
-    }
-
-    //==============================================================================
-    static bool isKeyDown (const int key) noexcept  { return (GetAsyncKeyState (key) & 0x8000) != 0; }
-
-    static void updateKeyModifiers() noexcept
-    {
-        int keyMods = 0;
-        if (isKeyDown (VK_SHIFT))   keyMods |= ModifierKeys::shiftModifier;
-        if (isKeyDown (VK_CONTROL)) keyMods |= ModifierKeys::ctrlModifier;
-        if (isKeyDown (VK_MENU))    keyMods |= ModifierKeys::altModifier;
-
-        // workaround: Windows maps AltGr to left-Ctrl + right-Alt.
-        if (isKeyDown (VK_RMENU) && !isKeyDown (VK_RCONTROL))
-        {
-            keyMods = (keyMods & ~ModifierKeys::ctrlModifier) | ModifierKeys::altModifier;
-        }
-
-        currentModifiers = currentModifiers.withOnlyMouseButtons().withFlags (keyMods);
-    }
-
-    static void updateModifiersFromWParam (const WPARAM wParam)
-    {
-        int mouseMods = 0;
-        if (wParam & MK_LBUTTON)   mouseMods |= ModifierKeys::leftButtonModifier;
-        if (wParam & MK_RBUTTON)   mouseMods |= ModifierKeys::rightButtonModifier;
-        if (wParam & MK_MBUTTON)   mouseMods |= ModifierKeys::middleButtonModifier;
-
-        currentModifiers = currentModifiers.withoutMouseButtons().withFlags (mouseMods);
-        updateKeyModifiers();
-    }
-
-    //==============================================================================
-    bool dontRepaint;
-
-    static ModifierKeys currentModifiers;
-    static ModifierKeys modifiersAtLastCallback;
-
-    //==============================================================================
-    class JuceDropTarget    : public ComBaseClassHelper<IDropTarget>
-    {
-    public:
-        JuceDropTarget (HWNDComponentPeer& p)   : ownerInfo (new OwnerInfo (p)) {}
-
-        void clear()
-        {
-            ownerInfo = nullptr;
-        }
-
-        JUCE_COMRESULT DragEnter (IDataObject* pDataObject, DWORD grfKeyState, POINTL mousePos, DWORD* pdwEffect)
-        {
-            HRESULT hr = updateFileList (pDataObject);
-            if (FAILED (hr))
-                return hr;
-
-            return DragOver (grfKeyState, mousePos, pdwEffect);
-        }
-
-        JUCE_COMRESULT DragLeave()
-        {
-            if (ownerInfo == nullptr)
-                return S_FALSE;
-
-            ownerInfo->owner.handleDragExit (ownerInfo->dragInfo);
-            return S_OK;
-        }
-
-        JUCE_COMRESULT DragOver (DWORD /*grfKeyState*/, POINTL mousePos, DWORD* pdwEffect)
-        {
-            if (ownerInfo == nullptr)
-                return S_FALSE;
-
-            ownerInfo->dragInfo.position = ownerInfo->getMousePos (mousePos).roundToInt();
-            const bool wasWanted = ownerInfo->owner.handleDragMove (ownerInfo->dragInfo);
-            *pdwEffect = wasWanted ? (DWORD) DROPEFFECT_COPY : (DWORD) DROPEFFECT_NONE;
-            return S_OK;
-        }
-
-        JUCE_COMRESULT Drop (IDataObject* pDataObject, DWORD /*grfKeyState*/, POINTL mousePos, DWORD* pdwEffect)
-        {
-            HRESULT hr = updateFileList (pDataObject);
-            if (SUCCEEDED (hr))
-            {
-                ownerInfo->dragInfo.position = ownerInfo->getMousePos (mousePos).roundToInt();
-                const bool wasWanted = ownerInfo->owner.handleDragDrop (ownerInfo->dragInfo);
-                *pdwEffect = wasWanted ? (DWORD) DROPEFFECT_COPY : (DWORD) DROPEFFECT_NONE;
-                hr = S_OK;
-            }
-
-            return hr;
-        }
-
-    private:
-        struct OwnerInfo
-        {
-            OwnerInfo (HWNDComponentPeer& p) : owner (p) {}
-
-            Point<float> getMousePos (const POINTL& mousePos) const
-            {
-                return owner.globalToLocal (ScalingHelpers::unscaledScreenPosToScaled (owner.getComponent().getDesktopScaleFactor(),
-                                                                                       Point<float> (static_cast<float> (mousePos.x),
-                                                                                                     static_cast<float> (mousePos.y))));
-            }
-
-            template <typename CharType>
-            void parseFileList (const CharType* names, const SIZE_T totalLen)
-            {
-                unsigned int i = 0;
-
-                for (;;)
-                {
-                    unsigned int len = 0;
-                    while (i + len < totalLen && names [i + len] != 0)
-                        ++len;
-
-                    if (len == 0)
-                        break;
-
-                    dragInfo.files.add (String (names + i, len));
-                    i += len + 1;
-                }
-            }
-
-            HWNDComponentPeer& owner;
-            ComponentPeer::DragInfo dragInfo;
-
-            JUCE_DECLARE_NON_COPYABLE (OwnerInfo)
-        };
-
-        ScopedPointer<OwnerInfo> ownerInfo;
-
-        struct DroppedData
-        {
-            DroppedData (IDataObject* const dataObject, const CLIPFORMAT type)
-                : data (nullptr)
-            {
-                FORMATETC format = { type, 0, DVASPECT_CONTENT, -1, TYMED_HGLOBAL };
-                STGMEDIUM resetMedium = { TYMED_HGLOBAL, { 0 }, 0 };
-                medium = resetMedium;
-
-                if (SUCCEEDED (error = dataObject->GetData (&format, &medium)))
-                {
-                    dataSize = GlobalSize (medium.hGlobal);
-                    data = GlobalLock (medium.hGlobal);
-                }
-            }
-
-            ~DroppedData()
-            {
-                if (data != nullptr)
-                    GlobalUnlock (medium.hGlobal);
-            }
-
-            HRESULT error;
-            STGMEDIUM medium;
-            void* data;
-            SIZE_T dataSize;
-        };
-
-        HRESULT updateFileList (IDataObject* const dataObject)
-        {
-            if (ownerInfo == nullptr)
-                return S_FALSE;
-
-            ownerInfo->dragInfo.clear();
-
-            {
-                DroppedData fileData (dataObject, CF_HDROP);
-
-                if (SUCCEEDED (fileData.error))
-                {
-                    const LPDROPFILES dropFiles = static_cast<const LPDROPFILES> (fileData.data);
-                    const void* const names = addBytesToPointer (dropFiles, sizeof (DROPFILES));
-
-                    if (dropFiles->fWide)
-                        ownerInfo->parseFileList (static_cast<const WCHAR*> (names), fileData.dataSize);
-                    else
-                        ownerInfo->parseFileList (static_cast<const char*>  (names), fileData.dataSize);
-
-                    return S_OK;
-                }
-            }
-
-            DroppedData textData (dataObject, CF_UNICODETEXT);
-
-            if (SUCCEEDED (textData.error))
-            {
-                ownerInfo->dragInfo.text = String (CharPointer_UTF16 ((const WCHAR*) textData.data),
-                                                   CharPointer_UTF16 ((const WCHAR*) addBytesToPointer (textData.data, textData.dataSize)));
-                return S_OK;
-            }
-
-            return textData.error;
-        }
-
-        JUCE_DECLARE_NON_COPYABLE (JuceDropTarget)
-    };
-
-    static bool offerKeyMessageToJUCEWindow (MSG& m)
-    {
-        if (m.message == WM_KEYDOWN || m.message == WM_KEYUP)
-            if (Component::getCurrentlyFocusedComponent() != nullptr)
-                if (auto* h = getOwnerOfWindow (m.hwnd))
-                    return m.message == WM_KEYDOWN ? h->doKeyDown (m.wParam)
-                                                   : h->doKeyUp (m.wParam);
-
-        return false;
-    }
-
-private:
-    HWND hwnd, parentToAddTo;
-    ScopedPointer<DropShadower> shadower;
-    RenderingEngineType currentRenderingEngine;
-   #if JUCE_DIRECT2D
-    ScopedPointer<Direct2DLowLevelGraphicsContext> direct2DContext;
-   #endif
-    uint32 lastPaintTime = 0;
-    ULONGLONG lastMagnifySize = 0;
-    bool fullScreen = false, isDragging = false, isMouseOver = false,
-         hasCreatedCaret = false, constrainerIsResizing = false;
-    BorderSize<int> windowBorder;
-<<<<<<< HEAD
-    HICON currentWindowIcon;
-    JuceDropTarget* dropTarget;
-    uint8 updateLayeredWindowAlpha;
-=======
-    HICON currentWindowIcon = 0;
-    JuceDropTarget* dropTarget = nullptr;
-    uint8 updateLayeredWindowAlpha = 255;
->>>>>>> 884afa3a
-    UWPUIViewSettings uwpViewSettings;
-    MultiTouchMapper<DWORD> currentTouches;
-   #if JUCE_MODULE_AVAILABLE_juce_audio_plugin_client
-    ModifierKeyProvider* modProvider = nullptr;
-   #endif
-
-    //==============================================================================
-    struct TemporaryImage    : private Timer
-    {
-        TemporaryImage() {}
-
-        Image& getImage (const bool transparent, const int w, const int h)
-        {
-            auto format = transparent ? Image::ARGB : Image::RGB;
-
-            if ((! image.isValid()) || image.getWidth() < w || image.getHeight() < h || image.getFormat() != format)
-                image = Image (new WindowsBitmapImage (format, (w + 31) & ~31, (h + 31) & ~31, false));
-
-            startTimer (3000);
-            return image;
-        }
-
-        void timerCallback() override
-        {
-            stopTimer();
-            image = {};
-        }
-
-    private:
-        Image image;
-
-        JUCE_DECLARE_NON_COPYABLE_WITH_LEAK_DETECTOR (TemporaryImage)
-    };
-
-    TemporaryImage offscreenImageGenerator;
-
-    //==============================================================================
-    class WindowClassHolder    : private DeletedAtShutdown
-    {
-    public:
-        WindowClassHolder()
-        {
-            // this name has to be different for each app/dll instance because otherwise poor old Windows can
-            // get a bit confused (even despite it not being a process-global window class).
-            String windowClassName ("JUCE_");
-            windowClassName << String::toHexString (Time::currentTimeMillis());
-
-            auto moduleHandle = (HINSTANCE) Process::getCurrentModuleInstanceHandle();
-
-            TCHAR moduleFile[1024] = { 0 };
-            GetModuleFileName (moduleHandle, moduleFile, 1024);
-            WORD iconNum = 0;
-
-            WNDCLASSEX wcex = { 0 };
-            wcex.cbSize         = sizeof (wcex);
-            wcex.style          = CS_OWNDC;
-            wcex.lpfnWndProc    = (WNDPROC) windowProc;
-            wcex.lpszClassName  = windowClassName.toWideCharPointer();
-            wcex.cbWndExtra     = 32;
-            wcex.hInstance      = moduleHandle;
-            wcex.hIcon          = ExtractAssociatedIcon (moduleHandle, moduleFile, &iconNum);
-            iconNum = 1;
-            wcex.hIconSm        = ExtractAssociatedIcon (moduleHandle, moduleFile, &iconNum);
-
-            atom = RegisterClassEx (&wcex);
-            jassert (atom != 0);
-
-            isEventBlockedByModalComps = checkEventBlockedByModalComps;
-        }
-
-        ~WindowClassHolder()
-        {
-            if (ComponentPeer::getNumPeers() == 0)
-                UnregisterClass (getWindowClassName(), (HINSTANCE) Process::getCurrentModuleInstanceHandle());
-
-            clearSingletonInstance();
-        }
-
-        LPCTSTR getWindowClassName() const noexcept     { return (LPCTSTR) (pointer_sized_uint) atom; }
-
-        juce_DeclareSingleton_SingleThreaded_Minimal (WindowClassHolder)
-
-    private:
-        ATOM atom;
-
-        static bool isHWNDBlockedByModalComponents (HWND h)
-        {
-            for (int i = Desktop::getInstance().getNumComponents(); --i >= 0;)
-                if (auto* c = Desktop::getInstance().getComponent (i))
-                    if ((! c->isCurrentlyBlockedByAnotherModalComponent())
-                          && IsChild ((HWND) c->getWindowHandle(), h))
-                        return false;
-
-            return true;
-        }
-
-        static bool checkEventBlockedByModalComps (const MSG& m)
-        {
-            if (Component::getNumCurrentlyModalComponents() == 0 || JuceWindowIdentifier::isJUCEWindow (m.hwnd))
-                return false;
-
-            switch (m.message)
-            {
-                case WM_MOUSEMOVE:
-                case WM_NCMOUSEMOVE:
-                case 0x020A: /* WM_MOUSEWHEEL */
-                case 0x020E: /* WM_MOUSEHWHEEL */
-                case WM_KEYUP:
-                case WM_SYSKEYUP:
-                case WM_CHAR:
-                case WM_APPCOMMAND:
-                case WM_LBUTTONUP:
-                case WM_MBUTTONUP:
-                case WM_RBUTTONUP:
-                case WM_MOUSEACTIVATE:
-                case WM_NCMOUSEHOVER:
-                case WM_MOUSEHOVER:
-                case WM_TOUCH:
-                case WM_POINTERUPDATE:
-                case WM_NCPOINTERUPDATE:
-                case WM_POINTERWHEEL:
-                case WM_POINTERHWHEEL:
-                case WM_POINTERUP:
-                case WM_POINTERACTIVATE:
-                    return isHWNDBlockedByModalComponents(m.hwnd);
-                case WM_NCLBUTTONDOWN:
-                case WM_NCLBUTTONDBLCLK:
-                case WM_NCRBUTTONDOWN:
-                case WM_NCRBUTTONDBLCLK:
-                case WM_NCMBUTTONDOWN:
-                case WM_NCMBUTTONDBLCLK:
-                case WM_LBUTTONDOWN:
-                case WM_LBUTTONDBLCLK:
-                case WM_MBUTTONDOWN:
-                case WM_MBUTTONDBLCLK:
-                case WM_RBUTTONDOWN:
-                case WM_RBUTTONDBLCLK:
-                case WM_KEYDOWN:
-                case WM_SYSKEYDOWN:
-                case WM_NCPOINTERDOWN:
-                case WM_POINTERDOWN:
-                    if (isHWNDBlockedByModalComponents (m.hwnd))
-                    {
-                        if (auto* modal = Component::getCurrentlyModalComponent (0))
-                            modal->inputAttemptWhenModal();
-
-                        return true;
-                    }
-                    break;
-
-                default:
-                    break;
-            }
-
-            return false;
-        }
-
-        JUCE_DECLARE_NON_COPYABLE (WindowClassHolder)
-    };
-
-    //==============================================================================
-    static void* createWindowCallback (void* userData)
-    {
-        static_cast<HWNDComponentPeer*> (userData)->createWindow();
-        return nullptr;
-    }
-
-    void createWindow()
-    {
-        DWORD exstyle = 0;
-        DWORD type = WS_CLIPSIBLINGS | WS_CLIPCHILDREN;
-
-        if (hasTitleBar())
-        {
-            type |= WS_OVERLAPPED;
-
-            if ((styleFlags & windowHasCloseButton) != 0)
-            {
-                type |= WS_SYSMENU;
-            }
-            else
-            {
-                // annoyingly, windows won't let you have a min/max button without a close button
-                jassert ((styleFlags & (windowHasMinimiseButton | windowHasMaximiseButton)) == 0);
-            }
-
-            if ((styleFlags & windowIsResizable) != 0)
-                type |= WS_THICKFRAME;
-        }
-        else if (parentToAddTo != 0)
-        {
-            type |= WS_CHILD;
-        }
-        else
-        {
-            type |= WS_POPUP | WS_SYSMENU;
-        }
-
-        if ((styleFlags & windowAppearsOnTaskbar) == 0)
-            exstyle |= WS_EX_TOOLWINDOW;
-        else
-            exstyle |= WS_EX_APPWINDOW;
-
-        if ((styleFlags & windowHasMinimiseButton) != 0)    type |= WS_MINIMIZEBOX;
-        if ((styleFlags & windowHasMaximiseButton) != 0)    type |= WS_MAXIMIZEBOX;
-        if ((styleFlags & windowIgnoresMouseClicks) != 0)   exstyle |= WS_EX_TRANSPARENT;
-
-        if ((styleFlags & windowIsSemiTransparent) != 0 && Desktop::canUseSemiTransparentWindows())
-            exstyle |= WS_EX_LAYERED;
-
-        hwnd = CreateWindowEx (exstyle, WindowClassHolder::getInstance()->getWindowClassName(),
-                               L"", type, 0, 0, 0, 0, parentToAddTo, 0,
-                               (HINSTANCE) Process::getCurrentModuleInstanceHandle(), 0);
-
-        if (hwnd != 0)
-        {
-            SetWindowLongPtr (hwnd, 0, 0);
-            SetWindowLongPtr (hwnd, 8, (LONG_PTR) this);
-            JuceWindowIdentifier::setAsJUCEWindow (hwnd, true);
-
-            if (dropTarget == nullptr)
-            {
-                HWNDComponentPeer* peer = nullptr;
-
-                if (dontRepaint)
-                    peer = getOwnerOfWindow (parentToAddTo);
-
-                if (peer == nullptr)
-                    peer = this;
-
-                dropTarget = new JuceDropTarget (*peer);
-            }
-
-            RegisterDragDrop (hwnd, dropTarget);
-
-            if (canUseMultiTouch())
-                registerTouchWindow (hwnd, 0);
-
-            setDPIAwareness();
-            setMessageFilter();
-            updateBorderSize();
-            checkForPointerAPI();
-
-            // Calling this function here is (for some reason) necessary to make Windows
-            // correctly enable the menu items that we specify in the wm_initmenu message.
-            GetSystemMenu (hwnd, false);
-
-            auto alpha = component.getAlpha();
-            if (alpha < 1.0f)
-                setAlpha (alpha);
-        }
-        else
-        {
-            jassertfalse;
-        }
-    }
-
-    static void* destroyWindowCallback (void* handle)
-    {
-        RevokeDragDrop ((HWND) handle);
-        DestroyWindow ((HWND) handle);
-        return nullptr;
-    }
-
-    static void* toFrontCallback1 (void* h)
-    {
-        SetForegroundWindow ((HWND) h);
-        return nullptr;
-    }
-
-    static void* toFrontCallback2 (void* h)
-    {
-        setWindowZOrder ((HWND) h, HWND_TOP);
-        return nullptr;
-    }
-
-    static void* setFocusCallback (void* h)
-    {
-        SetFocus ((HWND) h);
-        return nullptr;
-    }
-
-    static void* getFocusCallback (void*)
-    {
-        return GetFocus();
-    }
-
-    bool isUsingUpdateLayeredWindow() const
-    {
-        return ! component.isOpaque();
-    }
-
-    bool hasTitleBar() const noexcept        { return (styleFlags & windowHasTitleBar) != 0; }
-
-
-    void setIcon (const Image& newIcon)
-    {
-        if (auto hicon = IconConverters::createHICONFromImage (newIcon, TRUE, 0, 0))
-        {
-            SendMessage (hwnd, WM_SETICON, ICON_BIG, (LPARAM) hicon);
-            SendMessage (hwnd, WM_SETICON, ICON_SMALL, (LPARAM) hicon);
-
-            if (currentWindowIcon != 0)
-                DestroyIcon (currentWindowIcon);
-
-            currentWindowIcon = hicon;
-        }
-    }
-
-    void setMessageFilter()
-    {
-        typedef BOOL (WINAPI* ChangeWindowMessageFilterExFunc) (HWND, UINT, DWORD, PVOID);
-
-        if (auto changeMessageFilter = (ChangeWindowMessageFilterExFunc) getUser32Function ("ChangeWindowMessageFilterEx"))
-        {
-            changeMessageFilter (hwnd, WM_DROPFILES, 1 /*MSGFLT_ALLOW*/, nullptr);
-            changeMessageFilter (hwnd, WM_COPYDATA, 1 /*MSGFLT_ALLOW*/, nullptr);
-            changeMessageFilter (hwnd, 0x49, 1 /*MSGFLT_ALLOW*/, nullptr);
-        }
-    }
-
-    struct ChildWindowClippingInfo
-    {
-        HDC dc;
-        HWNDComponentPeer* peer;
-        RectangleList<int>* clip;
-        Point<int> origin;
-        int savedDC;
-    };
-
-    static BOOL CALLBACK clipChildWindowCallback (HWND hwnd, LPARAM context)
-    {
-        if (IsWindowVisible (hwnd))
-        {
-            auto& info = *(ChildWindowClippingInfo*) context;
-
-            HWND parent = GetParent (hwnd);
-
-            if (parent == info.peer->hwnd)
-            {
-                auto r = getWindowRect (hwnd);
-                POINT pos = { r.left, r.top };
-                ScreenToClient (GetParent (hwnd), &pos);
-
-                Rectangle<int> clip (pos.x, pos.y,
-                                     r.right  - r.left,
-                                     r.bottom - r.top);
-
-                info.clip->subtract (clip - info.origin);
-
-                if (info.savedDC == 0)
-                    info.savedDC = SaveDC (info.dc);
-
-                ExcludeClipRect (info.dc, clip.getX(), clip.getY(), clip.getRight(), clip.getBottom());
-            }
-        }
-
-        return TRUE;
-    }
-
-    //==============================================================================
-    void handlePaintMessage()
-    {
-       #if JUCE_DIRECT2D
-        if (direct2DContext != nullptr)
-        {
-            RECT r;
-
-            if (GetUpdateRect (hwnd, &r, false))
-            {
-                direct2DContext->start();
-                direct2DContext->clipToRectangle (rectangleFromRECT (r));
-                handlePaint (*direct2DContext);
-                direct2DContext->end();
-            }
-        }
-        else
-       #endif
-
-        HRGN rgn = CreateRectRgn (0, 0, 0, 0);
-        const int regionType = GetUpdateRgn (hwnd, rgn, false);
-
-        PAINTSTRUCT paintStruct;
-        HDC dc = BeginPaint (hwnd, &paintStruct); // Note this can immediately generate a WM_NCPAINT
-                                                  // message and become re-entrant, but that's OK
-
-        // if something in a paint handler calls, e.g. a message box, this can become reentrant and
-        // corrupt the image it's using to paint into, so do a check here.
-        static bool reentrant = false;
-        if (! reentrant)
-        {
-            const ScopedValueSetter<bool> setter (reentrant, true, false);
-
-            if (dontRepaint)
-                component.handleCommandMessage (0); // (this triggers a repaint in the openGL context)
-            else
-                performPaint (dc, rgn, regionType, paintStruct);
-        }
-
-        DeleteObject (rgn);
-        EndPaint (hwnd, &paintStruct);
-
-       #if JUCE_MSVC
-        _fpreset(); // because some graphics cards can unmask FP exceptions
-       #endif
-
-        lastPaintTime = Time::getMillisecondCounter();
-    }
-
-    void performPaint (HDC dc, HRGN rgn, int regionType, PAINTSTRUCT& paintStruct)
-    {
-        int x = paintStruct.rcPaint.left;
-        int y = paintStruct.rcPaint.top;
-        int w = paintStruct.rcPaint.right - x;
-        int h = paintStruct.rcPaint.bottom - y;
-
-        const bool transparent = isUsingUpdateLayeredWindow();
-
-        if (transparent)
-        {
-            // it's not possible to have a transparent window with a title bar at the moment!
-            jassert (! hasTitleBar());
-
-            auto r = getWindowRect (hwnd);
-            x = y = 0;
-            w = r.right - r.left;
-            h = r.bottom - r.top;
-        }
-
-        if (w > 0 && h > 0)
-        {
-            Image& offscreenImage = offscreenImageGenerator.getImage (transparent, w, h);
-
-            RectangleList<int> contextClip;
-            const Rectangle<int> clipBounds (w, h);
-
-            bool needToPaintAll = true;
-
-            if (regionType == COMPLEXREGION && ! transparent)
-            {
-                HRGN clipRgn = CreateRectRgnIndirect (&paintStruct.rcPaint);
-                CombineRgn (rgn, rgn, clipRgn, RGN_AND);
-                DeleteObject (clipRgn);
-
-                char rgnData[8192];
-                const DWORD res = GetRegionData (rgn, sizeof (rgnData), (RGNDATA*) rgnData);
-
-                if (res > 0 && res <= sizeof (rgnData))
-                {
-                    const RGNDATAHEADER* const hdr = &(((const RGNDATA*) rgnData)->rdh);
-
-                    if (hdr->iType == RDH_RECTANGLES
-                         && hdr->rcBound.right - hdr->rcBound.left >= w
-                         && hdr->rcBound.bottom - hdr->rcBound.top >= h)
-                    {
-                        needToPaintAll = false;
-
-                        auto rects = (const RECT*) (rgnData + sizeof (RGNDATAHEADER));
-
-                        for (int i = (int) ((RGNDATA*) rgnData)->rdh.nCount; --i >= 0;)
-                        {
-                            if (rects->right <= x + w && rects->bottom <= y + h)
-                            {
-                                const int cx = jmax (x, (int) rects->left);
-                                contextClip.addWithoutMerging (Rectangle<int> (cx - x, rects->top - y,
-                                                                               rects->right - cx, rects->bottom - rects->top)
-                                                                   .getIntersection (clipBounds));
-                            }
-                            else
-                            {
-                                needToPaintAll = true;
-                                break;
-                            }
-
-                            ++rects;
-                        }
-                    }
-                }
-            }
-
-            if (needToPaintAll)
-            {
-                contextClip.clear();
-                contextClip.addWithoutMerging (Rectangle<int> (w, h));
-            }
-
-            ChildWindowClippingInfo childClipInfo = { dc, this, &contextClip, Point<int> (x, y), 0 };
-            EnumChildWindows (hwnd, clipChildWindowCallback, (LPARAM) &childClipInfo);
-
-            if (! contextClip.isEmpty())
-            {
-                if (transparent)
-                    for (auto& i : contextClip)
-                        offscreenImage.clear (i);
-
-                // if the component's not opaque, this won't draw properly unless the platform can support this
-                jassert (Desktop::canUseSemiTransparentWindows() || component.isOpaque());
-
-                {
-                    ScopedPointer<LowLevelGraphicsContext> context (component.getLookAndFeel()
-                                                                        .createGraphicsContext (offscreenImage, Point<int> (-x, -y), contextClip));
-                    handlePaint (*context);
-                }
-
-                static_cast<WindowsBitmapImage*> (offscreenImage.getPixelData())
-                    ->blitToWindow (hwnd, dc, transparent, x, y, updateLayeredWindowAlpha);
-            }
-
-            if (childClipInfo.savedDC != 0)
-                RestoreDC (dc, childClipInfo.savedDC);
-        }
-    }
-
-    //==============================================================================
-    void doMouseEvent (Point<float> position, float pressure, float orientation = 0.0f, ModifierKeys mods = currentModifiers)
-    {
-        handleMouseEvent (MouseInputSource::InputSourceType::mouse, position, mods, pressure, orientation, getMouseEventTime());
-    }
-
-    StringArray getAvailableRenderingEngines() override
-    {
-        StringArray s ("Software Renderer");
-
-       #if JUCE_DIRECT2D
-        if (SystemStats::getOperatingSystemType() >= SystemStats::Windows7)
-            s.add ("Direct2D");
-       #endif
-
-        return s;
-    }
-
-    int getCurrentRenderingEngine() const override    { return currentRenderingEngine; }
-
-   #if JUCE_DIRECT2D
-    void updateDirect2DContext()
-    {
-        if (currentRenderingEngine != direct2DRenderingEngine)
-            direct2DContext = 0;
-        else if (direct2DContext == 0)
-            direct2DContext = new Direct2DLowLevelGraphicsContext (hwnd);
-    }
-   #endif
-
-    void setCurrentRenderingEngine (int index) override
-    {
-        ignoreUnused (index);
-
-       #if JUCE_DIRECT2D
-        if (getAvailableRenderingEngines().size() > 1)
-        {
-            currentRenderingEngine = index == 1 ? direct2DRenderingEngine : softwareRenderingEngine;
-            updateDirect2DContext();
-            repaint (component.getLocalBounds());
-        }
-       #endif
-    }
-
-    static int getMinTimeBetweenMouseMoves()
-    {
-        if (SystemStats::getOperatingSystemType() >= SystemStats::WinVista)
-            return 0;
-
-        return 1000 / 60;  // Throttling the incoming mouse-events seems to still be needed in XP..
-    }
-
-    bool isTouchEvent() noexcept
-    {
-        if (registerTouchWindow == nullptr)
-            return false;
-
-        // Relevant info about touch/pen detection flags:
-        // https://msdn.microsoft.com/en-us/library/windows/desktop/ms703320(v=vs.85).aspx
-        // http://www.petertissen.de/?p=4
-
-        return (GetMessageExtraInfo() & 0xFFFFFF80 /*SIGNATURE_MASK*/) == 0xFF515780 /*MI_WP_SIGNATURE*/;
-    }
-
-    static bool areOtherTouchSourcesActive()
-    {
-        for (auto& ms : Desktop::getInstance().getMouseSources())
-            if (ms.isDragging() && (ms.getType() == MouseInputSource::InputSourceType::touch
-                                     || ms.getType() == MouseInputSource::InputSourceType::pen))
-                return true;
-
-        return false;
-    }
-
-    void doMouseMove (Point<float> position, bool isMouseDownEvent)
-    {
-        ModifierKeys modsToSend (currentModifiers);
-
-        // this will be handled by WM_TOUCH
-        if (isTouchEvent() || areOtherTouchSourcesActive())
-            return;
-
-        if (! isMouseOver)
-        {
-            isMouseOver = true;
-
-            // This avoids a rare stuck-button problem when focus is lost unexpectedly, but must
-            // not be called as part of a move, in case it's actually a mouse-drag from another
-            // app which ends up here when we get focus before the mouse is released..
-            if (isMouseDownEvent)
-                ModifierKeys::getCurrentModifiersRealtime();
-
-            updateKeyModifiers();
-
-           #if JUCE_MODULE_AVAILABLE_juce_audio_plugin_client
-            if (modProvider != nullptr)
-                currentModifiers = currentModifiers.withFlags (modProvider->getWin32Modifiers());
-           #endif
-
-            TRACKMOUSEEVENT tme;
-            tme.cbSize = sizeof (tme);
-            tme.dwFlags = TME_LEAVE;
-            tme.hwndTrack = hwnd;
-            tme.dwHoverTime = 0;
-
-            if (! TrackMouseEvent (&tme))
-                jassertfalse;
-
-            Desktop::getInstance().getMainMouseSource().forceMouseCursorUpdate();
-        }
-        else if (! isDragging)
-        {
-            if (! contains (position.roundToInt(), false))
-                return;
-        }
-
-        static uint32 lastMouseTime = 0;
-        static int minTimeBetweenMouses = getMinTimeBetweenMouseMoves();
-        const uint32 now = Time::getMillisecondCounter();
-
-        if (! Desktop::getInstance().getMainMouseSource().isDragging())
-            modsToSend = modsToSend.withoutMouseButtons();
-
-        if (now >= lastMouseTime + minTimeBetweenMouses)
-        {
-            lastMouseTime = now;
-            doMouseEvent (position, MouseInputSource::invalidPressure,
-                          MouseInputSource::invalidOrientation, modsToSend);
-        }
-    }
-
-    void doMouseDown (Point<float> position, const WPARAM wParam)
-    {
-        // this will be handled by WM_TOUCH
-        if (isTouchEvent() || areOtherTouchSourcesActive())
-            return;
-
-        if (GetCapture() != hwnd)
-            SetCapture (hwnd);
-
-        doMouseMove (position, true);
-
-        if (isValidPeer (this))
-        {
-            updateModifiersFromWParam (wParam);
-
-          #if JUCE_MODULE_AVAILABLE_juce_audio_plugin_client
-            if (modProvider != nullptr)
-                currentModifiers = currentModifiers.withFlags (modProvider->getWin32Modifiers());
-          #endif
-
-            isDragging = true;
-
-            doMouseEvent (position, MouseInputSource::invalidPressure);
-        }
-    }
-
-    void doMouseUp (Point<float> position, const WPARAM wParam)
-    {
-        // this will be handled by WM_TOUCH
-        if (isTouchEvent() || areOtherTouchSourcesActive())
-            return;
-
-        updateModifiersFromWParam (wParam);
-
-       #if JUCE_MODULE_AVAILABLE_juce_audio_plugin_client
-        if (modProvider != nullptr)
-            currentModifiers = currentModifiers.withFlags (modProvider->getWin32Modifiers());
-       #endif
-
-        const bool wasDragging = isDragging;
-        isDragging = false;
-
-        // release the mouse capture if the user has released all buttons
-        if ((wParam & (MK_LBUTTON | MK_RBUTTON | MK_MBUTTON)) == 0 && hwnd == GetCapture())
-            ReleaseCapture();
-
-        // NB: under some circumstances (e.g. double-clicking a native title bar), a mouse-up can
-        // arrive without a mouse-down, so in that case we need to avoid sending a message.
-        if (wasDragging)
-            doMouseEvent (position, MouseInputSource::invalidPressure);
-    }
-
-    void doCaptureChanged()
-    {
-        if (constrainerIsResizing)
-        {
-            if (constrainer != nullptr)
-                constrainer->resizeEnd();
-
-            constrainerIsResizing = false;
-        }
-
-        if (isDragging)
-            doMouseUp (getCurrentMousePos(), (WPARAM) 0);
-    }
-
-    void doMouseExit()
-    {
-        isMouseOver = false;
-
-        if (! areOtherTouchSourcesActive())
-            doMouseEvent (getCurrentMousePos(), MouseInputSource::invalidPressure);
-    }
-
-    ComponentPeer* findPeerUnderMouse (Point<float>& localPos)
-    {
-        auto globalPos = getCurrentMousePosGlobal().roundToInt();
-
-        // Because Windows stupidly sends all wheel events to the window with the keyboard
-        // focus, we have to redirect them here according to the mouse pos..
-        POINT p = { globalPos.x, globalPos.y };
-        auto* peer = getOwnerOfWindow (WindowFromPoint (p));
-
-        if (peer == nullptr)
-            peer = this;
-
-        localPos = peer->globalToLocal (globalPos.toFloat());
-        return peer;
-    }
-
-    static MouseInputSource::InputSourceType getPointerType (WPARAM wParam)
-    {
-        if (getPointerTypeFunction != nullptr)
-        {
-            POINTER_INPUT_TYPE pointerType;
-
-            if (getPointerTypeFunction (GET_POINTERID_WPARAM (wParam), &pointerType))
-            {
-                if (pointerType == 2)
-                    return MouseInputSource::InputSourceType::touch;
-
-                if (pointerType == 3)
-                    return MouseInputSource::InputSourceType::pen;
-            }
-        }
-
-        return MouseInputSource::InputSourceType::mouse;
-    }
-
-    void doMouseWheel (const WPARAM wParam, const bool isVertical)
-    {
-        updateKeyModifiers();
-        const float amount = jlimit (-1000.0f, 1000.0f, 0.5f * (short) HIWORD (wParam));
-
-        MouseWheelDetails wheel;
-        wheel.deltaX = isVertical ? 0.0f : amount / -256.0f;
-        wheel.deltaY = isVertical ? amount / 256.0f : 0.0f;
-        wheel.isReversed = false;
-        wheel.isSmooth = false;
-        wheel.isInertial = false;
-
-        Point<float> localPos;
-        if (auto* peer = findPeerUnderMouse (localPos))
-            peer->handleMouseWheel (getPointerType (wParam), localPos, getMouseEventTime(), wheel);
-    }
-
-    bool doGestureEvent (LPARAM lParam)
-    {
-        GESTUREINFO gi;
-        zerostruct (gi);
-        gi.cbSize = sizeof (gi);
-
-        if (getGestureInfo != nullptr && getGestureInfo ((HGESTUREINFO) lParam, &gi))
-        {
-            updateKeyModifiers();
-            Point<float> localPos;
-
-            if (ComponentPeer* const peer = findPeerUnderMouse (localPos))
-            {
-                switch (gi.dwID)
-                {
-                    case 3: /*GID_ZOOM*/
-                        if (gi.dwFlags != 1 /*GF_BEGIN*/ && lastMagnifySize > 0)
-                            peer->handleMagnifyGesture (MouseInputSource::InputSourceType::touch, localPos, getMouseEventTime(),
-                                                        (float) (gi.ullArguments / (double) lastMagnifySize));
-
-                        lastMagnifySize = gi.ullArguments;
-                        return true;
-
-                    case 4: /*GID_PAN*/
-                    case 5: /*GID_ROTATE*/
-                    case 6: /*GID_TWOFINGERTAP*/
-                    case 7: /*GID_PRESSANDTAP*/
-                    default:
-                        break;
-                }
-            }
-        }
-
-        return false;
-    }
-
-    LRESULT doTouchEvent (const int numInputs, HTOUCHINPUT eventHandle)
-    {
-        if ((styleFlags & windowIgnoresMouseClicks) != 0)
-            if (auto* parent = getOwnerOfWindow (GetParent (hwnd)))
-                if (parent != this)
-                    return parent->doTouchEvent (numInputs, eventHandle);
-
-        HeapBlock<TOUCHINPUT> inputInfo (numInputs);
-
-        if (getTouchInputInfo (eventHandle, numInputs, inputInfo, sizeof (TOUCHINPUT)))
-        {
-            for (int i = 0; i < numInputs; ++i)
-            {
-                auto flags = inputInfo[i].dwFlags;
-
-                if ((flags & (TOUCHEVENTF_DOWN | TOUCHEVENTF_MOVE | TOUCHEVENTF_UP)) != 0)
-                    if (! handleTouchInput (inputInfo[i], (flags & TOUCHEVENTF_DOWN) != 0, (flags & TOUCHEVENTF_UP) != 0))
-                        return 0;  // abandon method if this window was deleted by the callback
-            }
-        }
-
-        closeTouchInputHandle (eventHandle);
-        return 0;
-    }
-
-    bool handleTouchInput (const TOUCHINPUT& touch, const bool isDown, const bool isUp,
-                           const float touchPressure = MouseInputSource::invalidPressure,
-                           const float orientation = 0.0f)
-    {
-        bool isCancel = false;
-
-        const int touchIndex = currentTouches.getIndexOfTouch (touch.dwID);
-        auto time = getMouseEventTime();
-        auto pos = globalToLocal (Point<float> (touch.x / 100.0f,
-                                                touch.y / 100.0f));
-        const float pressure = touchPressure;
-        ModifierKeys modsToSend (currentModifiers);
-
-        if (isDown)
-        {
-            currentModifiers = currentModifiers.withoutMouseButtons().withFlags (ModifierKeys::leftButtonModifier);
-            modsToSend = currentModifiers;
-
-            // this forces a mouse-enter/up event, in case for some reason we didn't get a mouse-up before.
-            handleMouseEvent (MouseInputSource::InputSourceType::touch, pos, modsToSend.withoutMouseButtons(), pressure, orientation, time, PenDetails(), touchIndex);
-
-            if (! isValidPeer (this)) // (in case this component was deleted by the event)
-                return false;
-        }
-        else if (isUp)
-        {
-            modsToSend = modsToSend.withoutMouseButtons();
-            currentTouches.clearTouch (touchIndex);
-
-            if (! currentTouches.areAnyTouchesActive())
-                isCancel = true;
-        }
-        else
-        {
-            modsToSend = currentModifiers.withoutMouseButtons().withFlags (ModifierKeys::leftButtonModifier);
-        }
-
-        if (isCancel)
-        {
-            currentTouches.clear();
-            currentModifiers = currentModifiers.withoutMouseButtons();
-        }
-
-        handleMouseEvent (MouseInputSource::InputSourceType::touch, pos, modsToSend, pressure, orientation, time, PenDetails(), touchIndex);
-
-        if (! isValidPeer (this)) // (in case this component was deleted by the event)
-            return false;
-
-        if (isUp || isCancel)
-        {
-            handleMouseEvent (MouseInputSource::InputSourceType::touch, Point<float> (-10.0f, -10.0f), currentModifiers, pressure, orientation, time, PenDetails(), touchIndex);
-
-            if (! isValidPeer (this))
-                return false;
-        }
-
-        return true;
-    }
-
-    bool handlePointerInput (WPARAM wParam, LPARAM lParam, const bool isDown, const bool isUp)
-    {
-        if (! canUsePointerAPI)
-            return false;
-
-        auto pointerType = getPointerType (wParam);
-
-        if (pointerType == MouseInputSource::InputSourceType::touch)
-        {
-            POINTER_TOUCH_INFO touchInfo;
-            if (! getPointerTouchInfo (GET_POINTERID_WPARAM (wParam), &touchInfo))
-                return false;
-
-            const auto pressure = touchInfo.touchMask & TOUCH_MASK_PRESSURE ? touchInfo.pressure
-                                                                            : MouseInputSource::invalidPressure;
-            const auto orientation = touchInfo.touchMask & TOUCH_MASK_ORIENTATION ? degreesToRadians (static_cast<float> (touchInfo.orientation))
-                                                                                  : MouseInputSource::invalidOrientation;
-
-            if (! handleTouchInput (emulateTouchEventFromPointer (lParam, wParam),
-                                    isDown, isUp, pressure, orientation))
-                return false;
-        }
-        else if (pointerType == MouseInputSource::InputSourceType::pen)
-        {
-            POINTER_PEN_INFO penInfo;
-            if (! getPointerPenInfo (GET_POINTERID_WPARAM (wParam), &penInfo))
-                return false;
-
-            const auto pressure = (penInfo.penMask & PEN_MASK_PRESSURE) ? penInfo.pressure / 1024.0f : MouseInputSource::invalidPressure;
-
-            if (! handlePenInput (penInfo, globalToLocal (Point<float> (static_cast<float> (GET_X_LPARAM(lParam)),
-                                                                        static_cast<float> (GET_Y_LPARAM(lParam)))),
-                                  pressure, isDown, isUp))
-                return false;
-        }
-        else
-        {
-            return false;
-        }
-
-        return true;
-    }
-
-    TOUCHINPUT emulateTouchEventFromPointer (LPARAM lParam, WPARAM wParam)
-    {
-        TOUCHINPUT touchInput;
-
-        touchInput.dwID = GET_POINTERID_WPARAM (wParam);
-        touchInput.x = GET_X_LPARAM (lParam) * 100;
-        touchInput.y = GET_Y_LPARAM (lParam) * 100;
-
-        return touchInput;
-    }
-
-    bool handlePenInput (POINTER_PEN_INFO penInfo, Point<float> pos, const float pressure, bool isDown, bool isUp)
-    {
-        const auto time = getMouseEventTime();
-        ModifierKeys modsToSend (currentModifiers);
-        PenDetails penDetails;
-
-        penDetails.rotation = (penInfo.penMask & PEN_MASK_ROTATION) ? degreesToRadians (static_cast<float> (penInfo.rotation)) : MouseInputSource::invalidRotation;
-        penDetails.tiltX = (penInfo.penMask & PEN_MASK_TILT_X) ? penInfo.tiltX / 90.0f : MouseInputSource::invalidTiltX;
-        penDetails.tiltY = (penInfo.penMask & PEN_MASK_TILT_Y) ? penInfo.tiltY / 90.0f : MouseInputSource::invalidTiltY;
-
-        auto pInfoFlags = penInfo.pointerInfo.pointerFlags;
-
-        if ((pInfoFlags & POINTER_FLAG_FIRSTBUTTON) != 0)
-            currentModifiers = currentModifiers.withoutMouseButtons().withFlags (ModifierKeys::leftButtonModifier);
-        else if ((pInfoFlags & POINTER_FLAG_SECONDBUTTON) != 0)
-            currentModifiers = currentModifiers.withoutMouseButtons().withFlags (ModifierKeys::rightButtonModifier);
-
-        if (isDown)
-        {
-            modsToSend = currentModifiers;
-
-            // this forces a mouse-enter/up event, in case for some reason we didn't get a mouse-up before.
-            handleMouseEvent (MouseInputSource::InputSourceType::pen, pos, modsToSend.withoutMouseButtons(),
-                              pressure, MouseInputSource::invalidOrientation, time, penDetails);
-
-            if (! isValidPeer (this)) // (in case this component was deleted by the event)
-                return false;
-        }
-        else if (isUp || ! (pInfoFlags & POINTER_FLAG_INCONTACT))
-        {
-            modsToSend = modsToSend.withoutMouseButtons();
-        }
-
-        handleMouseEvent (MouseInputSource::InputSourceType::pen, pos, modsToSend, pressure,
-                          MouseInputSource::invalidOrientation, time, penDetails);
-
-        if (! isValidPeer (this)) // (in case this component was deleted by the event)
-            return false;
-
-        if (isUp)
-        {
-            handleMouseEvent (MouseInputSource::InputSourceType::pen, { -10.0f, -10.0f }, currentModifiers,
-                              pressure, MouseInputSource::invalidOrientation, time, penDetails);
-
-            if (! isValidPeer (this))
-                return false;
-        }
-
-        return true;
-    }
-
-    //==============================================================================
-    void sendModifierKeyChangeIfNeeded()
-    {
-        if (modifiersAtLastCallback != currentModifiers)
-        {
-            modifiersAtLastCallback = currentModifiers;
-            handleModifierKeysChange();
-        }
-    }
-
-    bool doKeyUp (const WPARAM key)
-    {
-        updateKeyModifiers();
-
-        switch (key)
-        {
-            case VK_SHIFT:
-            case VK_CONTROL:
-            case VK_MENU:
-            case VK_CAPITAL:
-            case VK_LWIN:
-            case VK_RWIN:
-            case VK_APPS:
-            case VK_NUMLOCK:
-            case VK_SCROLL:
-            case VK_LSHIFT:
-            case VK_RSHIFT:
-            case VK_LCONTROL:
-            case VK_LMENU:
-            case VK_RCONTROL:
-            case VK_RMENU:
-                sendModifierKeyChangeIfNeeded();
-        }
-
-        return handleKeyUpOrDown (false)
-                || Component::getCurrentlyModalComponent() != nullptr;
-    }
-
-    bool doKeyDown (const WPARAM key)
-    {
-        updateKeyModifiers();
-        bool used = false;
-
-        switch (key)
-        {
-            case VK_SHIFT:
-            case VK_LSHIFT:
-            case VK_RSHIFT:
-            case VK_CONTROL:
-            case VK_LCONTROL:
-            case VK_RCONTROL:
-            case VK_MENU:
-            case VK_LMENU:
-            case VK_RMENU:
-            case VK_LWIN:
-            case VK_RWIN:
-            case VK_CAPITAL:
-            case VK_NUMLOCK:
-            case VK_SCROLL:
-            case VK_APPS:
-                sendModifierKeyChangeIfNeeded();
-                break;
-
-            case VK_LEFT:
-            case VK_RIGHT:
-            case VK_UP:
-            case VK_DOWN:
-            case VK_PRIOR:
-            case VK_NEXT:
-            case VK_HOME:
-            case VK_END:
-            case VK_DELETE:
-            case VK_INSERT:
-            case VK_F1:
-            case VK_F2:
-            case VK_F3:
-            case VK_F4:
-            case VK_F5:
-            case VK_F6:
-            case VK_F7:
-            case VK_F8:
-            case VK_F9:
-            case VK_F10:
-            case VK_F11:
-            case VK_F12:
-            case VK_F13:
-            case VK_F14:
-            case VK_F15:
-            case VK_F16:
-                used = handleKeyUpOrDown (true);
-                used = handleKeyPress (extendedKeyModifier | (int) key, 0) || used;
-                break;
-
-            default:
-                used = handleKeyUpOrDown (true);
-
-                {
-                    MSG msg;
-                    if (! PeekMessage (&msg, hwnd, WM_CHAR, WM_DEADCHAR, PM_NOREMOVE))
-                    {
-                        // if there isn't a WM_CHAR or WM_DEADCHAR message pending, we need to
-                        // manually generate the key-press event that matches this key-down.
-                        const UINT keyChar  = MapVirtualKey ((UINT) key, 2);
-                        const UINT scanCode = MapVirtualKey ((UINT) key, 0);
-                        BYTE keyState[256];
-                        GetKeyboardState (keyState);
-
-                        WCHAR text[16] = { 0 };
-                        if (ToUnicode ((UINT) key, scanCode, keyState, text, 8, 0) != 1)
-                            text[0] = 0;
-
-                        used = handleKeyPress ((int) LOWORD (keyChar), (juce_wchar) text[0]) || used;
-                    }
-                }
-
-                break;
-        }
-
-        return used || (Component::getCurrentlyModalComponent() != nullptr);
-    }
-
-    bool doKeyChar (int key, const LPARAM flags)
-    {
-        updateKeyModifiers();
-
-        juce_wchar textChar = (juce_wchar) key;
-
-        const int virtualScanCode = (flags >> 16) & 0xff;
-
-        if (key >= '0' && key <= '9')
-        {
-            switch (virtualScanCode)  // check for a numeric keypad scan-code
-            {
-                case 0x52:
-                case 0x4f:
-                case 0x50:
-                case 0x51:
-                case 0x4b:
-                case 0x4c:
-                case 0x4d:
-                case 0x47:
-                case 0x48:
-                case 0x49:
-                    key = (key - '0') + KeyPress::numberPad0;
-                    break;
-                default:
-                    break;
-            }
-        }
-        else
-        {
-            // convert the scan code to an unmodified character code..
-            const UINT virtualKey = MapVirtualKey ((UINT) virtualScanCode, 1);
-            UINT keyChar = MapVirtualKey (virtualKey, 2);
-
-            keyChar = LOWORD (keyChar);
-
-            if (keyChar != 0)
-                key = (int) keyChar;
-
-            // avoid sending junk text characters for some control-key combinations
-            if (textChar < ' ' && currentModifiers.testFlags (ModifierKeys::ctrlModifier | ModifierKeys::altModifier))
-                textChar = 0;
-        }
-
-        return handleKeyPress (key, textChar);
-    }
-
-    void forwardMessageToParent (UINT message, WPARAM wParam, LPARAM lParam) const
-    {
-        if (HWND parentH = GetParent (hwnd))
-            PostMessage (parentH, message, wParam, lParam);
-    }
-
-    bool doAppCommand (const LPARAM lParam)
-    {
-        int key = 0;
-
-        switch (GET_APPCOMMAND_LPARAM (lParam))
-        {
-            case APPCOMMAND_MEDIA_PLAY_PAUSE:       key = KeyPress::playKey; break;
-            case APPCOMMAND_MEDIA_STOP:             key = KeyPress::stopKey; break;
-            case APPCOMMAND_MEDIA_NEXTTRACK:        key = KeyPress::fastForwardKey; break;
-            case APPCOMMAND_MEDIA_PREVIOUSTRACK:    key = KeyPress::rewindKey; break;
-            default: break;
-        }
-
-        if (key != 0)
-        {
-            updateKeyModifiers();
-
-            if (hwnd == GetActiveWindow())
-            {
-                handleKeyPress (key, 0);
-                return true;
-            }
-        }
-
-        return false;
-    }
-
-    bool isConstrainedNativeWindow() const
-    {
-        return constrainer != nullptr
-                && (styleFlags & (windowHasTitleBar | windowIsResizable)) == (windowHasTitleBar | windowIsResizable)
-                && ! isKioskMode();
-    }
-
-    Rectangle<int> getCurrentScaledBounds (float scale) const
-    {
-        return ScalingHelpers::unscaledScreenPosToScaled (scale, windowBorder.addedTo (ScalingHelpers::scaledScreenPosToUnscaled (scale, component.getBounds())));
-    }
-
-    LRESULT handleSizeConstraining (RECT& r, const WPARAM wParam)
-    {
-        if (isConstrainedNativeWindow())
-        {
-            auto scale = getComponent().getDesktopScaleFactor();
-            auto pos = ScalingHelpers::unscaledScreenPosToScaled (scale, rectangleFromRECT (r));
-            auto current = getCurrentScaledBounds (scale);
-
-            constrainer->checkBounds (pos, current,
-                                      Desktop::getInstance().getDisplays().getTotalBounds (true),
-                                      wParam == WMSZ_TOP    || wParam == WMSZ_TOPLEFT    || wParam == WMSZ_TOPRIGHT,
-                                      wParam == WMSZ_LEFT   || wParam == WMSZ_TOPLEFT    || wParam == WMSZ_BOTTOMLEFT,
-                                      wParam == WMSZ_BOTTOM || wParam == WMSZ_BOTTOMLEFT || wParam == WMSZ_BOTTOMRIGHT,
-                                      wParam == WMSZ_RIGHT  || wParam == WMSZ_TOPRIGHT   || wParam == WMSZ_BOTTOMRIGHT);
-
-            pos = ScalingHelpers::scaledScreenPosToUnscaled (scale, pos);
-            r.left   = pos.getX();
-            r.top    = pos.getY();
-            r.right  = pos.getRight();
-            r.bottom = pos.getBottom();
-        }
-
-        return TRUE;
-    }
-
-    LRESULT handlePositionChanging (WINDOWPOS& wp)
-    {
-        if (isConstrainedNativeWindow())
-        {
-            if ((wp.flags & (SWP_NOMOVE | SWP_NOSIZE)) != (SWP_NOMOVE | SWP_NOSIZE)
-                 && ! Component::isMouseButtonDownAnywhere())
-            {
-                auto scale = getComponent().getDesktopScaleFactor();
-                auto pos = ScalingHelpers::unscaledScreenPosToScaled (scale, Rectangle<int> (wp.x, wp.y, wp.cx, wp.cy));
-                auto current = getCurrentScaledBounds (scale);
-
-                constrainer->checkBounds (pos, current,
-                                          Desktop::getInstance().getDisplays().getTotalBounds (true),
-                                          pos.getY() != current.getY() && pos.getBottom() == current.getBottom(),
-                                          pos.getX() != current.getX() && pos.getRight()  == current.getRight(),
-                                          pos.getY() == current.getY() && pos.getBottom() != current.getBottom(),
-                                          pos.getX() == current.getX() && pos.getRight()  != current.getRight());
-
-                pos = ScalingHelpers::scaledScreenPosToUnscaled (scale, pos);
-                wp.x = pos.getX();
-                wp.y = pos.getY();
-                wp.cx = pos.getWidth();
-                wp.cy = pos.getHeight();
-            }
-        }
-
-        if (((wp.flags & SWP_SHOWWINDOW) != 0 && ! component.isVisible()))
-            component.setVisible (true);
-        else if (((wp.flags & SWP_HIDEWINDOW) != 0 && component.isVisible()))
-            component.setVisible (false);
-
-        return 0;
-    }
-
-    bool handlePositionChanged()
-    {
-        auto pos = getCurrentMousePos();
-
-        if (contains (pos.roundToInt(), false))
-        {
-            if (! areOtherTouchSourcesActive())
-                doMouseEvent (pos, MouseInputSource::invalidPressure);
-
-            if (! isValidPeer (this))
-                return true;
-        }
-
-        handleMovedOrResized();
-        return ! dontRepaint; // to allow non-accelerated openGL windows to draw themselves correctly..
-    }
-
-    void handleAppActivation (const WPARAM wParam)
-    {
-        modifiersAtLastCallback = -1;
-        updateKeyModifiers();
-
-        if (isMinimised())
-        {
-            component.repaint();
-            handleMovedOrResized();
-
-            if (! isValidPeer (this))
-                return;
-        }
-
-        auto* underMouse = component.getComponentAt (component.getMouseXYRelative());
-
-        if (underMouse == nullptr)
-            underMouse = &component;
-
-        if (underMouse->isCurrentlyBlockedByAnotherModalComponent())
-        {
-            if (LOWORD (wParam) == WA_CLICKACTIVE)
-                Component::getCurrentlyModalComponent()->inputAttemptWhenModal();
-            else
-                ModalComponentManager::getInstance()->bringModalComponentsToFront();
-        }
-        else
-        {
-            handleBroughtToFront();
-        }
-    }
-
-    void handlePowerBroadcast (WPARAM wParam)
-    {
-        if (auto* app = JUCEApplicationBase::getInstance())
-        {
-            switch (wParam)
-            {
-                case PBT_APMSUSPEND:                app->suspended(); break;
-
-                case PBT_APMQUERYSUSPENDFAILED:
-                case PBT_APMRESUMECRITICAL:
-                case PBT_APMRESUMESUSPEND:
-                case PBT_APMRESUMEAUTOMATIC:        app->resumed(); break;
-
-                default: break;
-            }
-        }
-    }
-
-    void handleLeftClickInNCArea (WPARAM wParam)
-    {
-        if (! sendInputAttemptWhenModalMessage())
-        {
-            switch (wParam)
-            {
-            case HTBOTTOM:
-            case HTBOTTOMLEFT:
-            case HTBOTTOMRIGHT:
-            case HTGROWBOX:
-            case HTLEFT:
-            case HTRIGHT:
-            case HTTOP:
-            case HTTOPLEFT:
-            case HTTOPRIGHT:
-                if (isConstrainedNativeWindow())
-                {
-                    constrainerIsResizing = true;
-                    constrainer->resizeStart();
-                }
-                break;
-
-            default:
-                break;
-            }
-        }
-    }
-
-    void initialiseSysMenu (HMENU menu) const
-    {
-        if (! hasTitleBar())
-        {
-            if (isFullScreen())
-            {
-                EnableMenuItem (menu, SC_RESTORE,  MF_BYCOMMAND | MF_ENABLED);
-                EnableMenuItem (menu, SC_MOVE,     MF_BYCOMMAND | MF_GRAYED);
-            }
-            else if (! isMinimised())
-            {
-                EnableMenuItem (menu, SC_MAXIMIZE, MF_BYCOMMAND | MF_GRAYED);
-            }
-        }
-    }
-
-    void doSettingChange()
-    {
-        Desktop& desktop = Desktop::getInstance();
-
-        const_cast<Desktop::Displays&> (desktop.getDisplays()).refresh();
-
-        if (fullScreen && ! isMinimised())
-        {
-            const Desktop::Displays::Display& display
-                    = desktop.getDisplays().getDisplayContaining (component.getScreenBounds().getCentre());
-
-            setWindowPos (hwnd, display.userArea * display.scale,
-                          SWP_NOACTIVATE | SWP_NOOWNERZORDER | SWP_NOZORDER | SWP_NOSENDCHANGING);
-        }
-    }
-
-    void handleDPIChange() // happens when a window moves to a screen with a different DPI.
-    {
-    }
-
-    //==============================================================================
-  #if JUCE_MODULE_AVAILABLE_juce_audio_plugin_client
-    void setModifierKeyProvider (ModifierKeyProvider* provider) override
-    {
-        modProvider = provider;
-    }
-
-    void removeModifierKeyProvider() override
-    {
-        modProvider = nullptr;
-    }
-   #endif
-
-    //==============================================================================
-public:
-    static LRESULT CALLBACK windowProc (HWND h, UINT message, WPARAM wParam, LPARAM lParam)
-    {
-        if (auto* peer = getOwnerOfWindow (h))
-        {
-            jassert (isValidPeer (peer));
-            return peer->peerWindowProc (h, message, wParam, lParam);
-        }
-
-        return DefWindowProcW (h, message, wParam, lParam);
-    }
-
-private:
-    static void* callFunctionIfNotLocked (MessageCallbackFunction* callback, void* userData)
-    {
-        if (MessageManager::getInstance()->currentThreadHasLockedMessageManager())
-            return callback (userData);
-
-        return MessageManager::getInstance()->callFunctionOnMessageThread (callback, userData);
-    }
-
-    static Point<float> getPointFromLParam (LPARAM lParam) noexcept
-    {
-        return Point<float> (static_cast<float> (GET_X_LPARAM (lParam)),
-                             static_cast<float> (GET_Y_LPARAM (lParam)));
-    }
-
-    static Point<float> getCurrentMousePosGlobal() noexcept
-    {
-        return getPointFromLParam (GetMessagePos());
-    }
-
-    Point<float> getCurrentMousePos() noexcept
-    {
-        return globalToLocal (getCurrentMousePosGlobal());
-    }
-
-    LRESULT peerWindowProc (HWND h, UINT message, WPARAM wParam, LPARAM lParam)
-    {
-        switch (message)
-        {
-            //==============================================================================
-            case WM_NCHITTEST:
-                if ((styleFlags & windowIgnoresMouseClicks) != 0)
-                    return HTTRANSPARENT;
-
-                if (! hasTitleBar())
-                    return HTCLIENT;
-
-                break;
-
-            //==============================================================================
-            case WM_PAINT:
-                handlePaintMessage();
-                return 0;
-
-            case WM_NCPAINT:
-                if (wParam != 1) // (1 = a repaint of the entire NC region)
-                    handlePaintMessage(); // this must be done, even with native titlebars, or there are rendering artifacts.
-
-                if (hasTitleBar())
-                    break; // let the DefWindowProc handle drawing the frame.
-
-                return 0;
-
-            case WM_ERASEBKGND:
-            case WM_NCCALCSIZE:
-                if (hasTitleBar())
-                    break;
-
-                return 1;
-
-            //==============================================================================
-            case WM_POINTERUPDATE:
-                if (handlePointerInput (wParam, lParam, false, false))
-                    return 0;
-                break;
-
-            case WM_POINTERDOWN:
-                if (handlePointerInput (wParam, lParam, true, false))
-                    return 0;
-                break;
-
-            case WM_POINTERUP:
-                if (handlePointerInput (wParam, lParam, false, true))
-                    return 0;
-                break;
-
-            //==============================================================================
-            case WM_MOUSEMOVE:          doMouseMove (getPointFromLParam (lParam), false); return 0;
-
-            case WM_POINTERLEAVE:
-            case WM_MOUSELEAVE:         doMouseExit(); return 0;
-
-            case WM_LBUTTONDOWN:
-            case WM_MBUTTONDOWN:
-            case WM_RBUTTONDOWN:        doMouseDown (getPointFromLParam (lParam), wParam); return 0;
-
-            case WM_LBUTTONUP:
-            case WM_MBUTTONUP:
-            case WM_RBUTTONUP:          doMouseUp (getPointFromLParam (lParam), wParam); return 0;
-
-            case WM_POINTERWHEEL:
-            case 0x020A: /* WM_MOUSEWHEEL */   doMouseWheel (wParam, true);  return 0;
-
-            case WM_POINTERHWHEEL:
-            case 0x020E: /* WM_MOUSEHWHEEL */  doMouseWheel (wParam, false); return 0;
-
-            case WM_CAPTURECHANGED:     doCaptureChanged(); return 0;
-
-            case WM_NCPOINTERUPDATE:
-            case WM_NCMOUSEMOVE:
-                if (hasTitleBar())
-                    break;
-
-                return 0;
-
-            case WM_TOUCH:
-                if (getTouchInputInfo != nullptr)
-                    return doTouchEvent ((int) wParam, (HTOUCHINPUT) lParam);
-
-                break;
-
-            case 0x119: /* WM_GESTURE */
-                if (doGestureEvent (lParam))
-                    return 0;
-
-                break;
-
-            //==============================================================================
-            case WM_SIZING:                return handleSizeConstraining (*(RECT*) lParam, wParam);
-            case WM_WINDOWPOSCHANGING:     return handlePositionChanging (*(WINDOWPOS*) lParam);
-
-            case WM_WINDOWPOSCHANGED:
-            {
-                const WINDOWPOS& wPos = *reinterpret_cast<WINDOWPOS*> (lParam);
-
-                if ((wPos.flags & SWP_NOMOVE) != 0 && (wPos.flags & SWP_NOSIZE) != 0)
-                    startTimer(100);
-                else
-                    if (handlePositionChanged())
-                        return 0;
-            }
-            break;
-
-            //==============================================================================
-            case WM_KEYDOWN:
-            case WM_SYSKEYDOWN:
-                if (doKeyDown (wParam))
-                    return 0;
-
-                forwardMessageToParent (message, wParam, lParam);
-                break;
-
-            case WM_KEYUP:
-            case WM_SYSKEYUP:
-                if (doKeyUp (wParam))
-                    return 0;
-
-                forwardMessageToParent (message, wParam, lParam);
-                break;
-
-            case WM_CHAR:
-                if (doKeyChar ((int) wParam, lParam))
-                    return 0;
-
-                forwardMessageToParent (message, wParam, lParam);
-                break;
-
-            case WM_APPCOMMAND:
-                if (doAppCommand (lParam))
-                    return TRUE;
-
-                break;
-
-            case WM_MENUCHAR: // triggered when alt+something is pressed
-                return MNC_CLOSE << 16; // (avoids making the default system beep)
-
-            //==============================================================================
-            case WM_SETFOCUS:
-                updateKeyModifiers();
-                handleFocusGain();
-                break;
-
-            case WM_KILLFOCUS:
-                if (hasCreatedCaret)
-                {
-                    hasCreatedCaret = false;
-                    DestroyCaret();
-                }
-
-                handleFocusLoss();
-                break;
-
-            case WM_ACTIVATEAPP:
-                // Windows does weird things to process priority when you swap apps,
-                // so this forces an update when the app is brought to the front
-                if (wParam != FALSE)
-                    juce_repeatLastProcessPriority();
-                else
-                    Desktop::getInstance().setKioskModeComponent (nullptr); // turn kiosk mode off if we lose focus
-
-                juce_checkCurrentlyFocusedTopLevelWindow();
-                modifiersAtLastCallback = -1;
-                return 0;
-
-            case WM_ACTIVATE:
-                if (LOWORD (wParam) == WA_ACTIVE || LOWORD (wParam) == WA_CLICKACTIVE)
-                {
-                    handleAppActivation (wParam);
-                    return 0;
-                }
-
-                break;
-
-            case WM_NCACTIVATE:
-                // while a temporary window is being shown, prevent Windows from deactivating the
-                // title bars of our main windows.
-                if (wParam == 0 && ! shouldDeactivateTitleBar)
-                    wParam = TRUE; // change this and let it get passed to the DefWindowProc.
-
-                break;
-
-            case WM_POINTERACTIVATE:
-            case WM_MOUSEACTIVATE:
-                if (! component.getMouseClickGrabsKeyboardFocus())
-                    return MA_NOACTIVATE;
-
-                break;
-
-            case WM_SHOWWINDOW:
-                if (wParam != 0)
-                {
-                    component.setVisible (true);
-                    handleBroughtToFront();
-                }
-
-                break;
-
-            case WM_CLOSE:
-                if (! component.isCurrentlyBlockedByAnotherModalComponent())
-                    handleUserClosingWindow();
-
-                return 0;
-
-           #if JUCE_REMOVE_COMPONENT_FROM_DESKTOP_ON_WM_DESTROY
-            case WM_DESTROY:
-                getComponent().removeFromDesktop();
-                return 0;
-           #endif
-
-            case WM_QUERYENDSESSION:
-                if (auto* app = JUCEApplicationBase::getInstance())
-                {
-                    app->systemRequestedQuit();
-                    return MessageManager::getInstance()->hasStopMessageBeenSent();
-                }
-                return TRUE;
-
-            case WM_POWERBROADCAST:
-                handlePowerBroadcast (wParam);
-                break;
-
-            case WM_SYNCPAINT:
-                return 0;
-
-            case WM_DISPLAYCHANGE:
-                InvalidateRect (h, 0, 0);
-                // intentional fall-through...
-            case WM_SETTINGCHANGE:  // note the fall-through in the previous case!
-                doSettingChange();
-                break;
-
-            case 0x2e0: // WM_DPICHANGED
-                handleDPIChange();
-                break;
-
-            case WM_INITMENU:
-                initialiseSysMenu ((HMENU) wParam);
-                break;
-
-            case WM_SYSCOMMAND:
-                switch (wParam & 0xfff0)
-                {
-                case SC_CLOSE:
-                    if (sendInputAttemptWhenModalMessage())
-                        return 0;
-
-                    if (hasTitleBar())
-                    {
-                        PostMessage (h, WM_CLOSE, 0, 0);
-                        return 0;
-                    }
-                    break;
-
-                case SC_KEYMENU:
-                   #if ! JUCE_WINDOWS_ALT_KEY_TRIGGERS_MENU
-                    // This test prevents a press of the ALT key from triggering the ancient top-left window menu.
-                    // By default we suppress this behaviour because it's unlikely that more than a tiny subset of
-                    // our users will actually want it, and it causes problems if you're trying to use the ALT key
-                    // as a modifier for mouse actions. If you really need the old behaviour, then just define
-                    // JUCE_WINDOWS_ALT_KEY_TRIGGERS_MENU=1 in your app.
-                    if ((lParam >> 16) <= 0) // Values above zero indicate that a mouse-click triggered the menu
-                        return 0;
-                   #endif
-
-                    // (NB mustn't call sendInputAttemptWhenModalMessage() here because of very obscure
-                    // situations that can arise if a modal loop is started from an alt-key keypress).
-                    if (hasTitleBar() && h == GetCapture())
-                        ReleaseCapture();
-
-                    break;
-
-                case SC_MAXIMIZE:
-                    if (! sendInputAttemptWhenModalMessage())
-                        setFullScreen (true);
-
-                    return 0;
-
-                case SC_MINIMIZE:
-                    if (sendInputAttemptWhenModalMessage())
-                        return 0;
-
-                    if (! hasTitleBar())
-                    {
-                        setMinimised (true);
-                        return 0;
-                    }
-                    break;
-
-                case SC_RESTORE:
-                    if (sendInputAttemptWhenModalMessage())
-                        return 0;
-
-                    if (hasTitleBar())
-                    {
-                        if (isFullScreen())
-                        {
-                            setFullScreen (false);
-                            return 0;
-                        }
-                    }
-                    else
-                    {
-                        if (isMinimised())
-                            setMinimised (false);
-                        else if (isFullScreen())
-                            setFullScreen (false);
-
-                        return 0;
-                    }
-                    break;
-                }
-
-                break;
-
-            case WM_NCPOINTERDOWN:
-            case WM_NCLBUTTONDOWN:
-                handleLeftClickInNCArea (wParam);
-                break;
-
-            case WM_NCRBUTTONDOWN:
-            case WM_NCMBUTTONDOWN:
-                sendInputAttemptWhenModalMessage();
-                break;
-
-            case WM_IME_SETCONTEXT:
-                imeHandler.handleSetContext (h, wParam == TRUE);
-                lParam &= ~ISC_SHOWUICOMPOSITIONWINDOW;
-                break;
-
-            case WM_IME_STARTCOMPOSITION:  imeHandler.handleStartComposition (*this); return 0;
-            case WM_IME_ENDCOMPOSITION:    imeHandler.handleEndComposition (*this, h); break;
-            case WM_IME_COMPOSITION:       imeHandler.handleComposition (*this, h, lParam); return 0;
-
-            case WM_GETDLGCODE:
-                return DLGC_WANTALLKEYS;
-
-            default:
-                break;
-        }
-
-        return DefWindowProcW (h, message, wParam, lParam);
-    }
-
-    bool sendInputAttemptWhenModalMessage()
-    {
-        if (component.isCurrentlyBlockedByAnotherModalComponent())
-        {
-            if (Component* const current = Component::getCurrentlyModalComponent())
-                current->inputAttemptWhenModal();
-
-            return true;
-        }
-
-        return false;
-    }
-
-    //==============================================================================
-    class IMEHandler
-    {
-    public:
-        IMEHandler()
-        {
-            reset();
-        }
-
-        void handleSetContext (HWND hWnd, const bool windowIsActive)
-        {
-            if (compositionInProgress && ! windowIsActive)
-            {
-                compositionInProgress = false;
-
-                if (HIMC hImc = ImmGetContext (hWnd))
-                {
-                    ImmNotifyIME (hImc, NI_COMPOSITIONSTR, CPS_COMPLETE, 0);
-                    ImmReleaseContext (hWnd, hImc);
-                }
-            }
-        }
-
-        void handleStartComposition (ComponentPeer& owner)
-        {
-            reset();
-
-            if (TextInputTarget* const target = owner.findCurrentTextInputTarget())
-                target->insertTextAtCaret (String());
-        }
-
-        void handleEndComposition (ComponentPeer& owner, HWND hWnd)
-        {
-            if (compositionInProgress)
-            {
-                // If this occurs, the user has cancelled the composition, so clear their changes..
-                if (TextInputTarget* const target = owner.findCurrentTextInputTarget())
-                {
-                    target->setHighlightedRegion (compositionRange);
-                    target->insertTextAtCaret (String());
-                    compositionRange.setLength (0);
-
-                    target->setHighlightedRegion (Range<int>::emptyRange (compositionRange.getEnd()));
-                    target->setTemporaryUnderlining (Array<Range<int> >());
-                }
-
-                if (HIMC hImc = ImmGetContext (hWnd))
-                {
-                    ImmNotifyIME (hImc, NI_CLOSECANDIDATE, 0, 0);
-                    ImmReleaseContext (hWnd, hImc);
-                }
-            }
-
-            reset();
-        }
-
-        void handleComposition (ComponentPeer& owner, HWND hWnd, const LPARAM lParam)
-        {
-            TextInputTarget* const target = owner.findCurrentTextInputTarget();
-            HIMC hImc = ImmGetContext (hWnd);
-
-            if (target == nullptr || hImc == 0)
-                return;
-
-            if (compositionRange.getStart() < 0)
-                compositionRange = Range<int>::emptyRange (target->getHighlightedRegion().getStart());
-
-            if ((lParam & GCS_RESULTSTR) != 0) // (composition has finished)
-            {
-                replaceCurrentSelection (target, getCompositionString (hImc, GCS_RESULTSTR),
-                                         Range<int>::emptyRange (-1));
-
-                reset();
-                target->setTemporaryUnderlining (Array<Range<int> >());
-            }
-            else if ((lParam & GCS_COMPSTR) != 0) // (composition is still in-progress)
-            {
-                replaceCurrentSelection (target, getCompositionString (hImc, GCS_COMPSTR),
-                                         getCompositionSelection (hImc, lParam));
-
-                target->setTemporaryUnderlining (getCompositionUnderlines (hImc, lParam));
-                compositionInProgress = true;
-            }
-
-            moveCandidateWindowToLeftAlignWithSelection (hImc, owner, target);
-            ImmReleaseContext (hWnd, hImc);
-        }
-
-    private:
-        //==============================================================================
-        Range<int> compositionRange; // The range being modified in the TextInputTarget
-        bool compositionInProgress;
-
-        //==============================================================================
-        void reset()
-        {
-            compositionRange = Range<int>::emptyRange (-1);
-            compositionInProgress = false;
-        }
-
-        String getCompositionString (HIMC hImc, const DWORD type) const
-        {
-            jassert (hImc != 0);
-
-            const int stringSizeBytes = ImmGetCompositionString (hImc, type, 0, 0);
-
-            if (stringSizeBytes > 0)
-            {
-                HeapBlock<TCHAR> buffer;
-                buffer.calloc (stringSizeBytes / sizeof (TCHAR) + 1);
-                ImmGetCompositionString (hImc, type, buffer, (DWORD) stringSizeBytes);
-                return String (buffer);
-            }
-
-            return {};
-        }
-
-        int getCompositionCaretPos (HIMC hImc, LPARAM lParam, const String& currentIMEString) const
-        {
-            jassert (hImc != 0);
-
-            if ((lParam & CS_NOMOVECARET) != 0)
-                return compositionRange.getStart();
-
-            if ((lParam & GCS_CURSORPOS) != 0)
-            {
-                const int localCaretPos = ImmGetCompositionString (hImc, GCS_CURSORPOS, 0, 0);
-                return compositionRange.getStart() + jmax (0, localCaretPos);
-            }
-
-            return compositionRange.getStart() + currentIMEString.length();
-        }
-
-        // Get selected/highlighted range while doing composition:
-        // returned range is relative to beginning of TextInputTarget, not composition string
-        Range<int> getCompositionSelection (HIMC hImc, LPARAM lParam) const
-        {
-            jassert (hImc != 0);
-            int selectionStart = 0;
-            int selectionEnd = 0;
-
-            if ((lParam & GCS_COMPATTR) != 0)
-            {
-                // Get size of attributes array:
-                const int attributeSizeBytes = ImmGetCompositionString (hImc, GCS_COMPATTR, 0, 0);
-
-                if (attributeSizeBytes > 0)
-                {
-                    // Get attributes (8 bit flag per character):
-                    HeapBlock<char> attributes ((size_t) attributeSizeBytes);
-                    ImmGetCompositionString (hImc, GCS_COMPATTR, attributes, (DWORD) attributeSizeBytes);
-
-                    selectionStart = 0;
-
-                    for (selectionStart = 0; selectionStart < attributeSizeBytes; ++selectionStart)
-                        if (attributes[selectionStart] == ATTR_TARGET_CONVERTED || attributes[selectionStart] == ATTR_TARGET_NOTCONVERTED)
-                            break;
-
-                    for (selectionEnd = selectionStart; selectionEnd < attributeSizeBytes; ++selectionEnd)
-                        if (attributes [selectionEnd] != ATTR_TARGET_CONVERTED && attributes[selectionEnd] != ATTR_TARGET_NOTCONVERTED)
-                            break;
-                }
-            }
-
-            return Range<int> (selectionStart, selectionEnd) + compositionRange.getStart();
-        }
-
-        void replaceCurrentSelection (TextInputTarget* const target, const String& newContent, Range<int> newSelection)
-        {
-            if (compositionInProgress)
-                target->setHighlightedRegion (compositionRange);
-
-            target->insertTextAtCaret (newContent);
-            compositionRange.setLength (newContent.length());
-
-            if (newSelection.getStart() < 0)
-                newSelection = Range<int>::emptyRange (compositionRange.getEnd());
-
-            target->setHighlightedRegion (newSelection);
-        }
-
-        Array<Range<int> > getCompositionUnderlines (HIMC hImc, LPARAM lParam) const
-        {
-            Array<Range<int> > result;
-
-            if (hImc != 0 && (lParam & GCS_COMPCLAUSE) != 0)
-            {
-                const int clauseDataSizeBytes = ImmGetCompositionString (hImc, GCS_COMPCLAUSE, 0, 0);
-
-                if (clauseDataSizeBytes > 0)
-                {
-                    const size_t numItems = clauseDataSizeBytes / sizeof (uint32);
-                    HeapBlock<uint32> clauseData (numItems);
-
-                    if (ImmGetCompositionString (hImc, GCS_COMPCLAUSE, clauseData, (DWORD) clauseDataSizeBytes) > 0)
-                        for (size_t i = 0; i + 1 < numItems; ++i)
-                            result.add (Range<int> ((int) clauseData [i], (int) clauseData [i + 1]) + compositionRange.getStart());
-                }
-            }
-
-            return result;
-        }
-
-        void moveCandidateWindowToLeftAlignWithSelection (HIMC hImc, ComponentPeer& peer, TextInputTarget* target) const
-        {
-            if (Component* const targetComp = dynamic_cast<Component*> (target))
-            {
-                const Rectangle<int> area (peer.getComponent().getLocalArea (targetComp, target->getCaretRectangle()));
-
-                CANDIDATEFORM pos = { 0, CFS_CANDIDATEPOS, { area.getX(), area.getBottom() }, { 0, 0, 0, 0 } };
-                ImmSetCandidateWindow (hImc, &pos);
-            }
-        }
-
-        JUCE_DECLARE_NON_COPYABLE (IMEHandler)
-    };
-
-    void timerCallback() override
-    {
-        handlePositionChanged();
-        stopTimer();
-    }
-
-    IMEHandler imeHandler;
-
-    //==============================================================================
-    JUCE_DECLARE_NON_COPYABLE_WITH_LEAK_DETECTOR (HWNDComponentPeer)
-};
-
-ModifierKeys HWNDComponentPeer::currentModifiers;
-ModifierKeys HWNDComponentPeer::modifiersAtLastCallback;
-
-ComponentPeer* Component::createNewPeer (int styleFlags, void* parentHWND)
-{
-    return new HWNDComponentPeer (*this, styleFlags, (HWND) parentHWND, false);
-}
-
-JUCE_API ComponentPeer* createNonRepaintingEmbeddedWindowsPeer (Component& component, void* parentHWND)
-{
-    return new HWNDComponentPeer (component, ComponentPeer::windowIgnoresMouseClicks,
-                                  (HWND) parentHWND, true);
-}
-
-
-juce_ImplementSingleton_SingleThreaded (HWNDComponentPeer::WindowClassHolder)
-
-
-//==============================================================================
-void ModifierKeys::updateCurrentModifiers() noexcept
-{
-    currentModifiers = HWNDComponentPeer::currentModifiers;
-}
-
-ModifierKeys ModifierKeys::getCurrentModifiersRealtime() noexcept
-{
-    HWNDComponentPeer::updateKeyModifiers();
-
-    int mouseMods = 0;
-    if (HWNDComponentPeer::isKeyDown (VK_LBUTTON))  mouseMods |= ModifierKeys::leftButtonModifier;
-    if (HWNDComponentPeer::isKeyDown (VK_RBUTTON))  mouseMods |= ModifierKeys::rightButtonModifier;
-    if (HWNDComponentPeer::isKeyDown (VK_MBUTTON))  mouseMods |= ModifierKeys::middleButtonModifier;
-
-    HWNDComponentPeer::currentModifiers
-        = HWNDComponentPeer::currentModifiers.withoutMouseButtons().withFlags (mouseMods);
-
-    return HWNDComponentPeer::currentModifiers;
-}
-
-//==============================================================================
-bool KeyPress::isKeyCurrentlyDown (const int keyCode)
-{
-    SHORT k = (SHORT) keyCode;
-
-    if ((keyCode & extendedKeyModifier) == 0)
-    {
-        if (k >= (SHORT) 'a' && k <= (SHORT) 'z')
-            k += (SHORT) 'A' - (SHORT) 'a';
-
-        // Only translate if extendedKeyModifier flag is not set
-        const SHORT translatedValues[] = { (SHORT) ',', VK_OEM_COMMA,
-                                           (SHORT) '+', VK_OEM_PLUS,
-                                           (SHORT) '-', VK_OEM_MINUS,
-                                           (SHORT) '.', VK_OEM_PERIOD,
-                                           (SHORT) ';', VK_OEM_1,
-                                           (SHORT) ':', VK_OEM_1,
-                                           (SHORT) '/', VK_OEM_2,
-                                           (SHORT) '?', VK_OEM_2,
-                                           (SHORT) '[', VK_OEM_4,
-                                           (SHORT) ']', VK_OEM_6 };
-
-        for (int i = 0; i < numElementsInArray (translatedValues); i += 2)
-            if (k == translatedValues [i])
-                k = translatedValues [i + 1];
-    }
-
-    return HWNDComponentPeer::isKeyDown (k);
-}
-
-// (This internal function is used by the plugin client module)
-bool offerKeyMessageToJUCEWindow (MSG& m)   { return HWNDComponentPeer::offerKeyMessageToJUCEWindow (m); }
-
-//==============================================================================
-bool JUCE_CALLTYPE Process::isForegroundProcess()
-{
-    HWND fg = GetForegroundWindow();
-
-    if (fg == 0)
-        return true;
-
-    DWORD processID = 0;
-    GetWindowThreadProcessId (fg, &processID);
-
-    return (processID == GetCurrentProcessId());
-}
-
-// N/A on Windows as far as I know.
-void JUCE_CALLTYPE Process::makeForegroundProcess() {}
-void JUCE_CALLTYPE Process::hide() {}
-
-//==============================================================================
-static BOOL CALLBACK enumAlwaysOnTopWindows (HWND hwnd, LPARAM lParam)
-{
-    if (IsWindowVisible (hwnd))
-    {
-        DWORD processID = 0;
-        GetWindowThreadProcessId (hwnd, &processID);
-
-        if (processID == GetCurrentProcessId())
-        {
-            WINDOWINFO info;
-
-            if (GetWindowInfo (hwnd, &info)
-                 && (info.dwExStyle & WS_EX_TOPMOST) != 0)
-            {
-                *reinterpret_cast<bool*> (lParam) = true;
-                return FALSE;
-            }
-        }
-    }
-
-    return TRUE;
-}
-
-bool juce_areThereAnyAlwaysOnTopWindows()
-{
-    bool anyAlwaysOnTopFound = false;
-    EnumWindows (&enumAlwaysOnTopWindows, (LPARAM) &anyAlwaysOnTopFound);
-    return anyAlwaysOnTopFound;
-}
-
-//==============================================================================
-class WindowsMessageBox  : public AsyncUpdater
-{
-public:
-    WindowsMessageBox (AlertWindow::AlertIconType iconType,
-                       const String& boxTitle, const String& m,
-                       Component* associatedComponent, UINT extraFlags,
-                       ModalComponentManager::Callback* cb, const bool runAsync)
-        : flags (extraFlags | getMessageBoxFlags (iconType)),
-          owner (getWindowForMessageBox (associatedComponent)),
-          title (boxTitle), message (m), callback (cb)
-    {
-        if (runAsync)
-            triggerAsyncUpdate();
-    }
-
-    int getResult() const
-    {
-        const int r = MessageBox (owner, message.toWideCharPointer(), title.toWideCharPointer(), flags);
-        return (r == IDYES || r == IDOK) ? 1 : (r == IDNO && (flags & 1) != 0 ? 2 : 0);
-    }
-
-    void handleAsyncUpdate() override
-    {
-        const int result = getResult();
-
-        if (callback != nullptr)
-            callback->modalStateFinished (result);
-
-        delete this;
-    }
-
-private:
-    UINT flags;
-    HWND owner;
-    String title, message;
-    ScopedPointer<ModalComponentManager::Callback> callback;
-
-    static UINT getMessageBoxFlags (AlertWindow::AlertIconType iconType) noexcept
-    {
-        UINT flags = MB_TASKMODAL | MB_SETFOREGROUND;
-
-        switch (iconType)
-        {
-            case AlertWindow::QuestionIcon:  flags |= MB_ICONQUESTION; break;
-            case AlertWindow::WarningIcon:   flags |= MB_ICONWARNING; break;
-            case AlertWindow::InfoIcon:      flags |= MB_ICONINFORMATION; break;
-            default: break;
-        }
-
-        return flags;
-    }
-
-    static HWND getWindowForMessageBox (Component* associatedComponent)
-    {
-        return associatedComponent != nullptr ? (HWND) associatedComponent->getWindowHandle() : 0;
-    }
-};
-
-#if JUCE_MODAL_LOOPS_PERMITTED
-void JUCE_CALLTYPE NativeMessageBox::showMessageBox (AlertWindow::AlertIconType iconType,
-                                                     const String& title, const String& message,
-                                                     Component* associatedComponent)
-{
-    WindowsMessageBox box (iconType, title, message, associatedComponent, MB_OK, 0, false);
-    (void) box.getResult();
-}
-#endif
-
-void JUCE_CALLTYPE NativeMessageBox::showMessageBoxAsync (AlertWindow::AlertIconType iconType,
-                                                          const String& title, const String& message,
-                                                          Component* associatedComponent,
-                                                          ModalComponentManager::Callback* callback)
-{
-    new WindowsMessageBox (iconType, title, message, associatedComponent, MB_OK, callback, true);
-}
-
-bool JUCE_CALLTYPE NativeMessageBox::showOkCancelBox (AlertWindow::AlertIconType iconType,
-                                                      const String& title, const String& message,
-                                                      Component* associatedComponent,
-                                                      ModalComponentManager::Callback* callback)
-{
-    ScopedPointer<WindowsMessageBox> mb (new WindowsMessageBox (iconType, title, message, associatedComponent,
-                                                                MB_OKCANCEL, callback, callback != nullptr));
-    if (callback == nullptr)
-        return mb->getResult() != 0;
-
-    mb.release();
-    return false;
-}
-
-int JUCE_CALLTYPE NativeMessageBox::showYesNoCancelBox (AlertWindow::AlertIconType iconType,
-                                                        const String& title, const String& message,
-                                                        Component* associatedComponent,
-                                                        ModalComponentManager::Callback* callback)
-{
-    ScopedPointer<WindowsMessageBox> mb (new WindowsMessageBox (iconType, title, message, associatedComponent,
-                                                                MB_YESNOCANCEL, callback, callback != nullptr));
-    if (callback == nullptr)
-        return mb->getResult();
-
-    mb.release();
-    return 0;
-}
-
-int JUCE_CALLTYPE NativeMessageBox::showYesNoBox (AlertWindow::AlertIconType iconType,
-                                                  const String& title, const String& message,
-                                                  Component* associatedComponent,
-                                                  ModalComponentManager::Callback* callback)
-{
-    ScopedPointer<WindowsMessageBox> mb (new WindowsMessageBox (iconType, title, message, associatedComponent,
-                                                                MB_YESNO, callback, callback != nullptr));
-    if (callback == nullptr)
-        return mb->getResult();
-
-    mb.release();
-    return 0;
-}
-
-//==============================================================================
-bool MouseInputSource::SourceList::addSource()
-{
-    const int numSources = sources.size();
-
-    if (numSources == 0 || canUseMultiTouch())
-    {
-        addSource (numSources, numSources == 0 ? MouseInputSource::InputSourceType::mouse
-                                               : MouseInputSource::InputSourceType::touch);
-        return true;
-    }
-
-    return false;
-}
-
-bool MouseInputSource::SourceList::canUseTouch()
-{
-    return canUseMultiTouch();
-}
-
-Point<float> MouseInputSource::getCurrentRawMousePosition()
-{
-    POINT mousePos;
-    GetCursorPos (&mousePos);
-    return Point<float> ((float) mousePos.x, (float) mousePos.y);
-}
-
-void MouseInputSource::setRawMousePosition (Point<float> newPosition)
-{
-    SetCursorPos (roundToInt (newPosition.x),
-                  roundToInt (newPosition.y));
-}
-
-//==============================================================================
-class ScreenSaverDefeater   : public Timer
-{
-public:
-    ScreenSaverDefeater()
-    {
-        startTimer (10000);
-        timerCallback();
-    }
-
-    void timerCallback() override
-    {
-        if (Process::isForegroundProcess())
-        {
-            INPUT input = { 0 };
-            input.type = INPUT_MOUSE;
-            input.mi.mouseData = MOUSEEVENTF_MOVE;
-
-            SendInput (1, &input, sizeof (INPUT));
-        }
-    }
-};
-
-static ScopedPointer<ScreenSaverDefeater> screenSaverDefeater;
-
-void Desktop::setScreenSaverEnabled (const bool isEnabled)
-{
-    if (isEnabled)
-        screenSaverDefeater = nullptr;
-    else if (screenSaverDefeater == nullptr)
-        screenSaverDefeater = new ScreenSaverDefeater();
-}
-
-bool Desktop::isScreenSaverEnabled()
-{
-    return screenSaverDefeater == nullptr;
-}
-
-//==============================================================================
-void LookAndFeel::playAlertSound()
-{
-    MessageBeep (MB_OK);
-}
-
-//==============================================================================
-void SystemClipboard::copyTextToClipboard (const String& text)
-{
-    if (OpenClipboard (0) != 0)
-    {
-        if (EmptyClipboard() != 0)
-        {
-            const size_t bytesNeeded = CharPointer_UTF16::getBytesRequiredFor (text.getCharPointer()) + 4;
-
-            if (bytesNeeded > 0)
-            {
-                if (HGLOBAL bufH = GlobalAlloc (GMEM_MOVEABLE | GMEM_DDESHARE | GMEM_ZEROINIT, bytesNeeded + sizeof (WCHAR)))
-                {
-                    if (WCHAR* const data = static_cast<WCHAR*> (GlobalLock (bufH)))
-                    {
-                        text.copyToUTF16 (data, bytesNeeded);
-                        GlobalUnlock (bufH);
-
-                        SetClipboardData (CF_UNICODETEXT, bufH);
-                    }
-                }
-            }
-        }
-
-        CloseClipboard();
-    }
-}
-
-String SystemClipboard::getTextFromClipboard()
-{
-    String result;
-
-    if (OpenClipboard (0) != 0)
-    {
-        if (HANDLE bufH = GetClipboardData (CF_UNICODETEXT))
-        {
-            if (const WCHAR* const data = (const WCHAR*) GlobalLock (bufH))
-            {
-                result = String (data, (size_t) (GlobalSize (bufH) / sizeof (WCHAR)));
-                GlobalUnlock (bufH);
-            }
-        }
-
-        CloseClipboard();
-    }
-
-    return result;
-}
-
-//==============================================================================
-void Desktop::setKioskComponent (Component* kioskModeComp, bool enableOrDisable, bool /*allowMenusAndBars*/)
-{
-    if (TopLevelWindow* tlw = dynamic_cast<TopLevelWindow*> (kioskModeComp))
-        tlw->setUsingNativeTitleBar (! enableOrDisable);
-
-    if (enableOrDisable)
-        kioskModeComp->setBounds (getDisplays().getMainDisplay().totalArea);
-}
-
-void Desktop::allowedOrientationsChanged() {}
-
-//==============================================================================
-struct MonitorInfo
-{
-    MonitorInfo (Rectangle<int> rect, bool main, double d) noexcept
-        : bounds (rect), dpi (d), isMain (main) {}
-
-    Rectangle<int> bounds;
-    double dpi;
-    bool isMain;
-};
-
-static BOOL CALLBACK enumMonitorsProc (HMONITOR hm, HDC, LPRECT r, LPARAM userInfo)
-{
-    MONITORINFO info = { 0 };
-    info.cbSize = sizeof (info);
-    GetMonitorInfo (hm, &info);
-    const bool isMain = (info.dwFlags & 1 /* MONITORINFOF_PRIMARY */) != 0;
-    double dpi = 0;
-
-    if (getDPIForMonitor != nullptr)
-    {
-        UINT dpiX = 0, dpiY = 0;
-
-        if (SUCCEEDED (getDPIForMonitor (hm, MDT_Default, &dpiX, &dpiY)))
-            dpi = (dpiX + dpiY) / 2.0;
-    }
-
-    ((Array<MonitorInfo>*) userInfo)->add (MonitorInfo (rectangleFromRECT (*r), isMain, dpi));
-
-    return TRUE;
-}
-
-void Desktop::Displays::findDisplays (float masterScale)
-{
-    setDPIAwareness();
-
-    Array<MonitorInfo> monitors;
-    EnumDisplayMonitors (0, 0, &enumMonitorsProc, (LPARAM) &monitors);
-
-    const double globalDPI = getGlobalDPI();
-
-    if (monitors.size() == 0)
-        monitors.add (MonitorInfo (rectangleFromRECT (getWindowRect (GetDesktopWindow())), true, globalDPI));
-
-    // make sure the first in the list is the main monitor
-    for (int i = 1; i < monitors.size(); ++i)
-        if (monitors.getReference(i).isMain)
-            monitors.swap (i, 0);
-
-    RECT workArea;
-    SystemParametersInfo (SPI_GETWORKAREA, 0, &workArea, 0);
-
-    for (int i = 0; i < monitors.size(); ++i)
-    {
-        Display d;
-        d.userArea  = d.totalArea = monitors.getReference(i).bounds / masterScale;
-        d.isMain    = monitors.getReference(i).isMain;
-        d.dpi       = monitors.getReference(i).dpi;
-
-        if (d.dpi == 0)
-        {
-            d.scale = masterScale;
-            d.dpi = globalDPI;
-        }
-        else
-        {
-            d.scale = d.dpi / 96.0;
-        }
-
-        if (d.isMain)
-            d.userArea = d.userArea.getIntersection (rectangleFromRECT (workArea) / masterScale);
-
-        displays.add (d);
-    }
-}
-
-//==============================================================================
-static HICON extractFileHICON (const File& file)
-{
-    WORD iconNum = 0;
-    WCHAR name [MAX_PATH * 2];
-    file.getFullPathName().copyToUTF16 (name, sizeof (name));
-
-    return ExtractAssociatedIcon ((HINSTANCE) Process::getCurrentModuleInstanceHandle(),
-                                  name, &iconNum);
-}
-
-Image juce_createIconForFile (const File& file)
-{
-    Image image;
-    if (HICON icon = extractFileHICON (file))
-    {
-        image = IconConverters::createImageFromHICON (icon);
-        DestroyIcon (icon);
-    }
-
-    return image;
-}
-
-//==============================================================================
-void* CustomMouseCursorInfo::create() const
-{
-    const int maxW = GetSystemMetrics (SM_CXCURSOR);
-    const int maxH = GetSystemMetrics (SM_CYCURSOR);
-
-    Image im (image);
-    int hotspotX = hotspot.x;
-    int hotspotY = hotspot.y;
-
-    if (im.getWidth() > maxW || im.getHeight() > maxH)
-    {
-        im = im.rescaled (maxW, maxH);
-
-        hotspotX = (hotspotX * maxW) / image.getWidth();
-        hotspotY = (hotspotY * maxH) / image.getHeight();
-    }
-
-    return IconConverters::createHICONFromImage (im, FALSE, hotspotX, hotspotY);
-}
-
-void MouseCursor::deleteMouseCursor (void* const cursorHandle, const bool isStandard)
-{
-    if (cursorHandle != nullptr && ! isStandard)
-        DestroyCursor ((HCURSOR) cursorHandle);
-}
-
-enum
-{
-    hiddenMouseCursorHandle = 32500 // (arbitrary non-zero value to mark this type of cursor)
-};
-
-void* MouseCursor::createStandardMouseCursor (const MouseCursor::StandardCursorType type)
-{
-    LPCTSTR cursorName = IDC_ARROW;
-
-    switch (type)
-    {
-        case NormalCursor:
-        case ParentCursor:                  break;
-        case NoCursor:                      return (void*) hiddenMouseCursorHandle;
-        case WaitCursor:                    cursorName = IDC_WAIT; break;
-        case IBeamCursor:                   cursorName = IDC_IBEAM; break;
-        case PointingHandCursor:            cursorName = MAKEINTRESOURCE(32649); break;
-        case CrosshairCursor:               cursorName = IDC_CROSS; break;
-
-        case LeftRightResizeCursor:
-        case LeftEdgeResizeCursor:
-        case RightEdgeResizeCursor:         cursorName = IDC_SIZEWE; break;
-
-        case UpDownResizeCursor:
-        case TopEdgeResizeCursor:
-        case BottomEdgeResizeCursor:        cursorName = IDC_SIZENS; break;
-
-        case TopLeftCornerResizeCursor:
-        case BottomRightCornerResizeCursor: cursorName = IDC_SIZENWSE; break;
-
-        case TopRightCornerResizeCursor:
-        case BottomLeftCornerResizeCursor:  cursorName = IDC_SIZENESW; break;
-
-        case UpDownLeftRightResizeCursor:   cursorName = IDC_SIZEALL; break;
-
-        case DraggingHandCursor:
-        {
-            static void* dragHandCursor = nullptr;
-
-            if (dragHandCursor == nullptr)
-            {
-                static const unsigned char dragHandData[] =
-                    { 71,73,70,56,57,97,16,0,16,0,145,2,0,0,0,0,255,255,255,0,0,0,0,0,0,33,249,4,1,0,0,2,0,44,0,0,0,0,16,0,
-                      16,0,0,2,52,148,47,0,200,185,16,130,90,12,74,139,107,84,123,39,132,117,151,116,132,146,248,60,209,138,
-                      98,22,203,114,34,236,37,52,77,217,247,154,191,119,110,240,193,128,193,95,163,56,60,234,98,135,2,0,59 };
-
-                dragHandCursor = CustomMouseCursorInfo (ImageFileFormat::loadFrom (dragHandData, sizeof (dragHandData)), 8, 7).create();
-            }
-
-            return dragHandCursor;
-        }
-
-        case CopyingCursor:
-        {
-            static void* copyCursor = nullptr;
-
-            if (copyCursor == nullptr)
-            {
-                static unsigned char copyCursorData[] = { 71,73,70,56,57,97,21,0,21,0,145,0,0,0,0,0,255,255,255,0,
-                  128,128,255,255,255,33,249,4,1,0,0,3,0,44,0,0,0,0,21,0, 21,0,0,2,72,4,134,169,171,16,199,98,11,79,90,71,161,93,56,111,
-                  78,133,218,215,137,31,82,154,100,200,86,91,202,142,12,108,212,87,235,174, 15,54,214,126,237,226,37,96,59,141,16,37,18,201,142,157,230,204,51,112,
-                  252,114,147,74,83,5,50,68,147,208,217,16,71,149,252,124,5,0,59,0,0 };
-                const int copyCursorSize = 119;
-
-                copyCursor = CustomMouseCursorInfo (ImageFileFormat::loadFrom (copyCursorData, copyCursorSize), 1, 3).create();
-            }
-
-            return copyCursor;
-        }
-
-        default:
-            jassertfalse; break;
-    }
-
-    HCURSOR cursorH = LoadCursor (0, cursorName);
-
-    if (cursorH == 0)
-        cursorH = LoadCursor (0, IDC_ARROW);
-
-    return cursorH;
-}
-
-//==============================================================================
-void MouseCursor::showInWindow (ComponentPeer*) const
-{
-    HCURSOR c = (HCURSOR) getHandle();
-
-    if (c == 0)
-        c = LoadCursor (0, IDC_ARROW);
-    else if (c == (HCURSOR) hiddenMouseCursorHandle)
-        c = 0;
-
-    SetCursor (c);
-}
-
-void MouseCursor::showInAllWindows() const
-{
-    showInWindow (nullptr);
-}
+/*
+  ==============================================================================
+
+   This file is part of the JUCE library.
+   Copyright (c) 2017 - ROLI Ltd.
+
+   JUCE is an open source library subject to commercial or open-source
+   licensing.
+
+   By using JUCE, you agree to the terms of both the JUCE 5 End-User License
+   Agreement and JUCE 5 Privacy Policy (both updated and effective as of the
+   27th April 2017).
+
+   End User License Agreement: www.juce.com/juce-5-licence
+   Privacy Policy: www.juce.com/juce-5-privacy-policy
+
+   Or: You may also use this code under the terms of the GPL v3 (see
+   www.gnu.org/licenses).
+
+   JUCE IS PROVIDED "AS IS" WITHOUT ANY WARRANTY, AND ALL WARRANTIES, WHETHER
+   EXPRESSED OR IMPLIED, INCLUDING MERCHANTABILITY AND FITNESS FOR PURPOSE, ARE
+   DISCLAIMED.
+
+  ==============================================================================
+*/
+
+#undef GetSystemMetrics // multimon overrides this for some reason and causes a mess..
+
+// these are in the windows SDK, but need to be repeated here for GCC..
+#ifndef GET_APPCOMMAND_LPARAM
+ #define GET_APPCOMMAND_LPARAM(lParam)     ((short) (HIWORD (lParam) & ~FAPPCOMMAND_MASK))
+
+ #define FAPPCOMMAND_MASK                  0xF000
+ #define APPCOMMAND_MEDIA_NEXTTRACK        11
+ #define APPCOMMAND_MEDIA_PREVIOUSTRACK    12
+ #define APPCOMMAND_MEDIA_STOP             13
+ #define APPCOMMAND_MEDIA_PLAY_PAUSE       14
+#endif
+
+#ifndef WM_APPCOMMAND
+ #define WM_APPCOMMAND                     0x0319
+#endif
+
+#if JUCE_MODULE_AVAILABLE_juce_audio_plugin_client
+ #include <juce_audio_plugin_client/AAX/juce_AAX_Modifier_Injector.h>
+#endif
+
+extern void juce_repeatLastProcessPriority();
+extern void juce_checkCurrentlyFocusedTopLevelWindow();  // in juce_TopLevelWindow.cpp
+extern bool juce_isRunningInWine();
+
+typedef bool (*CheckEventBlockedByModalComps) (const MSG&);
+extern CheckEventBlockedByModalComps isEventBlockedByModalComps;
+
+static bool shouldDeactivateTitleBar = true;
+
+extern void* getUser32Function (const char*);
+
+//==============================================================================
+typedef BOOL (WINAPI* UpdateLayeredWinFunc) (HWND, HDC, POINT*, SIZE*, HDC, POINT*, COLORREF, BLENDFUNCTION*, DWORD);
+static UpdateLayeredWinFunc updateLayeredWindow = nullptr;
+
+bool Desktop::canUseSemiTransparentWindows() noexcept
+{
+    if (updateLayeredWindow == nullptr && ! juce_isRunningInWine())
+        updateLayeredWindow = (UpdateLayeredWinFunc) getUser32Function ("UpdateLayeredWindow");
+
+    return updateLayeredWindow != nullptr;
+}
+
+//==============================================================================
+#ifndef WM_NCPOINTERUPDATE
+ enum
+ {
+     WM_NCPOINTERUPDATE       = 0x241,
+     WM_NCPOINTERDOWN         = 0x242,
+     WM_NCPOINTERUP           = 0x243,
+     WM_POINTERUPDATE         = 0x245,
+     WM_POINTERDOWN           = 0x246,
+     WM_POINTERUP             = 0x247,
+     WM_POINTERENTER          = 0x249,
+     WM_POINTERLEAVE          = 0x24A,
+     WM_POINTERACTIVATE       = 0x24B,
+     WM_POINTERCAPTURECHANGED = 0x24C,
+     WM_TOUCHHITTESTING       = 0x24D,
+     WM_POINTERWHEEL          = 0x24E,
+     WM_POINTERHWHEEL         = 0x24F,
+     WM_POINTERHITTEST        = 0x250
+ };
+
+ enum
+ {
+     PT_TOUCH = 0x00000002,
+     PT_PEN   = 0x00000003
+ };
+
+ enum POINTER_BUTTON_CHANGE_TYPE
+ {
+     POINTER_CHANGE_NONE,
+     POINTER_CHANGE_FIRSTBUTTON_DOWN,
+     POINTER_CHANGE_FIRSTBUTTON_UP,
+     POINTER_CHANGE_SECONDBUTTON_DOWN,
+     POINTER_CHANGE_SECONDBUTTON_UP,
+     POINTER_CHANGE_THIRDBUTTON_DOWN,
+     POINTER_CHANGE_THIRDBUTTON_UP,
+     POINTER_CHANGE_FOURTHBUTTON_DOWN,
+     POINTER_CHANGE_FOURTHBUTTON_UP,
+     POINTER_CHANGE_FIFTHBUTTON_DOWN,
+     POINTER_CHANGE_FIFTHBUTTON_UP
+ };
+
+ enum
+ {
+     PEN_MASK_NONE      = 0x00000000,
+     PEN_MASK_PRESSURE  = 0x00000001,
+     PEN_MASK_ROTATION  = 0x00000002,
+     PEN_MASK_TILT_X    = 0x00000004,
+     PEN_MASK_TILT_Y    = 0x00000008
+ };
+
+ enum
+ {
+     TOUCH_MASK_NONE        = 0x00000000,
+     TOUCH_MASK_CONTACTAREA = 0x00000001,
+     TOUCH_MASK_ORIENTATION = 0x00000002,
+     TOUCH_MASK_PRESSURE    = 0x00000004
+ };
+
+ enum
+ {
+     POINTER_FLAG_NONE           = 0x00000000,
+     POINTER_FLAG_NEW            = 0x00000001,
+     POINTER_FLAG_INRANGE        = 0x00000002,
+     POINTER_FLAG_INCONTACT      = 0x00000004,
+     POINTER_FLAG_FIRSTBUTTON    = 0x00000010,
+     POINTER_FLAG_SECONDBUTTON   = 0x00000020,
+     POINTER_FLAG_THIRDBUTTON    = 0x00000040,
+     POINTER_FLAG_FOURTHBUTTON   = 0x00000080,
+     POINTER_FLAG_FIFTHBUTTON    = 0x00000100,
+     POINTER_FLAG_PRIMARY        = 0x00002000,
+     POINTER_FLAG_CONFIDENCE     = 0x00004000,
+     POINTER_FLAG_CANCELED       = 0x00008000,
+     POINTER_FLAG_DOWN           = 0x00010000,
+     POINTER_FLAG_UPDATE         = 0x00020000,
+     POINTER_FLAG_UP             = 0x00040000,
+     POINTER_FLAG_WHEEL          = 0x00080000,
+     POINTER_FLAG_HWHEEL         = 0x00100000,
+     POINTER_FLAG_CAPTURECHANGED = 0x00200000,
+     POINTER_FLAG_HASTRANSFORM   = 0x00400000
+ };
+
+ typedef DWORD  POINTER_INPUT_TYPE;
+ typedef UINT32 POINTER_FLAGS;
+ typedef UINT32 PEN_FLAGS;
+ typedef UINT32 PEN_MASK;
+ typedef UINT32 TOUCH_FLAGS;
+ typedef UINT32 TOUCH_MASK;
+
+ struct POINTER_INFO
+ {
+     POINTER_INPUT_TYPE    pointerType;
+     UINT32          pointerId;
+     UINT32          frameId;
+     POINTER_FLAGS   pointerFlags;
+     HANDLE          sourceDevice;
+     HWND            hwndTarget;
+     POINT           ptPixelLocation;
+     POINT           ptHimetricLocation;
+     POINT           ptPixelLocationRaw;
+     POINT           ptHimetricLocationRaw;
+     DWORD           dwTime;
+     UINT32          historyCount;
+     INT32           InputData;
+     DWORD           dwKeyStates;
+     UINT64          PerformanceCount;
+     POINTER_BUTTON_CHANGE_TYPE ButtonChangeType;
+ };
+
+ struct POINTER_TOUCH_INFO
+ {
+     POINTER_INFO    pointerInfo;
+     TOUCH_FLAGS     touchFlags;
+     TOUCH_MASK      touchMask;
+     RECT            rcContact;
+     RECT            rcContactRaw;
+     UINT32          orientation;
+     UINT32          pressure;
+ };
+
+ struct POINTER_PEN_INFO
+ {
+     POINTER_INFO    pointerInfo;
+     PEN_FLAGS       penFlags;
+     PEN_MASK        penMask;
+     UINT32          pressure;
+     UINT32          rotation;
+     INT32           tiltX;
+     INT32           tiltY;
+ };
+
+ #define GET_POINTERID_WPARAM(wParam)    (LOWORD(wParam))
+#endif
+
+#ifndef MONITOR_DPI_TYPE
+  enum Monitor_DPI_Type
+  {
+    MDT_Effective_DPI  = 0,
+    MDT_Angular_DPI    = 1,
+    MDT_Raw_DPI        = 2,
+    MDT_Default        = MDT_Effective_DPI
+  };
+
+  enum Process_DPI_Awareness
+  {
+    Process_DPI_Unaware            = 0,
+    Process_System_DPI_Aware       = 1,
+    Process_Per_Monitor_DPI_Aware  = 2
+  };
+#endif
+
+typedef BOOL (WINAPI* RegisterTouchWindowFunc) (HWND, ULONG);
+typedef BOOL (WINAPI* GetTouchInputInfoFunc) (HTOUCHINPUT, UINT, TOUCHINPUT*, int);
+typedef BOOL (WINAPI* CloseTouchInputHandleFunc) (HTOUCHINPUT);
+typedef BOOL (WINAPI* GetGestureInfoFunc) (HGESTUREINFO, GESTUREINFO*);
+typedef BOOL (WINAPI* SetProcessDPIAwareFunc)();
+typedef BOOL (WINAPI* SetProcessDPIAwarenessFunc) (Process_DPI_Awareness);
+typedef HRESULT (WINAPI* GetDPIForMonitorFunc) (HMONITOR, Monitor_DPI_Type, UINT*, UINT*);
+
+static RegisterTouchWindowFunc    registerTouchWindow = nullptr;
+static GetTouchInputInfoFunc      getTouchInputInfo = nullptr;
+static CloseTouchInputHandleFunc  closeTouchInputHandle = nullptr;
+static GetGestureInfoFunc         getGestureInfo = nullptr;
+static SetProcessDPIAwareFunc     setProcessDPIAware = nullptr;
+static SetProcessDPIAwarenessFunc setProcessDPIAwareness = nullptr;
+static GetDPIForMonitorFunc       getDPIForMonitor = nullptr;
+
+static bool hasCheckedForMultiTouch = false;
+
+static bool canUseMultiTouch()
+{
+    if (registerTouchWindow == nullptr && ! hasCheckedForMultiTouch)
+    {
+        hasCheckedForMultiTouch = true;
+
+        registerTouchWindow   = (RegisterTouchWindowFunc)   getUser32Function ("RegisterTouchWindow");
+        getTouchInputInfo     = (GetTouchInputInfoFunc)     getUser32Function ("GetTouchInputInfo");
+        closeTouchInputHandle = (CloseTouchInputHandleFunc) getUser32Function ("CloseTouchInputHandle");
+        getGestureInfo        = (GetGestureInfoFunc)        getUser32Function ("GetGestureInfo");
+    }
+
+    return registerTouchWindow != nullptr;
+}
+
+typedef BOOL (WINAPI* GetPointerTypeFunc) (UINT32, POINTER_INPUT_TYPE*);
+typedef BOOL (WINAPI* GetPointerTouchInfoFunc) (UINT32, POINTER_TOUCH_INFO*);
+typedef BOOL (WINAPI* GetPointerPenInfoFunc) (UINT32, POINTER_PEN_INFO*);
+
+static GetPointerTypeFunc      getPointerTypeFunction = nullptr;
+static GetPointerTouchInfoFunc getPointerTouchInfo = nullptr;
+static GetPointerPenInfoFunc   getPointerPenInfo = nullptr;
+
+static bool canUsePointerAPI = false;
+
+static void checkForPointerAPI()
+{
+    getPointerTypeFunction = (GetPointerTypeFunc) getUser32Function ("GetPointerType");
+    getPointerTouchInfo    = (GetPointerTouchInfoFunc) getUser32Function ("GetPointerTouchInfo");
+    getPointerPenInfo      = (GetPointerPenInfoFunc) getUser32Function ("GetPointerPenInfo");
+
+    canUsePointerAPI = (getPointerTypeFunction != nullptr
+                     && getPointerTouchInfo    != nullptr
+                     && getPointerPenInfo      != nullptr);
+}
+
+static Rectangle<int> rectangleFromRECT (const RECT& r) noexcept
+{
+    return Rectangle<int>::leftTopRightBottom ((int) r.left, (int) r.top, (int) r.right, (int) r.bottom);
+}
+
+static void setWindowPos (HWND hwnd, Rectangle<int> bounds, UINT flags)
+{
+    SetWindowPos (hwnd, 0, bounds.getX(), bounds.getY(), bounds.getWidth(), bounds.getHeight(), flags);
+}
+
+static RECT getWindowRect (HWND hwnd)
+{
+    RECT r;
+    GetWindowRect (hwnd, &r);
+    return r;
+}
+
+static void setWindowZOrder (HWND hwnd, HWND insertAfter)
+{
+    SetWindowPos (hwnd, insertAfter, 0, 0, 0, 0, SWP_NOMOVE | SWP_NOSIZE | SWP_NOACTIVATE | SWP_NOSENDCHANGING);
+}
+
+//==============================================================================
+static void setDPIAwareness()
+{
+   #if ! JUCE_DISABLE_WIN32_DPI_AWARENESS
+    if (JUCEApplicationBase::isStandaloneApp())
+    {
+        if (setProcessDPIAwareness == nullptr)
+        {
+            HMODULE shcoreModule = GetModuleHandleA ("SHCore.dll");
+
+            if (shcoreModule != 0)
+            {
+                setProcessDPIAwareness = (SetProcessDPIAwarenessFunc) GetProcAddress (shcoreModule, "SetProcessDpiAwareness");
+                getDPIForMonitor = (GetDPIForMonitorFunc) GetProcAddress (shcoreModule, "GetDpiForMonitor");
+
+                if (setProcessDPIAwareness != nullptr && getDPIForMonitor != nullptr
+//                     && SUCCEEDED (setProcessDPIAwareness (Process_Per_Monitor_DPI_Aware)))
+                     && SUCCEEDED (setProcessDPIAwareness (Process_System_DPI_Aware))) // (keep using this mode temporarily..)
+                    return;
+            }
+
+            if (setProcessDPIAware == nullptr)
+            {
+                setProcessDPIAware = (SetProcessDPIAwareFunc) getUser32Function ("SetProcessDPIAware");
+
+                if (setProcessDPIAware != nullptr)
+                    setProcessDPIAware();
+            }
+        }
+    }
+   #endif
+}
+
+static double getGlobalDPI()
+{
+    setDPIAwareness();
+
+    HDC dc = GetDC (0);
+    const double dpi = (GetDeviceCaps (dc, LOGPIXELSX)
+                      + GetDeviceCaps (dc, LOGPIXELSY)) / 2.0;
+    ReleaseDC (0, dc);
+    return dpi;
+}
+
+double Desktop::getDefaultMasterScale()
+{
+    return JUCEApplicationBase::isStandaloneApp() ? getGlobalDPI() / 96.0
+                                                  : 1.0;
+}
+
+//==============================================================================
+Desktop::DisplayOrientation Desktop::getCurrentOrientation() const
+{
+    return upright;
+}
+
+int64 getMouseEventTime()
+{
+    static int64 eventTimeOffset = 0;
+    static LONG lastMessageTime = 0;
+    const LONG thisMessageTime = GetMessageTime();
+
+    if (thisMessageTime < lastMessageTime || lastMessageTime == 0)
+    {
+        lastMessageTime = thisMessageTime;
+        eventTimeOffset = Time::currentTimeMillis() - thisMessageTime;
+    }
+
+    return eventTimeOffset + thisMessageTime;
+}
+
+//==============================================================================
+const int extendedKeyModifier               = 0x10000;
+
+const int KeyPress::spaceKey                = VK_SPACE;
+const int KeyPress::returnKey               = VK_RETURN;
+const int KeyPress::escapeKey               = VK_ESCAPE;
+const int KeyPress::backspaceKey            = VK_BACK;
+const int KeyPress::deleteKey               = VK_DELETE         | extendedKeyModifier;
+const int KeyPress::insertKey               = VK_INSERT         | extendedKeyModifier;
+const int KeyPress::tabKey                  = VK_TAB;
+const int KeyPress::leftKey                 = VK_LEFT           | extendedKeyModifier;
+const int KeyPress::rightKey                = VK_RIGHT          | extendedKeyModifier;
+const int KeyPress::upKey                   = VK_UP             | extendedKeyModifier;
+const int KeyPress::downKey                 = VK_DOWN           | extendedKeyModifier;
+const int KeyPress::homeKey                 = VK_HOME           | extendedKeyModifier;
+const int KeyPress::endKey                  = VK_END            | extendedKeyModifier;
+const int KeyPress::pageUpKey               = VK_PRIOR          | extendedKeyModifier;
+const int KeyPress::pageDownKey             = VK_NEXT           | extendedKeyModifier;
+const int KeyPress::F1Key                   = VK_F1             | extendedKeyModifier;
+const int KeyPress::F2Key                   = VK_F2             | extendedKeyModifier;
+const int KeyPress::F3Key                   = VK_F3             | extendedKeyModifier;
+const int KeyPress::F4Key                   = VK_F4             | extendedKeyModifier;
+const int KeyPress::F5Key                   = VK_F5             | extendedKeyModifier;
+const int KeyPress::F6Key                   = VK_F6             | extendedKeyModifier;
+const int KeyPress::F7Key                   = VK_F7             | extendedKeyModifier;
+const int KeyPress::F8Key                   = VK_F8             | extendedKeyModifier;
+const int KeyPress::F9Key                   = VK_F9             | extendedKeyModifier;
+const int KeyPress::F10Key                  = VK_F10            | extendedKeyModifier;
+const int KeyPress::F11Key                  = VK_F11            | extendedKeyModifier;
+const int KeyPress::F12Key                  = VK_F12            | extendedKeyModifier;
+const int KeyPress::F13Key                  = VK_F13            | extendedKeyModifier;
+const int KeyPress::F14Key                  = VK_F14            | extendedKeyModifier;
+const int KeyPress::F15Key                  = VK_F15            | extendedKeyModifier;
+const int KeyPress::F16Key                  = VK_F16            | extendedKeyModifier;
+const int KeyPress::numberPad0              = VK_NUMPAD0        | extendedKeyModifier;
+const int KeyPress::numberPad1              = VK_NUMPAD1        | extendedKeyModifier;
+const int KeyPress::numberPad2              = VK_NUMPAD2        | extendedKeyModifier;
+const int KeyPress::numberPad3              = VK_NUMPAD3        | extendedKeyModifier;
+const int KeyPress::numberPad4              = VK_NUMPAD4        | extendedKeyModifier;
+const int KeyPress::numberPad5              = VK_NUMPAD5        | extendedKeyModifier;
+const int KeyPress::numberPad6              = VK_NUMPAD6        | extendedKeyModifier;
+const int KeyPress::numberPad7              = VK_NUMPAD7        | extendedKeyModifier;
+const int KeyPress::numberPad8              = VK_NUMPAD8        | extendedKeyModifier;
+const int KeyPress::numberPad9              = VK_NUMPAD9        | extendedKeyModifier;
+const int KeyPress::numberPadAdd            = VK_ADD            | extendedKeyModifier;
+const int KeyPress::numberPadSubtract       = VK_SUBTRACT       | extendedKeyModifier;
+const int KeyPress::numberPadMultiply       = VK_MULTIPLY       | extendedKeyModifier;
+const int KeyPress::numberPadDivide         = VK_DIVIDE         | extendedKeyModifier;
+const int KeyPress::numberPadSeparator      = VK_SEPARATOR      | extendedKeyModifier;
+const int KeyPress::numberPadDecimalPoint   = VK_DECIMAL        | extendedKeyModifier;
+const int KeyPress::numberPadEquals         = 0x92 /*VK_OEM_NEC_EQUAL*/  | extendedKeyModifier;
+const int KeyPress::numberPadDelete         = VK_DELETE         | extendedKeyModifier;
+const int KeyPress::playKey                 = 0x30000;
+const int KeyPress::stopKey                 = 0x30001;
+const int KeyPress::fastForwardKey          = 0x30002;
+const int KeyPress::rewindKey               = 0x30003;
+
+
+//==============================================================================
+class WindowsBitmapImage  : public ImagePixelData
+{
+public:
+    WindowsBitmapImage (const Image::PixelFormat format,
+                        const int w, const int h, const bool clearImage)
+        : ImagePixelData (format, w, h)
+    {
+        jassert (format == Image::RGB || format == Image::ARGB);
+
+        static bool alwaysUse32Bits = isGraphicsCard32Bit(); // NB: for 32-bit cards, it's faster to use a 32-bit image.
+
+        pixelStride = (alwaysUse32Bits || format == Image::ARGB) ? 4 : 3;
+        lineStride = -((w * pixelStride + 3) & ~3);
+
+        zerostruct (bitmapInfo);
+        bitmapInfo.bV4Size     = sizeof (BITMAPV4HEADER);
+        bitmapInfo.bV4Width    = w;
+        bitmapInfo.bV4Height   = h;
+        bitmapInfo.bV4Planes   = 1;
+        bitmapInfo.bV4CSType   = 1;
+        bitmapInfo.bV4BitCount = (unsigned short) (pixelStride * 8);
+
+        if (format == Image::ARGB)
+        {
+            bitmapInfo.bV4AlphaMask      = 0xff000000;
+            bitmapInfo.bV4RedMask        = 0xff0000;
+            bitmapInfo.bV4GreenMask      = 0xff00;
+            bitmapInfo.bV4BlueMask       = 0xff;
+            bitmapInfo.bV4V4Compression  = BI_BITFIELDS;
+        }
+        else
+        {
+            bitmapInfo.bV4V4Compression  = BI_RGB;
+        }
+
+        HDC dc = GetDC (0);
+        hdc = CreateCompatibleDC (dc);
+        ReleaseDC (0, dc);
+
+        SetMapMode (hdc, MM_TEXT);
+
+        hBitmap = CreateDIBSection (hdc, (BITMAPINFO*) &(bitmapInfo), DIB_RGB_COLORS,
+                                    (void**) &bitmapData, 0, 0);
+
+        previousBitmap = SelectObject (hdc, hBitmap);
+
+        if (format == Image::ARGB && clearImage)
+            zeromem (bitmapData, (size_t) std::abs (h * lineStride));
+
+        imageData = bitmapData - (lineStride * (h - 1));
+    }
+
+    ~WindowsBitmapImage()
+    {
+        SelectObject (hdc, previousBitmap); // Selecting the previous bitmap before deleting the DC avoids a warning in BoundsChecker
+        DeleteDC (hdc);
+        DeleteObject (hBitmap);
+    }
+
+    ImageType* createType() const override                       { return new NativeImageType(); }
+
+    LowLevelGraphicsContext* createLowLevelContext() override
+    {
+        sendDataChangeMessage();
+        return new LowLevelGraphicsSoftwareRenderer (Image (this));
+    }
+
+    void initialiseBitmapData (Image::BitmapData& bitmap, int x, int y, Image::BitmapData::ReadWriteMode mode) override
+    {
+        bitmap.data = imageData + x * pixelStride + y * lineStride;
+        bitmap.pixelFormat = pixelFormat;
+        bitmap.lineStride = lineStride;
+        bitmap.pixelStride = pixelStride;
+
+        if (mode != Image::BitmapData::readOnly)
+            sendDataChangeMessage();
+    }
+
+    ImagePixelData::Ptr clone() override
+    {
+        WindowsBitmapImage* im = new WindowsBitmapImage (pixelFormat, width, height, false);
+
+        for (int i = 0; i < height; ++i)
+            memcpy (im->imageData + i * lineStride, imageData + i * lineStride, (size_t) lineStride);
+
+        return im;
+    }
+
+    void blitToWindow (HWND hwnd, HDC dc, const bool transparent,
+                       const int x, const int y,
+                       const uint8 updateLayeredWindowAlpha) noexcept
+    {
+        SetMapMode (dc, MM_TEXT);
+
+        if (transparent)
+        {
+            auto windowBounds = getWindowRect (hwnd);
+
+            POINT p = { -x, -y };
+            POINT pos = { windowBounds.left, windowBounds.top };
+            SIZE size = { windowBounds.right - windowBounds.left,
+                          windowBounds.bottom - windowBounds.top };
+
+            BLENDFUNCTION bf;
+            bf.AlphaFormat = 1 /*AC_SRC_ALPHA*/;
+            bf.BlendFlags = 0;
+            bf.BlendOp = AC_SRC_OVER;
+            bf.SourceConstantAlpha = updateLayeredWindowAlpha;
+
+            updateLayeredWindow (hwnd, 0, &pos, &size, hdc, &p, 0, &bf, 2 /*ULW_ALPHA*/);
+        }
+        else
+        {
+            StretchDIBits (dc,
+                           x, y, width, height,
+                           0, 0, width, height,
+                           bitmapData, (const BITMAPINFO*) &bitmapInfo,
+                           DIB_RGB_COLORS, SRCCOPY);
+        }
+    }
+
+    HBITMAP hBitmap;
+    HGDIOBJ previousBitmap;
+    BITMAPV4HEADER bitmapInfo;
+    HDC hdc;
+    uint8* bitmapData;
+    int pixelStride, lineStride;
+    uint8* imageData;
+
+private:
+    static bool isGraphicsCard32Bit()
+    {
+        HDC dc = GetDC (0);
+        const int bitsPerPixel = GetDeviceCaps (dc, BITSPIXEL);
+        ReleaseDC (0, dc);
+        return bitsPerPixel > 24;
+    }
+
+    JUCE_DECLARE_NON_COPYABLE_WITH_LEAK_DETECTOR (WindowsBitmapImage)
+};
+
+//==============================================================================
+Image createSnapshotOfNativeWindow (void* nativeWindowHandle)
+{
+    HWND hwnd = (HWND) nativeWindowHandle;
+
+    auto r = getWindowRect (hwnd);
+    const int w = r.right - r.left;
+    const int h = r.bottom - r.top;
+
+    WindowsBitmapImage* nativeBitmap = new WindowsBitmapImage (Image::RGB, w, h, true);
+    Image bitmap (nativeBitmap);
+
+    HDC dc = GetDC (hwnd);
+    BitBlt (nativeBitmap->hdc, 0, 0, w, h, dc, 0, 0, SRCCOPY);
+    ReleaseDC (hwnd, dc);
+
+    return SoftwareImageType().convert (bitmap);
+}
+
+//==============================================================================
+namespace IconConverters
+{
+    Image createImageFromHBITMAP (HBITMAP bitmap)
+    {
+        Image im;
+
+        if (bitmap != 0)
+        {
+            BITMAP bm;
+
+            if (GetObject (bitmap, sizeof (BITMAP), &bm)
+                 && bm.bmWidth > 0 && bm.bmHeight > 0)
+            {
+                HDC tempDC = GetDC (0);
+                HDC dc = CreateCompatibleDC (tempDC);
+                ReleaseDC (0, tempDC);
+
+                SelectObject (dc, bitmap);
+
+                im = Image (Image::ARGB, bm.bmWidth, bm.bmHeight, true);
+                Image::BitmapData imageData (im, Image::BitmapData::writeOnly);
+
+                for (int y = bm.bmHeight; --y >= 0;)
+                {
+                    for (int x = bm.bmWidth; --x >= 0;)
+                    {
+                        COLORREF col = GetPixel (dc, x, y);
+
+                        imageData.setPixelColour (x, y, Colour ((uint8) GetRValue (col),
+                                                                (uint8) GetGValue (col),
+                                                                (uint8) GetBValue (col)));
+                    }
+                }
+
+                DeleteDC (dc);
+            }
+        }
+
+        return im;
+    }
+
+    Image createImageFromHICON (HICON icon)
+    {
+        ICONINFO info;
+
+        if (GetIconInfo (icon, &info))
+        {
+            Image mask  (createImageFromHBITMAP (info.hbmMask));
+            Image image (createImageFromHBITMAP (info.hbmColor));
+
+            if (mask.isValid() && image.isValid())
+            {
+                for (int y = image.getHeight(); --y >= 0;)
+                {
+                    for (int x = image.getWidth(); --x >= 0;)
+                    {
+                        const float brightness = mask.getPixelAt (x, y).getBrightness();
+
+                        if (brightness > 0.0f)
+                            image.multiplyAlphaAt (x, y, 1.0f - brightness);
+                    }
+                }
+
+                return image;
+            }
+        }
+
+        return Image();
+    }
+
+    HICON createHICONFromImage (const Image& image, const BOOL isIcon, int hotspotX, int hotspotY)
+    {
+        WindowsBitmapImage* nativeBitmap = new WindowsBitmapImage (Image::ARGB, image.getWidth(), image.getHeight(), true);
+        Image bitmap (nativeBitmap);
+
+        {
+            Graphics g (bitmap);
+            g.drawImageAt (image, 0, 0);
+        }
+
+        HBITMAP mask = CreateBitmap (image.getWidth(), image.getHeight(), 1, 1, 0);
+
+        ICONINFO info;
+        info.fIcon = isIcon;
+        info.xHotspot = (DWORD) hotspotX;
+        info.yHotspot = (DWORD) hotspotY;
+        info.hbmMask = mask;
+        info.hbmColor = nativeBitmap->hBitmap;
+
+        HICON hi = CreateIconIndirect (&info);
+        DeleteObject (mask);
+        return hi;
+    }
+}
+
+//==============================================================================
+class
+#if (! JUCE_MINGW)
+  __declspec (uuid ("37c994e7-432b-4834-a2f7-dce1f13b834b"))
+#endif
+    ITipInvocation : public IUnknown
+{
+public:
+    static const CLSID clsid;
+
+    virtual ::HRESULT STDMETHODCALLTYPE Toggle (::HWND wnd) = 0;
+};
+
+#if JUCE_MINGW || (! (defined (_MSC_VER) || defined (__uuidof)))
+template <>
+struct UUIDGetter<ITipInvocation>
+{
+    static CLSID get()
+    {
+        GUID g = {0x37c994e7, 0x432b, 0x4834, {0xa2, 0xf7, 0xdc, 0xe1, 0xf1, 0x3b, 0x83, 0x4b}};
+        return g;
+    }
+};
+#endif
+
+const CLSID ITipInvocation::clsid = {0x4CE576FA, 0x83DC, 0x4f88, {0x95, 0x1C, 0x9D, 0x07, 0x82, 0xB4, 0xE3, 0x76}};
+//==============================================================================
+class OnScreenKeyboard :   public DeletedAtShutdown,
+                           private Timer
+{
+public:
+
+    void activate()
+    {
+        shouldBeActive = true;
+        startTimer (10);
+    }
+
+    void deactivate()
+    {
+        shouldBeActive = false;
+        startTimer (10);
+    }
+
+    juce_DeclareSingleton_SingleThreaded (OnScreenKeyboard, true)
+
+private:
+
+    OnScreenKeyboard()
+        : shouldBeActive (false), reentrant (false)
+    {
+        tipInvocation.CoCreateInstance (ITipInvocation::clsid, CLSCTX_INPROC_HANDLER | CLSCTX_LOCAL_SERVER);
+    }
+
+    void timerCallback() override
+    {
+        stopTimer();
+
+        if (reentrant || tipInvocation == nullptr) return;
+        const ScopedValueSetter<bool> setter (reentrant, true, false);
+
+        const bool isActive = isVisible();
+        if (isActive == shouldBeActive) return;
+
+        if (! isActive)
+        {
+            tipInvocation->Toggle(::GetDesktopWindow());
+        }
+        else
+        {
+            ::HWND hwnd = ::FindWindow (L"IPTip_Main_Window", NULL);
+
+            if (hwnd != nullptr)
+                ::PostMessage(hwnd, WM_SYSCOMMAND, (int) SC_CLOSE, 0);
+        }
+    }
+
+    bool isVisible()
+    {
+        ::HWND hwnd = ::FindWindow (L"IPTip_Main_Window", NULL);
+        if (hwnd != nullptr)
+        {
+            ::LONG style = ::GetWindowLong (hwnd, GWL_STYLE);
+            return ((style & WS_DISABLED) == 0 && (style & WS_VISIBLE) != 0);
+        }
+
+        return false;
+    }
+
+    bool shouldBeActive, reentrant;
+    ComSmartPtr<ITipInvocation> tipInvocation;
+};
+
+juce_ImplementSingleton_SingleThreaded (OnScreenKeyboard)
+
+//==============================================================================
+struct HSTRING_PRIVATE;
+typedef HSTRING_PRIVATE* HSTRING;
+
+class IInspectable : public IUnknown
+{
+public:
+    virtual ::HRESULT STDMETHODCALLTYPE GetIids (ULONG* ,IID**) = 0;
+    virtual ::HRESULT STDMETHODCALLTYPE GetRuntimeClassName(HSTRING*) = 0;
+    virtual ::HRESULT STDMETHODCALLTYPE GetTrustLevel(void*) = 0;
+};
+
+class
+   #if (! JUCE_MINGW)
+    __declspec (uuid ("3694dbf9-8f68-44be-8ff5-195c98ede8a6"))
+   #endif
+    IUIViewSettingsInterop     : public IInspectable
+{
+public:
+    virtual HRESULT STDMETHODCALLTYPE GetForWindow(HWND hwnd, REFIID riid, void **ppv) = 0;
+};
+
+class
+   #if (! JUCE_MINGW)
+    __declspec (uuid ("C63657F6-8850-470D-88F8-455E16EA2C26"))
+   #endif
+    IUIViewSettings     : public IInspectable
+{
+public:
+    enum UserInteractionMode
+    {
+        Mouse = 0,
+        Touch = 1
+    };
+
+    virtual HRESULT STDMETHODCALLTYPE GetUserInteractionMode (UserInteractionMode *value) = 0;
+};
+
+#if JUCE_MINGW || (! (defined (_MSC_VER) || defined (__uuidof)))
+template <>
+struct UUIDGetter<IUIViewSettingsInterop>
+{
+    static CLSID get()
+    {
+        GUID g = {0x3694dbf9, 0x8f68, 0x44be, {0x8f, 0xf5, 0x19, 0x5c, 0x98, 0xed, 0xe8, 0xa6}};
+        return g;
+    }
+};
+
+template <>
+struct UUIDGetter<IUIViewSettings>
+{
+    static CLSID get()
+    {
+        GUID g = {0xC63657F6, 0x8850, 0x470D, {0x88, 0xf8, 0x45, 0x5e, 0x16, 0xea, 0x2c, 0x26}};
+        return g;
+    }
+};
+#endif
+
+class UWPUIViewSettings
+{
+public:
+    UWPUIViewSettings()
+    {
+        ComBaseModule dll (L"api-ms-win-core-winrt-l1-1-0");
+
+        if (dll.h != nullptr)
+        {
+            roInitialize           = (RoInitializeFuncPtr)           ::GetProcAddress (dll.h, "RoInitialize");
+            roGetActivationFactory = (RoGetActivationFactoryFuncPtr) ::GetProcAddress (dll.h, "RoGetActivationFactory");
+            createHString          = (WindowsCreateStringFuncPtr)    ::GetProcAddress (dll.h, "WindowsCreateString");
+            deleteHString          = (WindowsDeleteStringFuncPtr)    ::GetProcAddress (dll.h, "WindowsDeleteString");
+
+            if (roInitialize == nullptr || roGetActivationFactory == nullptr
+            || createHString == nullptr || deleteHString == nullptr)
+                return;
+
+            ::HRESULT status = roInitialize (1);
+            if (status != S_OK && status != S_FALSE && status != 0x80010106L)
+                return;
+
+            LPCWSTR uwpClassName = L"Windows.UI.ViewManagement.UIViewSettings";
+            HSTRING uwpClassId;
+
+            if (createHString (uwpClassName, (::UINT32) wcslen (uwpClassName), &uwpClassId) != S_OK
+             || uwpClassId == nullptr)
+                return;
+
+            status = roGetActivationFactory (uwpClassId, __uuidof (IUIViewSettingsInterop), (void**) viewSettingsInterop.resetAndGetPointerAddress());
+            deleteHString (uwpClassId);
+
+            if (status != S_OK || viewSettingsInterop == nullptr)
+                return;
+
+            // move dll into member var
+            comBaseDLL = static_cast<ComBaseModule&&> (dll);
+        }
+    }
+
+    bool isTabletModeActivatedForWindow (::HWND hWnd) const
+    {
+        if (viewSettingsInterop == nullptr)
+            return false;
+
+        ComSmartPtr<IUIViewSettings> viewSettings;
+        if (viewSettingsInterop->GetForWindow(hWnd, __uuidof (IUIViewSettings), (void**) viewSettings.resetAndGetPointerAddress()) == S_OK
+            && viewSettings != nullptr)
+        {
+            IUIViewSettings::UserInteractionMode mode;
+
+            if (viewSettings->GetUserInteractionMode (&mode) == S_OK)
+                return (mode == IUIViewSettings::Touch);
+        }
+
+        return false;
+    }
+
+private:
+    //==============================================================================
+    struct ComBaseModule
+    {
+        ::HMODULE h;
+
+        ComBaseModule() : h (nullptr) {}
+        ComBaseModule(LPCWSTR libraryName) : h (::LoadLibrary (libraryName)) {}
+        ComBaseModule(ComBaseModule&& o) : h (o.h) { o.h = nullptr; }
+        ~ComBaseModule() { if (h != nullptr) ::FreeLibrary (h); h = nullptr; }
+
+        ComBaseModule& operator=(ComBaseModule&& o) { h = o.h; o.h = nullptr; return *this; }
+    };
+
+    typedef HRESULT (WINAPI* RoInitializeFuncPtr) (int);
+    typedef HRESULT (WINAPI* RoGetActivationFactoryFuncPtr) (HSTRING, REFIID, void**);
+    typedef HRESULT (WINAPI* WindowsCreateStringFuncPtr) (LPCWSTR,UINT32, HSTRING*);
+    typedef HRESULT (WINAPI* WindowsDeleteStringFuncPtr) (HSTRING);
+
+    ComBaseModule comBaseDLL;
+    ComSmartPtr<IUIViewSettingsInterop> viewSettingsInterop;
+
+    RoInitializeFuncPtr roInitialize;
+    RoGetActivationFactoryFuncPtr roGetActivationFactory;
+    WindowsCreateStringFuncPtr createHString;
+    WindowsDeleteStringFuncPtr deleteHString;
+};
+
+//==============================================================================
+class HWNDComponentPeer  : public ComponentPeer,
+                           private Timer
+                          #if JUCE_MODULE_AVAILABLE_juce_audio_plugin_client
+                           , public ModifierKeyReceiver
+                          #endif
+{
+public:
+    enum RenderingEngineType
+    {
+        softwareRenderingEngine = 0,
+        direct2DRenderingEngine
+    };
+
+    //==============================================================================
+    HWNDComponentPeer (Component& comp, const int windowStyleFlags, HWND parent, bool nonRepainting)
+        : ComponentPeer (comp, windowStyleFlags),
+          dontRepaint (nonRepainting),
+          parentToAddTo (parent),
+          currentRenderingEngine (softwareRenderingEngine)
+    {
+        callFunctionIfNotLocked (&createWindowCallback, this);
+
+        setTitle (component.getName());
+
+        if ((windowStyleFlags & windowHasDropShadow) != 0
+             && Desktop::canUseSemiTransparentWindows()
+             && ((! hasTitleBar()) || SystemStats::getOperatingSystemType() < SystemStats::WinVista))
+        {
+            shadower = component.getLookAndFeel().createDropShadowerForComponent (&component);
+
+            if (shadower != nullptr)
+                shadower->setOwner (&component);
+        }
+
+        // make sure that the on-screen keyboard code is loaded
+        OnScreenKeyboard::getInstance();
+    }
+
+    ~HWNDComponentPeer()
+    {
+        shadower = nullptr;
+
+        // do this before the next bit to avoid messages arriving for this window
+        // before it's destroyed
+        JuceWindowIdentifier::setAsJUCEWindow (hwnd, false);
+
+        callFunctionIfNotLocked (&destroyWindowCallback, (void*) hwnd);
+
+        if (currentWindowIcon != 0)
+            DestroyIcon (currentWindowIcon);
+
+        if (dropTarget != nullptr)
+        {
+            dropTarget->clear();
+            dropTarget->Release();
+            dropTarget = nullptr;
+        }
+
+       #if JUCE_DIRECT2D
+        direct2DContext = nullptr;
+       #endif
+    }
+
+    //==============================================================================
+    void* getNativeHandle() const override    { return hwnd; }
+
+    void setVisible (bool shouldBeVisible) override
+    {
+        ShowWindow (hwnd, shouldBeVisible ? SW_SHOWNA : SW_HIDE);
+
+        if (shouldBeVisible)
+            InvalidateRect (hwnd, 0, 0);
+        else
+            lastPaintTime = 0;
+    }
+
+    void setTitle (const String& title) override
+    {
+        // Unfortunately some ancient bits of win32 mean you can only perform this operation from the message thread.
+        jassert (MessageManager::getInstance()->isThisTheMessageThread());
+
+        SetWindowText (hwnd, title.toWideCharPointer());
+    }
+
+    void repaintNowIfTransparent()
+    {
+        if (isUsingUpdateLayeredWindow() && lastPaintTime > 0 && Time::getMillisecondCounter() > lastPaintTime + 30)
+            handlePaintMessage();
+    }
+
+    void updateBorderSize()
+    {
+        WINDOWINFO info;
+        info.cbSize = sizeof (info);
+
+        if (GetWindowInfo (hwnd, &info))
+            windowBorder = BorderSize<int> (info.rcClient.top - info.rcWindow.top,
+                                            info.rcClient.left - info.rcWindow.left,
+                                            info.rcWindow.bottom - info.rcClient.bottom,
+                                            info.rcWindow.right - info.rcClient.right);
+
+       #if JUCE_DIRECT2D
+        if (direct2DContext != nullptr)
+            direct2DContext->resized();
+       #endif
+    }
+
+    void setBounds (const Rectangle<int>& bounds, bool isNowFullScreen) override
+    {
+        fullScreen = isNowFullScreen;
+
+        Rectangle<int> newBounds (windowBorder.addedTo (bounds));
+
+        if (isUsingUpdateLayeredWindow())
+        {
+            if (HWND parentHwnd = GetParent (hwnd))
+            {
+                auto parentRect = getWindowRect (parentHwnd);
+                newBounds.translate (parentRect.left, parentRect.top);
+            }
+        }
+
+        const Rectangle<int> oldBounds (getBounds());
+        const bool hasMoved = (oldBounds.getPosition() != bounds.getPosition());
+        const bool hasResized = (oldBounds.getWidth() != bounds.getWidth()
+                                  || oldBounds.getHeight() != bounds.getHeight());
+
+        DWORD flags = SWP_NOACTIVATE | SWP_NOZORDER | SWP_NOOWNERZORDER;
+        if (! hasMoved)    flags |= SWP_NOMOVE;
+        if (! hasResized)  flags |= SWP_NOSIZE;
+
+        setWindowPos (hwnd, newBounds, flags);
+
+        if (hasResized && isValidPeer (this))
+        {
+            updateBorderSize();
+            repaintNowIfTransparent();
+        }
+    }
+
+    Rectangle<int> getBounds() const override
+    {
+        auto bounds = rectangleFromRECT (getWindowRect (hwnd));
+
+        if (auto parentH = GetParent (hwnd))
+        {
+            auto r = getWindowRect (parentH);
+            bounds.translate (-r.left, -r.top);
+        }
+
+        return windowBorder.subtractedFrom (bounds);
+    }
+
+    Point<int> getScreenPosition() const
+    {
+        auto r = getWindowRect (hwnd);
+
+        return Point<int> (r.left + windowBorder.getLeft(),
+                           r.top  + windowBorder.getTop());
+    }
+
+    Point<float> localToGlobal (Point<float> relativePosition) override  { return relativePosition + getScreenPosition().toFloat(); }
+    Point<float> globalToLocal (Point<float> screenPosition) override    { return screenPosition   - getScreenPosition().toFloat(); }
+
+    void setAlpha (float newAlpha) override
+    {
+        const uint8 intAlpha = (uint8) jlimit (0, 255, (int) (newAlpha * 255.0f));
+
+        if (component.isOpaque())
+        {
+            if (newAlpha < 1.0f)
+            {
+                SetWindowLong (hwnd, GWL_EXSTYLE, GetWindowLong (hwnd, GWL_EXSTYLE) | WS_EX_LAYERED);
+                SetLayeredWindowAttributes (hwnd, RGB (0, 0, 0), intAlpha, LWA_ALPHA);
+            }
+            else
+            {
+                SetWindowLong (hwnd, GWL_EXSTYLE, GetWindowLong (hwnd, GWL_EXSTYLE) & ~WS_EX_LAYERED);
+                RedrawWindow (hwnd, 0, 0, RDW_ERASE | RDW_INVALIDATE | RDW_FRAME | RDW_ALLCHILDREN);
+            }
+        }
+        else
+        {
+            updateLayeredWindowAlpha = intAlpha;
+            component.repaint();
+        }
+    }
+
+    void setMinimised (bool shouldBeMinimised) override
+    {
+        if (shouldBeMinimised != isMinimised())
+            ShowWindow (hwnd, shouldBeMinimised ? SW_MINIMIZE : SW_SHOWNORMAL);
+    }
+
+    bool isMinimised() const override
+    {
+        WINDOWPLACEMENT wp;
+        wp.length = sizeof (WINDOWPLACEMENT);
+        GetWindowPlacement (hwnd, &wp);
+
+        return wp.showCmd == SW_SHOWMINIMIZED;
+    }
+
+    void setFullScreen (bool shouldBeFullScreen) override
+    {
+        setMinimised (false);
+
+        if (isFullScreen() != shouldBeFullScreen)
+        {
+            if (constrainer != nullptr)
+                constrainer->resizeStart();
+
+            fullScreen = shouldBeFullScreen;
+            const WeakReference<Component> deletionChecker (&component);
+
+            if (! fullScreen)
+            {
+                const Rectangle<int> boundsCopy (lastNonFullscreenBounds);
+
+                if (hasTitleBar())
+                    ShowWindow (hwnd, SW_SHOWNORMAL);
+
+                if (! boundsCopy.isEmpty())
+                    setBounds (ScalingHelpers::scaledScreenPosToUnscaled (component, boundsCopy), false);
+            }
+            else
+            {
+                if (hasTitleBar())
+                    ShowWindow (hwnd, SW_SHOWMAXIMIZED);
+                else
+                    SendMessageW (hwnd, WM_SETTINGCHANGE, 0, 0);
+            }
+
+            if (deletionChecker != nullptr)
+                handleMovedOrResized();
+
+            if (constrainer != nullptr)
+                constrainer->resizeEnd();
+        }
+    }
+
+    bool isFullScreen() const override
+    {
+        if (! hasTitleBar())
+            return fullScreen;
+
+        WINDOWPLACEMENT wp;
+        wp.length = sizeof (wp);
+        GetWindowPlacement (hwnd, &wp);
+
+        return wp.showCmd == SW_SHOWMAXIMIZED;
+    }
+
+    bool contains (Point<int> localPos, bool trueIfInAChildWindow) const override
+    {
+        auto r = getWindowRect (hwnd);
+
+        if (! (isPositiveAndBelow (localPos.x, (int) (r.right - r.left))
+                && isPositiveAndBelow (localPos.y, (int) (r.bottom - r.top))))
+            return false;
+
+        POINT p = { localPos.x + r.left + windowBorder.getLeft(),
+                    localPos.y + r.top  + windowBorder.getTop() };
+
+        HWND w = WindowFromPoint (p);
+        return w == hwnd || (trueIfInAChildWindow && (IsChild (hwnd, w) != 0));
+    }
+
+    BorderSize<int> getFrameSize() const override
+    {
+        return windowBorder;
+    }
+
+    bool setAlwaysOnTop (bool alwaysOnTop) override
+    {
+        const bool oldDeactivate = shouldDeactivateTitleBar;
+        shouldDeactivateTitleBar = ((styleFlags & windowIsTemporary) == 0);
+
+        setWindowZOrder (hwnd, alwaysOnTop ? HWND_TOPMOST : HWND_NOTOPMOST);
+
+        shouldDeactivateTitleBar = oldDeactivate;
+
+        if (shadower != nullptr)
+            handleBroughtToFront();
+
+        return true;
+    }
+
+    void toFront (bool makeActive) override
+    {
+        setMinimised (false);
+
+        const bool oldDeactivate = shouldDeactivateTitleBar;
+        shouldDeactivateTitleBar = ((styleFlags & windowIsTemporary) == 0);
+
+        callFunctionIfNotLocked (makeActive ? &toFrontCallback1 : &toFrontCallback2, hwnd);
+
+        shouldDeactivateTitleBar = oldDeactivate;
+
+        if (! makeActive)
+        {
+            // in this case a broughttofront call won't have occurred, so do it now..
+            handleBroughtToFront();
+        }
+    }
+
+    void toBehind (ComponentPeer* other) override
+    {
+        if (HWNDComponentPeer* const otherPeer = dynamic_cast<HWNDComponentPeer*> (other))
+        {
+            setMinimised (false);
+
+            // Must be careful not to try to put a topmost window behind a normal one, or Windows
+            // promotes the normal one to be topmost!
+            if (component.isAlwaysOnTop() == otherPeer->getComponent().isAlwaysOnTop())
+                setWindowZOrder (hwnd, otherPeer->hwnd);
+            else if (otherPeer->getComponent().isAlwaysOnTop())
+                setWindowZOrder (hwnd, HWND_TOP);
+        }
+        else
+        {
+            jassertfalse; // wrong type of window?
+        }
+    }
+
+    bool isFocused() const override
+    {
+        return callFunctionIfNotLocked (&getFocusCallback, 0) == (void*) hwnd;
+    }
+
+    void grabFocus() override
+    {
+        const bool oldDeactivate = shouldDeactivateTitleBar;
+        shouldDeactivateTitleBar = ((styleFlags & windowIsTemporary) == 0);
+
+        callFunctionIfNotLocked (&setFocusCallback, hwnd);
+
+        shouldDeactivateTitleBar = oldDeactivate;
+    }
+
+    void textInputRequired (Point<int>, TextInputTarget&) override
+    {
+        if (! hasCreatedCaret)
+        {
+            hasCreatedCaret = true;
+            CreateCaret (hwnd, (HBITMAP) 1, 0, 0);
+        }
+
+        ShowCaret (hwnd);
+        SetCaretPos (0, 0);
+
+        if (uwpViewSettings.isTabletModeActivatedForWindow (hwnd))
+            OnScreenKeyboard::getInstance()->activate();
+    }
+
+    void dismissPendingTextInput() override
+    {
+        imeHandler.handleSetContext (hwnd, false);
+
+        if (uwpViewSettings.isTabletModeActivatedForWindow (hwnd))
+            OnScreenKeyboard::getInstance()->deactivate();
+    }
+
+    void repaint (const Rectangle<int>& area) override
+    {
+        const RECT r = { area.getX(), area.getY(), area.getRight(), area.getBottom() };
+        InvalidateRect (hwnd, &r, FALSE);
+    }
+
+    void performAnyPendingRepaintsNow() override
+    {
+        if (component.isVisible())
+        {
+            WeakReference<Component> localRef (&component);
+            MSG m;
+
+            if (isUsingUpdateLayeredWindow() || PeekMessage (&m, hwnd, WM_PAINT, WM_PAINT, PM_REMOVE))
+                if (localRef != nullptr) // (the PeekMessage call can dispatch messages, which may delete this comp)
+                    handlePaintMessage();
+        }
+    }
+
+    //==============================================================================
+    static HWNDComponentPeer* getOwnerOfWindow (HWND h) noexcept
+    {
+        if (h != 0 && JuceWindowIdentifier::isJUCEWindow (h))
+            return (HWNDComponentPeer*) GetWindowLongPtr (h, 8);
+
+        return nullptr;
+    }
+
+    //==============================================================================
+    bool isInside (HWND h) const noexcept
+    {
+        return GetAncestor (hwnd, GA_ROOT) == h;
+    }
+
+    //==============================================================================
+    static bool isKeyDown (const int key) noexcept  { return (GetAsyncKeyState (key) & 0x8000) != 0; }
+
+    static void updateKeyModifiers() noexcept
+    {
+        int keyMods = 0;
+        if (isKeyDown (VK_SHIFT))   keyMods |= ModifierKeys::shiftModifier;
+        if (isKeyDown (VK_CONTROL)) keyMods |= ModifierKeys::ctrlModifier;
+        if (isKeyDown (VK_MENU))    keyMods |= ModifierKeys::altModifier;
+
+        // workaround: Windows maps AltGr to left-Ctrl + right-Alt.
+        if (isKeyDown (VK_RMENU) && !isKeyDown (VK_RCONTROL))
+        {
+            keyMods = (keyMods & ~ModifierKeys::ctrlModifier) | ModifierKeys::altModifier;
+        }
+
+        currentModifiers = currentModifiers.withOnlyMouseButtons().withFlags (keyMods);
+    }
+
+    static void updateModifiersFromWParam (const WPARAM wParam)
+    {
+        int mouseMods = 0;
+        if (wParam & MK_LBUTTON)   mouseMods |= ModifierKeys::leftButtonModifier;
+        if (wParam & MK_RBUTTON)   mouseMods |= ModifierKeys::rightButtonModifier;
+        if (wParam & MK_MBUTTON)   mouseMods |= ModifierKeys::middleButtonModifier;
+
+        currentModifiers = currentModifiers.withoutMouseButtons().withFlags (mouseMods);
+        updateKeyModifiers();
+    }
+
+    //==============================================================================
+    bool dontRepaint;
+
+    static ModifierKeys currentModifiers;
+    static ModifierKeys modifiersAtLastCallback;
+
+    //==============================================================================
+    class JuceDropTarget    : public ComBaseClassHelper<IDropTarget>
+    {
+    public:
+        JuceDropTarget (HWNDComponentPeer& p)   : ownerInfo (new OwnerInfo (p)) {}
+
+        void clear()
+        {
+            ownerInfo = nullptr;
+        }
+
+        JUCE_COMRESULT DragEnter (IDataObject* pDataObject, DWORD grfKeyState, POINTL mousePos, DWORD* pdwEffect)
+        {
+            HRESULT hr = updateFileList (pDataObject);
+            if (FAILED (hr))
+                return hr;
+
+            return DragOver (grfKeyState, mousePos, pdwEffect);
+        }
+
+        JUCE_COMRESULT DragLeave()
+        {
+            if (ownerInfo == nullptr)
+                return S_FALSE;
+
+            ownerInfo->owner.handleDragExit (ownerInfo->dragInfo);
+            return S_OK;
+        }
+
+        JUCE_COMRESULT DragOver (DWORD /*grfKeyState*/, POINTL mousePos, DWORD* pdwEffect)
+        {
+            if (ownerInfo == nullptr)
+                return S_FALSE;
+
+            ownerInfo->dragInfo.position = ownerInfo->getMousePos (mousePos).roundToInt();
+            const bool wasWanted = ownerInfo->owner.handleDragMove (ownerInfo->dragInfo);
+            *pdwEffect = wasWanted ? (DWORD) DROPEFFECT_COPY : (DWORD) DROPEFFECT_NONE;
+            return S_OK;
+        }
+
+        JUCE_COMRESULT Drop (IDataObject* pDataObject, DWORD /*grfKeyState*/, POINTL mousePos, DWORD* pdwEffect)
+        {
+            HRESULT hr = updateFileList (pDataObject);
+            if (SUCCEEDED (hr))
+            {
+                ownerInfo->dragInfo.position = ownerInfo->getMousePos (mousePos).roundToInt();
+                const bool wasWanted = ownerInfo->owner.handleDragDrop (ownerInfo->dragInfo);
+                *pdwEffect = wasWanted ? (DWORD) DROPEFFECT_COPY : (DWORD) DROPEFFECT_NONE;
+                hr = S_OK;
+            }
+
+            return hr;
+        }
+
+    private:
+        struct OwnerInfo
+        {
+            OwnerInfo (HWNDComponentPeer& p) : owner (p) {}
+
+            Point<float> getMousePos (const POINTL& mousePos) const
+            {
+                return owner.globalToLocal (ScalingHelpers::unscaledScreenPosToScaled (owner.getComponent().getDesktopScaleFactor(),
+                                                                                       Point<float> (static_cast<float> (mousePos.x),
+                                                                                                     static_cast<float> (mousePos.y))));
+            }
+
+            template <typename CharType>
+            void parseFileList (const CharType* names, const SIZE_T totalLen)
+            {
+                unsigned int i = 0;
+
+                for (;;)
+                {
+                    unsigned int len = 0;
+                    while (i + len < totalLen && names [i + len] != 0)
+                        ++len;
+
+                    if (len == 0)
+                        break;
+
+                    dragInfo.files.add (String (names + i, len));
+                    i += len + 1;
+                }
+            }
+
+            HWNDComponentPeer& owner;
+            ComponentPeer::DragInfo dragInfo;
+
+            JUCE_DECLARE_NON_COPYABLE (OwnerInfo)
+        };
+
+        ScopedPointer<OwnerInfo> ownerInfo;
+
+        struct DroppedData
+        {
+            DroppedData (IDataObject* const dataObject, const CLIPFORMAT type)
+                : data (nullptr)
+            {
+                FORMATETC format = { type, 0, DVASPECT_CONTENT, -1, TYMED_HGLOBAL };
+                STGMEDIUM resetMedium = { TYMED_HGLOBAL, { 0 }, 0 };
+                medium = resetMedium;
+
+                if (SUCCEEDED (error = dataObject->GetData (&format, &medium)))
+                {
+                    dataSize = GlobalSize (medium.hGlobal);
+                    data = GlobalLock (medium.hGlobal);
+                }
+            }
+
+            ~DroppedData()
+            {
+                if (data != nullptr)
+                    GlobalUnlock (medium.hGlobal);
+            }
+
+            HRESULT error;
+            STGMEDIUM medium;
+            void* data;
+            SIZE_T dataSize;
+        };
+
+        HRESULT updateFileList (IDataObject* const dataObject)
+        {
+            if (ownerInfo == nullptr)
+                return S_FALSE;
+
+            ownerInfo->dragInfo.clear();
+
+            {
+                DroppedData fileData (dataObject, CF_HDROP);
+
+                if (SUCCEEDED (fileData.error))
+                {
+                    const LPDROPFILES dropFiles = static_cast<const LPDROPFILES> (fileData.data);
+                    const void* const names = addBytesToPointer (dropFiles, sizeof (DROPFILES));
+
+                    if (dropFiles->fWide)
+                        ownerInfo->parseFileList (static_cast<const WCHAR*> (names), fileData.dataSize);
+                    else
+                        ownerInfo->parseFileList (static_cast<const char*>  (names), fileData.dataSize);
+
+                    return S_OK;
+                }
+            }
+
+            DroppedData textData (dataObject, CF_UNICODETEXT);
+
+            if (SUCCEEDED (textData.error))
+            {
+                ownerInfo->dragInfo.text = String (CharPointer_UTF16 ((const WCHAR*) textData.data),
+                                                   CharPointer_UTF16 ((const WCHAR*) addBytesToPointer (textData.data, textData.dataSize)));
+                return S_OK;
+            }
+
+            return textData.error;
+        }
+
+        JUCE_DECLARE_NON_COPYABLE (JuceDropTarget)
+    };
+
+    static bool offerKeyMessageToJUCEWindow (MSG& m)
+    {
+        if (m.message == WM_KEYDOWN || m.message == WM_KEYUP)
+            if (Component::getCurrentlyFocusedComponent() != nullptr)
+                if (auto* h = getOwnerOfWindow (m.hwnd))
+                    return m.message == WM_KEYDOWN ? h->doKeyDown (m.wParam)
+                                                   : h->doKeyUp (m.wParam);
+
+        return false;
+    }
+
+private:
+    HWND hwnd, parentToAddTo;
+    ScopedPointer<DropShadower> shadower;
+    RenderingEngineType currentRenderingEngine;
+   #if JUCE_DIRECT2D
+    ScopedPointer<Direct2DLowLevelGraphicsContext> direct2DContext;
+   #endif
+    uint32 lastPaintTime = 0;
+    ULONGLONG lastMagnifySize = 0;
+    bool fullScreen = false, isDragging = false, isMouseOver = false,
+         hasCreatedCaret = false, constrainerIsResizing = false;
+    BorderSize<int> windowBorder;
+    HICON currentWindowIcon = 0;
+    JuceDropTarget* dropTarget = nullptr;
+    uint8 updateLayeredWindowAlpha = 255;
+    UWPUIViewSettings uwpViewSettings;
+    MultiTouchMapper<DWORD> currentTouches;
+   #if JUCE_MODULE_AVAILABLE_juce_audio_plugin_client
+    ModifierKeyProvider* modProvider = nullptr;
+   #endif
+
+    //==============================================================================
+    struct TemporaryImage    : private Timer
+    {
+        TemporaryImage() {}
+
+        Image& getImage (const bool transparent, const int w, const int h)
+        {
+            auto format = transparent ? Image::ARGB : Image::RGB;
+
+            if ((! image.isValid()) || image.getWidth() < w || image.getHeight() < h || image.getFormat() != format)
+                image = Image (new WindowsBitmapImage (format, (w + 31) & ~31, (h + 31) & ~31, false));
+
+            startTimer (3000);
+            return image;
+        }
+
+        void timerCallback() override
+        {
+            stopTimer();
+            image = {};
+        }
+
+    private:
+        Image image;
+
+        JUCE_DECLARE_NON_COPYABLE_WITH_LEAK_DETECTOR (TemporaryImage)
+    };
+
+    TemporaryImage offscreenImageGenerator;
+
+    //==============================================================================
+    class WindowClassHolder    : private DeletedAtShutdown
+    {
+    public:
+        WindowClassHolder()
+        {
+            // this name has to be different for each app/dll instance because otherwise poor old Windows can
+            // get a bit confused (even despite it not being a process-global window class).
+            String windowClassName ("JUCE_");
+            windowClassName << String::toHexString (Time::currentTimeMillis());
+
+            auto moduleHandle = (HINSTANCE) Process::getCurrentModuleInstanceHandle();
+
+            TCHAR moduleFile[1024] = { 0 };
+            GetModuleFileName (moduleHandle, moduleFile, 1024);
+            WORD iconNum = 0;
+
+            WNDCLASSEX wcex = { 0 };
+            wcex.cbSize         = sizeof (wcex);
+            wcex.style          = CS_OWNDC;
+            wcex.lpfnWndProc    = (WNDPROC) windowProc;
+            wcex.lpszClassName  = windowClassName.toWideCharPointer();
+            wcex.cbWndExtra     = 32;
+            wcex.hInstance      = moduleHandle;
+            wcex.hIcon          = ExtractAssociatedIcon (moduleHandle, moduleFile, &iconNum);
+            iconNum = 1;
+            wcex.hIconSm        = ExtractAssociatedIcon (moduleHandle, moduleFile, &iconNum);
+
+            atom = RegisterClassEx (&wcex);
+            jassert (atom != 0);
+
+            isEventBlockedByModalComps = checkEventBlockedByModalComps;
+        }
+
+        ~WindowClassHolder()
+        {
+            if (ComponentPeer::getNumPeers() == 0)
+                UnregisterClass (getWindowClassName(), (HINSTANCE) Process::getCurrentModuleInstanceHandle());
+
+            clearSingletonInstance();
+        }
+
+        LPCTSTR getWindowClassName() const noexcept     { return (LPCTSTR) (pointer_sized_uint) atom; }
+
+        juce_DeclareSingleton_SingleThreaded_Minimal (WindowClassHolder)
+
+    private:
+        ATOM atom;
+
+        static bool isHWNDBlockedByModalComponents (HWND h)
+        {
+            for (int i = Desktop::getInstance().getNumComponents(); --i >= 0;)
+                if (auto* c = Desktop::getInstance().getComponent (i))
+                    if ((! c->isCurrentlyBlockedByAnotherModalComponent())
+                          && IsChild ((HWND) c->getWindowHandle(), h))
+                        return false;
+
+            return true;
+        }
+
+        static bool checkEventBlockedByModalComps (const MSG& m)
+        {
+            if (Component::getNumCurrentlyModalComponents() == 0 || JuceWindowIdentifier::isJUCEWindow (m.hwnd))
+                return false;
+
+            switch (m.message)
+            {
+                case WM_MOUSEMOVE:
+                case WM_NCMOUSEMOVE:
+                case 0x020A: /* WM_MOUSEWHEEL */
+                case 0x020E: /* WM_MOUSEHWHEEL */
+                case WM_KEYUP:
+                case WM_SYSKEYUP:
+                case WM_CHAR:
+                case WM_APPCOMMAND:
+                case WM_LBUTTONUP:
+                case WM_MBUTTONUP:
+                case WM_RBUTTONUP:
+                case WM_MOUSEACTIVATE:
+                case WM_NCMOUSEHOVER:
+                case WM_MOUSEHOVER:
+                case WM_TOUCH:
+                case WM_POINTERUPDATE:
+                case WM_NCPOINTERUPDATE:
+                case WM_POINTERWHEEL:
+                case WM_POINTERHWHEEL:
+                case WM_POINTERUP:
+                case WM_POINTERACTIVATE:
+                    return isHWNDBlockedByModalComponents(m.hwnd);
+                case WM_NCLBUTTONDOWN:
+                case WM_NCLBUTTONDBLCLK:
+                case WM_NCRBUTTONDOWN:
+                case WM_NCRBUTTONDBLCLK:
+                case WM_NCMBUTTONDOWN:
+                case WM_NCMBUTTONDBLCLK:
+                case WM_LBUTTONDOWN:
+                case WM_LBUTTONDBLCLK:
+                case WM_MBUTTONDOWN:
+                case WM_MBUTTONDBLCLK:
+                case WM_RBUTTONDOWN:
+                case WM_RBUTTONDBLCLK:
+                case WM_KEYDOWN:
+                case WM_SYSKEYDOWN:
+                case WM_NCPOINTERDOWN:
+                case WM_POINTERDOWN:
+                    if (isHWNDBlockedByModalComponents (m.hwnd))
+                    {
+                        if (auto* modal = Component::getCurrentlyModalComponent (0))
+                            modal->inputAttemptWhenModal();
+
+                        return true;
+                    }
+                    break;
+
+                default:
+                    break;
+            }
+
+            return false;
+        }
+
+        JUCE_DECLARE_NON_COPYABLE (WindowClassHolder)
+    };
+
+    //==============================================================================
+    static void* createWindowCallback (void* userData)
+    {
+        static_cast<HWNDComponentPeer*> (userData)->createWindow();
+        return nullptr;
+    }
+
+    void createWindow()
+    {
+        DWORD exstyle = 0;
+        DWORD type = WS_CLIPSIBLINGS | WS_CLIPCHILDREN;
+
+        if (hasTitleBar())
+        {
+            type |= WS_OVERLAPPED;
+
+            if ((styleFlags & windowHasCloseButton) != 0)
+            {
+                type |= WS_SYSMENU;
+            }
+            else
+            {
+                // annoyingly, windows won't let you have a min/max button without a close button
+                jassert ((styleFlags & (windowHasMinimiseButton | windowHasMaximiseButton)) == 0);
+            }
+
+            if ((styleFlags & windowIsResizable) != 0)
+                type |= WS_THICKFRAME;
+        }
+        else if (parentToAddTo != 0)
+        {
+            type |= WS_CHILD;
+        }
+        else
+        {
+            type |= WS_POPUP | WS_SYSMENU;
+        }
+
+        if ((styleFlags & windowAppearsOnTaskbar) == 0)
+            exstyle |= WS_EX_TOOLWINDOW;
+        else
+            exstyle |= WS_EX_APPWINDOW;
+
+        if ((styleFlags & windowHasMinimiseButton) != 0)    type |= WS_MINIMIZEBOX;
+        if ((styleFlags & windowHasMaximiseButton) != 0)    type |= WS_MAXIMIZEBOX;
+        if ((styleFlags & windowIgnoresMouseClicks) != 0)   exstyle |= WS_EX_TRANSPARENT;
+
+        if ((styleFlags & windowIsSemiTransparent) != 0 && Desktop::canUseSemiTransparentWindows())
+            exstyle |= WS_EX_LAYERED;
+
+        hwnd = CreateWindowEx (exstyle, WindowClassHolder::getInstance()->getWindowClassName(),
+                               L"", type, 0, 0, 0, 0, parentToAddTo, 0,
+                               (HINSTANCE) Process::getCurrentModuleInstanceHandle(), 0);
+
+        if (hwnd != 0)
+        {
+            SetWindowLongPtr (hwnd, 0, 0);
+            SetWindowLongPtr (hwnd, 8, (LONG_PTR) this);
+            JuceWindowIdentifier::setAsJUCEWindow (hwnd, true);
+
+            if (dropTarget == nullptr)
+            {
+                HWNDComponentPeer* peer = nullptr;
+
+                if (dontRepaint)
+                    peer = getOwnerOfWindow (parentToAddTo);
+
+                if (peer == nullptr)
+                    peer = this;
+
+                dropTarget = new JuceDropTarget (*peer);
+            }
+
+            RegisterDragDrop (hwnd, dropTarget);
+
+            if (canUseMultiTouch())
+                registerTouchWindow (hwnd, 0);
+
+            setDPIAwareness();
+            setMessageFilter();
+            updateBorderSize();
+            checkForPointerAPI();
+
+            // Calling this function here is (for some reason) necessary to make Windows
+            // correctly enable the menu items that we specify in the wm_initmenu message.
+            GetSystemMenu (hwnd, false);
+
+            auto alpha = component.getAlpha();
+            if (alpha < 1.0f)
+                setAlpha (alpha);
+        }
+        else
+        {
+            jassertfalse;
+        }
+    }
+
+    static void* destroyWindowCallback (void* handle)
+    {
+        RevokeDragDrop ((HWND) handle);
+        DestroyWindow ((HWND) handle);
+        return nullptr;
+    }
+
+    static void* toFrontCallback1 (void* h)
+    {
+        SetForegroundWindow ((HWND) h);
+        return nullptr;
+    }
+
+    static void* toFrontCallback2 (void* h)
+    {
+        setWindowZOrder ((HWND) h, HWND_TOP);
+        return nullptr;
+    }
+
+    static void* setFocusCallback (void* h)
+    {
+        SetFocus ((HWND) h);
+        return nullptr;
+    }
+
+    static void* getFocusCallback (void*)
+    {
+        return GetFocus();
+    }
+
+    bool isUsingUpdateLayeredWindow() const
+    {
+        return ! component.isOpaque();
+    }
+
+    bool hasTitleBar() const noexcept        { return (styleFlags & windowHasTitleBar) != 0; }
+
+
+    void setIcon (const Image& newIcon)
+    {
+        if (auto hicon = IconConverters::createHICONFromImage (newIcon, TRUE, 0, 0))
+        {
+            SendMessage (hwnd, WM_SETICON, ICON_BIG, (LPARAM) hicon);
+            SendMessage (hwnd, WM_SETICON, ICON_SMALL, (LPARAM) hicon);
+
+            if (currentWindowIcon != 0)
+                DestroyIcon (currentWindowIcon);
+
+            currentWindowIcon = hicon;
+        }
+    }
+
+    void setMessageFilter()
+    {
+        typedef BOOL (WINAPI* ChangeWindowMessageFilterExFunc) (HWND, UINT, DWORD, PVOID);
+
+        if (auto changeMessageFilter = (ChangeWindowMessageFilterExFunc) getUser32Function ("ChangeWindowMessageFilterEx"))
+        {
+            changeMessageFilter (hwnd, WM_DROPFILES, 1 /*MSGFLT_ALLOW*/, nullptr);
+            changeMessageFilter (hwnd, WM_COPYDATA, 1 /*MSGFLT_ALLOW*/, nullptr);
+            changeMessageFilter (hwnd, 0x49, 1 /*MSGFLT_ALLOW*/, nullptr);
+        }
+    }
+
+    struct ChildWindowClippingInfo
+    {
+        HDC dc;
+        HWNDComponentPeer* peer;
+        RectangleList<int>* clip;
+        Point<int> origin;
+        int savedDC;
+    };
+
+    static BOOL CALLBACK clipChildWindowCallback (HWND hwnd, LPARAM context)
+    {
+        if (IsWindowVisible (hwnd))
+        {
+            auto& info = *(ChildWindowClippingInfo*) context;
+
+            HWND parent = GetParent (hwnd);
+
+            if (parent == info.peer->hwnd)
+            {
+                auto r = getWindowRect (hwnd);
+                POINT pos = { r.left, r.top };
+                ScreenToClient (GetParent (hwnd), &pos);
+
+                Rectangle<int> clip (pos.x, pos.y,
+                                     r.right  - r.left,
+                                     r.bottom - r.top);
+
+                info.clip->subtract (clip - info.origin);
+
+                if (info.savedDC == 0)
+                    info.savedDC = SaveDC (info.dc);
+
+                ExcludeClipRect (info.dc, clip.getX(), clip.getY(), clip.getRight(), clip.getBottom());
+            }
+        }
+
+        return TRUE;
+    }
+
+    //==============================================================================
+    void handlePaintMessage()
+    {
+       #if JUCE_DIRECT2D
+        if (direct2DContext != nullptr)
+        {
+            RECT r;
+
+            if (GetUpdateRect (hwnd, &r, false))
+            {
+                direct2DContext->start();
+                direct2DContext->clipToRectangle (rectangleFromRECT (r));
+                handlePaint (*direct2DContext);
+                direct2DContext->end();
+            }
+        }
+        else
+       #endif
+
+        HRGN rgn = CreateRectRgn (0, 0, 0, 0);
+        const int regionType = GetUpdateRgn (hwnd, rgn, false);
+
+        PAINTSTRUCT paintStruct;
+        HDC dc = BeginPaint (hwnd, &paintStruct); // Note this can immediately generate a WM_NCPAINT
+                                                  // message and become re-entrant, but that's OK
+
+        // if something in a paint handler calls, e.g. a message box, this can become reentrant and
+        // corrupt the image it's using to paint into, so do a check here.
+        static bool reentrant = false;
+        if (! reentrant)
+        {
+            const ScopedValueSetter<bool> setter (reentrant, true, false);
+
+            if (dontRepaint)
+                component.handleCommandMessage (0); // (this triggers a repaint in the openGL context)
+            else
+                performPaint (dc, rgn, regionType, paintStruct);
+        }
+
+        DeleteObject (rgn);
+        EndPaint (hwnd, &paintStruct);
+
+       #if JUCE_MSVC
+        _fpreset(); // because some graphics cards can unmask FP exceptions
+       #endif
+
+        lastPaintTime = Time::getMillisecondCounter();
+    }
+
+    void performPaint (HDC dc, HRGN rgn, int regionType, PAINTSTRUCT& paintStruct)
+    {
+        int x = paintStruct.rcPaint.left;
+        int y = paintStruct.rcPaint.top;
+        int w = paintStruct.rcPaint.right - x;
+        int h = paintStruct.rcPaint.bottom - y;
+
+        const bool transparent = isUsingUpdateLayeredWindow();
+
+        if (transparent)
+        {
+            // it's not possible to have a transparent window with a title bar at the moment!
+            jassert (! hasTitleBar());
+
+            auto r = getWindowRect (hwnd);
+            x = y = 0;
+            w = r.right - r.left;
+            h = r.bottom - r.top;
+        }
+
+        if (w > 0 && h > 0)
+        {
+            Image& offscreenImage = offscreenImageGenerator.getImage (transparent, w, h);
+
+            RectangleList<int> contextClip;
+            const Rectangle<int> clipBounds (w, h);
+
+            bool needToPaintAll = true;
+
+            if (regionType == COMPLEXREGION && ! transparent)
+            {
+                HRGN clipRgn = CreateRectRgnIndirect (&paintStruct.rcPaint);
+                CombineRgn (rgn, rgn, clipRgn, RGN_AND);
+                DeleteObject (clipRgn);
+
+                char rgnData[8192];
+                const DWORD res = GetRegionData (rgn, sizeof (rgnData), (RGNDATA*) rgnData);
+
+                if (res > 0 && res <= sizeof (rgnData))
+                {
+                    const RGNDATAHEADER* const hdr = &(((const RGNDATA*) rgnData)->rdh);
+
+                    if (hdr->iType == RDH_RECTANGLES
+                         && hdr->rcBound.right - hdr->rcBound.left >= w
+                         && hdr->rcBound.bottom - hdr->rcBound.top >= h)
+                    {
+                        needToPaintAll = false;
+
+                        auto rects = (const RECT*) (rgnData + sizeof (RGNDATAHEADER));
+
+                        for (int i = (int) ((RGNDATA*) rgnData)->rdh.nCount; --i >= 0;)
+                        {
+                            if (rects->right <= x + w && rects->bottom <= y + h)
+                            {
+                                const int cx = jmax (x, (int) rects->left);
+                                contextClip.addWithoutMerging (Rectangle<int> (cx - x, rects->top - y,
+                                                                               rects->right - cx, rects->bottom - rects->top)
+                                                                   .getIntersection (clipBounds));
+                            }
+                            else
+                            {
+                                needToPaintAll = true;
+                                break;
+                            }
+
+                            ++rects;
+                        }
+                    }
+                }
+            }
+
+            if (needToPaintAll)
+            {
+                contextClip.clear();
+                contextClip.addWithoutMerging (Rectangle<int> (w, h));
+            }
+
+            ChildWindowClippingInfo childClipInfo = { dc, this, &contextClip, Point<int> (x, y), 0 };
+            EnumChildWindows (hwnd, clipChildWindowCallback, (LPARAM) &childClipInfo);
+
+            if (! contextClip.isEmpty())
+            {
+                if (transparent)
+                    for (auto& i : contextClip)
+                        offscreenImage.clear (i);
+
+                // if the component's not opaque, this won't draw properly unless the platform can support this
+                jassert (Desktop::canUseSemiTransparentWindows() || component.isOpaque());
+
+                {
+                    ScopedPointer<LowLevelGraphicsContext> context (component.getLookAndFeel()
+                                                                        .createGraphicsContext (offscreenImage, Point<int> (-x, -y), contextClip));
+                    handlePaint (*context);
+                }
+
+                static_cast<WindowsBitmapImage*> (offscreenImage.getPixelData())
+                    ->blitToWindow (hwnd, dc, transparent, x, y, updateLayeredWindowAlpha);
+            }
+
+            if (childClipInfo.savedDC != 0)
+                RestoreDC (dc, childClipInfo.savedDC);
+        }
+    }
+
+    //==============================================================================
+    void doMouseEvent (Point<float> position, float pressure, float orientation = 0.0f, ModifierKeys mods = currentModifiers)
+    {
+        handleMouseEvent (MouseInputSource::InputSourceType::mouse, position, mods, pressure, orientation, getMouseEventTime());
+    }
+
+    StringArray getAvailableRenderingEngines() override
+    {
+        StringArray s ("Software Renderer");
+
+       #if JUCE_DIRECT2D
+        if (SystemStats::getOperatingSystemType() >= SystemStats::Windows7)
+            s.add ("Direct2D");
+       #endif
+
+        return s;
+    }
+
+    int getCurrentRenderingEngine() const override    { return currentRenderingEngine; }
+
+   #if JUCE_DIRECT2D
+    void updateDirect2DContext()
+    {
+        if (currentRenderingEngine != direct2DRenderingEngine)
+            direct2DContext = 0;
+        else if (direct2DContext == 0)
+            direct2DContext = new Direct2DLowLevelGraphicsContext (hwnd);
+    }
+   #endif
+
+    void setCurrentRenderingEngine (int index) override
+    {
+        ignoreUnused (index);
+
+       #if JUCE_DIRECT2D
+        if (getAvailableRenderingEngines().size() > 1)
+        {
+            currentRenderingEngine = index == 1 ? direct2DRenderingEngine : softwareRenderingEngine;
+            updateDirect2DContext();
+            repaint (component.getLocalBounds());
+        }
+       #endif
+    }
+
+    static int getMinTimeBetweenMouseMoves()
+    {
+        if (SystemStats::getOperatingSystemType() >= SystemStats::WinVista)
+            return 0;
+
+        return 1000 / 60;  // Throttling the incoming mouse-events seems to still be needed in XP..
+    }
+
+    bool isTouchEvent() noexcept
+    {
+        if (registerTouchWindow == nullptr)
+            return false;
+
+        // Relevant info about touch/pen detection flags:
+        // https://msdn.microsoft.com/en-us/library/windows/desktop/ms703320(v=vs.85).aspx
+        // http://www.petertissen.de/?p=4
+
+        return (GetMessageExtraInfo() & 0xFFFFFF80 /*SIGNATURE_MASK*/) == 0xFF515780 /*MI_WP_SIGNATURE*/;
+    }
+
+    static bool areOtherTouchSourcesActive()
+    {
+        for (auto& ms : Desktop::getInstance().getMouseSources())
+            if (ms.isDragging() && (ms.getType() == MouseInputSource::InputSourceType::touch
+                                     || ms.getType() == MouseInputSource::InputSourceType::pen))
+                return true;
+
+        return false;
+    }
+
+    void doMouseMove (Point<float> position, bool isMouseDownEvent)
+    {
+        ModifierKeys modsToSend (currentModifiers);
+
+        // this will be handled by WM_TOUCH
+        if (isTouchEvent() || areOtherTouchSourcesActive())
+            return;
+
+        if (! isMouseOver)
+        {
+            isMouseOver = true;
+
+            // This avoids a rare stuck-button problem when focus is lost unexpectedly, but must
+            // not be called as part of a move, in case it's actually a mouse-drag from another
+            // app which ends up here when we get focus before the mouse is released..
+            if (isMouseDownEvent)
+                ModifierKeys::getCurrentModifiersRealtime();
+
+            updateKeyModifiers();
+
+           #if JUCE_MODULE_AVAILABLE_juce_audio_plugin_client
+            if (modProvider != nullptr)
+                currentModifiers = currentModifiers.withFlags (modProvider->getWin32Modifiers());
+           #endif
+
+            TRACKMOUSEEVENT tme;
+            tme.cbSize = sizeof (tme);
+            tme.dwFlags = TME_LEAVE;
+            tme.hwndTrack = hwnd;
+            tme.dwHoverTime = 0;
+
+            if (! TrackMouseEvent (&tme))
+                jassertfalse;
+
+            Desktop::getInstance().getMainMouseSource().forceMouseCursorUpdate();
+        }
+        else if (! isDragging)
+        {
+            if (! contains (position.roundToInt(), false))
+                return;
+        }
+
+        static uint32 lastMouseTime = 0;
+        static int minTimeBetweenMouses = getMinTimeBetweenMouseMoves();
+        const uint32 now = Time::getMillisecondCounter();
+
+        if (! Desktop::getInstance().getMainMouseSource().isDragging())
+            modsToSend = modsToSend.withoutMouseButtons();
+
+        if (now >= lastMouseTime + minTimeBetweenMouses)
+        {
+            lastMouseTime = now;
+            doMouseEvent (position, MouseInputSource::invalidPressure,
+                          MouseInputSource::invalidOrientation, modsToSend);
+        }
+    }
+
+    void doMouseDown (Point<float> position, const WPARAM wParam)
+    {
+        // this will be handled by WM_TOUCH
+        if (isTouchEvent() || areOtherTouchSourcesActive())
+            return;
+
+        if (GetCapture() != hwnd)
+            SetCapture (hwnd);
+
+        doMouseMove (position, true);
+
+        if (isValidPeer (this))
+        {
+            updateModifiersFromWParam (wParam);
+
+          #if JUCE_MODULE_AVAILABLE_juce_audio_plugin_client
+            if (modProvider != nullptr)
+                currentModifiers = currentModifiers.withFlags (modProvider->getWin32Modifiers());
+          #endif
+
+            isDragging = true;
+
+            doMouseEvent (position, MouseInputSource::invalidPressure);
+        }
+    }
+
+    void doMouseUp (Point<float> position, const WPARAM wParam)
+    {
+        // this will be handled by WM_TOUCH
+        if (isTouchEvent() || areOtherTouchSourcesActive())
+            return;
+
+        updateModifiersFromWParam (wParam);
+
+       #if JUCE_MODULE_AVAILABLE_juce_audio_plugin_client
+        if (modProvider != nullptr)
+            currentModifiers = currentModifiers.withFlags (modProvider->getWin32Modifiers());
+       #endif
+
+        const bool wasDragging = isDragging;
+        isDragging = false;
+
+        // release the mouse capture if the user has released all buttons
+        if ((wParam & (MK_LBUTTON | MK_RBUTTON | MK_MBUTTON)) == 0 && hwnd == GetCapture())
+            ReleaseCapture();
+
+        // NB: under some circumstances (e.g. double-clicking a native title bar), a mouse-up can
+        // arrive without a mouse-down, so in that case we need to avoid sending a message.
+        if (wasDragging)
+            doMouseEvent (position, MouseInputSource::invalidPressure);
+    }
+
+    void doCaptureChanged()
+    {
+        if (constrainerIsResizing)
+        {
+            if (constrainer != nullptr)
+                constrainer->resizeEnd();
+
+            constrainerIsResizing = false;
+        }
+
+        if (isDragging)
+            doMouseUp (getCurrentMousePos(), (WPARAM) 0);
+    }
+
+    void doMouseExit()
+    {
+        isMouseOver = false;
+
+        if (! areOtherTouchSourcesActive())
+            doMouseEvent (getCurrentMousePos(), MouseInputSource::invalidPressure);
+    }
+
+    ComponentPeer* findPeerUnderMouse (Point<float>& localPos)
+    {
+        auto globalPos = getCurrentMousePosGlobal().roundToInt();
+
+        // Because Windows stupidly sends all wheel events to the window with the keyboard
+        // focus, we have to redirect them here according to the mouse pos..
+        POINT p = { globalPos.x, globalPos.y };
+        auto* peer = getOwnerOfWindow (WindowFromPoint (p));
+
+        if (peer == nullptr)
+            peer = this;
+
+        localPos = peer->globalToLocal (globalPos.toFloat());
+        return peer;
+    }
+
+    static MouseInputSource::InputSourceType getPointerType (WPARAM wParam)
+    {
+        if (getPointerTypeFunction != nullptr)
+        {
+            POINTER_INPUT_TYPE pointerType;
+
+            if (getPointerTypeFunction (GET_POINTERID_WPARAM (wParam), &pointerType))
+            {
+                if (pointerType == 2)
+                    return MouseInputSource::InputSourceType::touch;
+
+                if (pointerType == 3)
+                    return MouseInputSource::InputSourceType::pen;
+            }
+        }
+
+        return MouseInputSource::InputSourceType::mouse;
+    }
+
+    void doMouseWheel (const WPARAM wParam, const bool isVertical)
+    {
+        updateKeyModifiers();
+        const float amount = jlimit (-1000.0f, 1000.0f, 0.5f * (short) HIWORD (wParam));
+
+        MouseWheelDetails wheel;
+        wheel.deltaX = isVertical ? 0.0f : amount / -256.0f;
+        wheel.deltaY = isVertical ? amount / 256.0f : 0.0f;
+        wheel.isReversed = false;
+        wheel.isSmooth = false;
+        wheel.isInertial = false;
+
+        Point<float> localPos;
+        if (auto* peer = findPeerUnderMouse (localPos))
+            peer->handleMouseWheel (getPointerType (wParam), localPos, getMouseEventTime(), wheel);
+    }
+
+    bool doGestureEvent (LPARAM lParam)
+    {
+        GESTUREINFO gi;
+        zerostruct (gi);
+        gi.cbSize = sizeof (gi);
+
+        if (getGestureInfo != nullptr && getGestureInfo ((HGESTUREINFO) lParam, &gi))
+        {
+            updateKeyModifiers();
+            Point<float> localPos;
+
+            if (ComponentPeer* const peer = findPeerUnderMouse (localPos))
+            {
+                switch (gi.dwID)
+                {
+                    case 3: /*GID_ZOOM*/
+                        if (gi.dwFlags != 1 /*GF_BEGIN*/ && lastMagnifySize > 0)
+                            peer->handleMagnifyGesture (MouseInputSource::InputSourceType::touch, localPos, getMouseEventTime(),
+                                                        (float) (gi.ullArguments / (double) lastMagnifySize));
+
+                        lastMagnifySize = gi.ullArguments;
+                        return true;
+
+                    case 4: /*GID_PAN*/
+                    case 5: /*GID_ROTATE*/
+                    case 6: /*GID_TWOFINGERTAP*/
+                    case 7: /*GID_PRESSANDTAP*/
+                    default:
+                        break;
+                }
+            }
+        }
+
+        return false;
+    }
+
+    LRESULT doTouchEvent (const int numInputs, HTOUCHINPUT eventHandle)
+    {
+        if ((styleFlags & windowIgnoresMouseClicks) != 0)
+            if (auto* parent = getOwnerOfWindow (GetParent (hwnd)))
+                if (parent != this)
+                    return parent->doTouchEvent (numInputs, eventHandle);
+
+        HeapBlock<TOUCHINPUT> inputInfo (numInputs);
+
+        if (getTouchInputInfo (eventHandle, numInputs, inputInfo, sizeof (TOUCHINPUT)))
+        {
+            for (int i = 0; i < numInputs; ++i)
+            {
+                auto flags = inputInfo[i].dwFlags;
+
+                if ((flags & (TOUCHEVENTF_DOWN | TOUCHEVENTF_MOVE | TOUCHEVENTF_UP)) != 0)
+                    if (! handleTouchInput (inputInfo[i], (flags & TOUCHEVENTF_DOWN) != 0, (flags & TOUCHEVENTF_UP) != 0))
+                        return 0;  // abandon method if this window was deleted by the callback
+            }
+        }
+
+        closeTouchInputHandle (eventHandle);
+        return 0;
+    }
+
+    bool handleTouchInput (const TOUCHINPUT& touch, const bool isDown, const bool isUp,
+                           const float touchPressure = MouseInputSource::invalidPressure,
+                           const float orientation = 0.0f)
+    {
+        bool isCancel = false;
+
+        const int touchIndex = currentTouches.getIndexOfTouch (touch.dwID);
+        auto time = getMouseEventTime();
+        auto pos = globalToLocal (Point<float> (touch.x / 100.0f,
+                                                touch.y / 100.0f));
+        const float pressure = touchPressure;
+        ModifierKeys modsToSend (currentModifiers);
+
+        if (isDown)
+        {
+            currentModifiers = currentModifiers.withoutMouseButtons().withFlags (ModifierKeys::leftButtonModifier);
+            modsToSend = currentModifiers;
+
+            // this forces a mouse-enter/up event, in case for some reason we didn't get a mouse-up before.
+            handleMouseEvent (MouseInputSource::InputSourceType::touch, pos, modsToSend.withoutMouseButtons(), pressure, orientation, time, PenDetails(), touchIndex);
+
+            if (! isValidPeer (this)) // (in case this component was deleted by the event)
+                return false;
+        }
+        else if (isUp)
+        {
+            modsToSend = modsToSend.withoutMouseButtons();
+            currentTouches.clearTouch (touchIndex);
+
+            if (! currentTouches.areAnyTouchesActive())
+                isCancel = true;
+        }
+        else
+        {
+            modsToSend = currentModifiers.withoutMouseButtons().withFlags (ModifierKeys::leftButtonModifier);
+        }
+
+        if (isCancel)
+        {
+            currentTouches.clear();
+            currentModifiers = currentModifiers.withoutMouseButtons();
+        }
+
+        handleMouseEvent (MouseInputSource::InputSourceType::touch, pos, modsToSend, pressure, orientation, time, PenDetails(), touchIndex);
+
+        if (! isValidPeer (this)) // (in case this component was deleted by the event)
+            return false;
+
+        if (isUp || isCancel)
+        {
+            handleMouseEvent (MouseInputSource::InputSourceType::touch, Point<float> (-10.0f, -10.0f), currentModifiers, pressure, orientation, time, PenDetails(), touchIndex);
+
+            if (! isValidPeer (this))
+                return false;
+        }
+
+        return true;
+    }
+
+    bool handlePointerInput (WPARAM wParam, LPARAM lParam, const bool isDown, const bool isUp)
+    {
+        if (! canUsePointerAPI)
+            return false;
+
+        auto pointerType = getPointerType (wParam);
+
+        if (pointerType == MouseInputSource::InputSourceType::touch)
+        {
+            POINTER_TOUCH_INFO touchInfo;
+            if (! getPointerTouchInfo (GET_POINTERID_WPARAM (wParam), &touchInfo))
+                return false;
+
+            const auto pressure = touchInfo.touchMask & TOUCH_MASK_PRESSURE ? touchInfo.pressure
+                                                                            : MouseInputSource::invalidPressure;
+            const auto orientation = touchInfo.touchMask & TOUCH_MASK_ORIENTATION ? degreesToRadians (static_cast<float> (touchInfo.orientation))
+                                                                                  : MouseInputSource::invalidOrientation;
+
+            if (! handleTouchInput (emulateTouchEventFromPointer (lParam, wParam),
+                                    isDown, isUp, pressure, orientation))
+                return false;
+        }
+        else if (pointerType == MouseInputSource::InputSourceType::pen)
+        {
+            POINTER_PEN_INFO penInfo;
+            if (! getPointerPenInfo (GET_POINTERID_WPARAM (wParam), &penInfo))
+                return false;
+
+            const auto pressure = (penInfo.penMask & PEN_MASK_PRESSURE) ? penInfo.pressure / 1024.0f : MouseInputSource::invalidPressure;
+
+            if (! handlePenInput (penInfo, globalToLocal (Point<float> (static_cast<float> (GET_X_LPARAM(lParam)),
+                                                                        static_cast<float> (GET_Y_LPARAM(lParam)))),
+                                  pressure, isDown, isUp))
+                return false;
+        }
+        else
+        {
+            return false;
+        }
+
+        return true;
+    }
+
+    TOUCHINPUT emulateTouchEventFromPointer (LPARAM lParam, WPARAM wParam)
+    {
+        TOUCHINPUT touchInput;
+
+        touchInput.dwID = GET_POINTERID_WPARAM (wParam);
+        touchInput.x = GET_X_LPARAM (lParam) * 100;
+        touchInput.y = GET_Y_LPARAM (lParam) * 100;
+
+        return touchInput;
+    }
+
+    bool handlePenInput (POINTER_PEN_INFO penInfo, Point<float> pos, const float pressure, bool isDown, bool isUp)
+    {
+        const auto time = getMouseEventTime();
+        ModifierKeys modsToSend (currentModifiers);
+        PenDetails penDetails;
+
+        penDetails.rotation = (penInfo.penMask & PEN_MASK_ROTATION) ? degreesToRadians (static_cast<float> (penInfo.rotation)) : MouseInputSource::invalidRotation;
+        penDetails.tiltX = (penInfo.penMask & PEN_MASK_TILT_X) ? penInfo.tiltX / 90.0f : MouseInputSource::invalidTiltX;
+        penDetails.tiltY = (penInfo.penMask & PEN_MASK_TILT_Y) ? penInfo.tiltY / 90.0f : MouseInputSource::invalidTiltY;
+
+        auto pInfoFlags = penInfo.pointerInfo.pointerFlags;
+
+        if ((pInfoFlags & POINTER_FLAG_FIRSTBUTTON) != 0)
+            currentModifiers = currentModifiers.withoutMouseButtons().withFlags (ModifierKeys::leftButtonModifier);
+        else if ((pInfoFlags & POINTER_FLAG_SECONDBUTTON) != 0)
+            currentModifiers = currentModifiers.withoutMouseButtons().withFlags (ModifierKeys::rightButtonModifier);
+
+        if (isDown)
+        {
+            modsToSend = currentModifiers;
+
+            // this forces a mouse-enter/up event, in case for some reason we didn't get a mouse-up before.
+            handleMouseEvent (MouseInputSource::InputSourceType::pen, pos, modsToSend.withoutMouseButtons(),
+                              pressure, MouseInputSource::invalidOrientation, time, penDetails);
+
+            if (! isValidPeer (this)) // (in case this component was deleted by the event)
+                return false;
+        }
+        else if (isUp || ! (pInfoFlags & POINTER_FLAG_INCONTACT))
+        {
+            modsToSend = modsToSend.withoutMouseButtons();
+        }
+
+        handleMouseEvent (MouseInputSource::InputSourceType::pen, pos, modsToSend, pressure,
+                          MouseInputSource::invalidOrientation, time, penDetails);
+
+        if (! isValidPeer (this)) // (in case this component was deleted by the event)
+            return false;
+
+        if (isUp)
+        {
+            handleMouseEvent (MouseInputSource::InputSourceType::pen, { -10.0f, -10.0f }, currentModifiers,
+                              pressure, MouseInputSource::invalidOrientation, time, penDetails);
+
+            if (! isValidPeer (this))
+                return false;
+        }
+
+        return true;
+    }
+
+    //==============================================================================
+    void sendModifierKeyChangeIfNeeded()
+    {
+        if (modifiersAtLastCallback != currentModifiers)
+        {
+            modifiersAtLastCallback = currentModifiers;
+            handleModifierKeysChange();
+        }
+    }
+
+    bool doKeyUp (const WPARAM key)
+    {
+        updateKeyModifiers();
+
+        switch (key)
+        {
+            case VK_SHIFT:
+            case VK_CONTROL:
+            case VK_MENU:
+            case VK_CAPITAL:
+            case VK_LWIN:
+            case VK_RWIN:
+            case VK_APPS:
+            case VK_NUMLOCK:
+            case VK_SCROLL:
+            case VK_LSHIFT:
+            case VK_RSHIFT:
+            case VK_LCONTROL:
+            case VK_LMENU:
+            case VK_RCONTROL:
+            case VK_RMENU:
+                sendModifierKeyChangeIfNeeded();
+        }
+
+        return handleKeyUpOrDown (false)
+                || Component::getCurrentlyModalComponent() != nullptr;
+    }
+
+    bool doKeyDown (const WPARAM key)
+    {
+        updateKeyModifiers();
+        bool used = false;
+
+        switch (key)
+        {
+            case VK_SHIFT:
+            case VK_LSHIFT:
+            case VK_RSHIFT:
+            case VK_CONTROL:
+            case VK_LCONTROL:
+            case VK_RCONTROL:
+            case VK_MENU:
+            case VK_LMENU:
+            case VK_RMENU:
+            case VK_LWIN:
+            case VK_RWIN:
+            case VK_CAPITAL:
+            case VK_NUMLOCK:
+            case VK_SCROLL:
+            case VK_APPS:
+                sendModifierKeyChangeIfNeeded();
+                break;
+
+            case VK_LEFT:
+            case VK_RIGHT:
+            case VK_UP:
+            case VK_DOWN:
+            case VK_PRIOR:
+            case VK_NEXT:
+            case VK_HOME:
+            case VK_END:
+            case VK_DELETE:
+            case VK_INSERT:
+            case VK_F1:
+            case VK_F2:
+            case VK_F3:
+            case VK_F4:
+            case VK_F5:
+            case VK_F6:
+            case VK_F7:
+            case VK_F8:
+            case VK_F9:
+            case VK_F10:
+            case VK_F11:
+            case VK_F12:
+            case VK_F13:
+            case VK_F14:
+            case VK_F15:
+            case VK_F16:
+                used = handleKeyUpOrDown (true);
+                used = handleKeyPress (extendedKeyModifier | (int) key, 0) || used;
+                break;
+
+            default:
+                used = handleKeyUpOrDown (true);
+
+                {
+                    MSG msg;
+                    if (! PeekMessage (&msg, hwnd, WM_CHAR, WM_DEADCHAR, PM_NOREMOVE))
+                    {
+                        // if there isn't a WM_CHAR or WM_DEADCHAR message pending, we need to
+                        // manually generate the key-press event that matches this key-down.
+                        const UINT keyChar  = MapVirtualKey ((UINT) key, 2);
+                        const UINT scanCode = MapVirtualKey ((UINT) key, 0);
+                        BYTE keyState[256];
+                        GetKeyboardState (keyState);
+
+                        WCHAR text[16] = { 0 };
+                        if (ToUnicode ((UINT) key, scanCode, keyState, text, 8, 0) != 1)
+                            text[0] = 0;
+
+                        used = handleKeyPress ((int) LOWORD (keyChar), (juce_wchar) text[0]) || used;
+                    }
+                }
+
+                break;
+        }
+
+        return used || (Component::getCurrentlyModalComponent() != nullptr);
+    }
+
+    bool doKeyChar (int key, const LPARAM flags)
+    {
+        updateKeyModifiers();
+
+        juce_wchar textChar = (juce_wchar) key;
+
+        const int virtualScanCode = (flags >> 16) & 0xff;
+
+        if (key >= '0' && key <= '9')
+        {
+            switch (virtualScanCode)  // check for a numeric keypad scan-code
+            {
+                case 0x52:
+                case 0x4f:
+                case 0x50:
+                case 0x51:
+                case 0x4b:
+                case 0x4c:
+                case 0x4d:
+                case 0x47:
+                case 0x48:
+                case 0x49:
+                    key = (key - '0') + KeyPress::numberPad0;
+                    break;
+                default:
+                    break;
+            }
+        }
+        else
+        {
+            // convert the scan code to an unmodified character code..
+            const UINT virtualKey = MapVirtualKey ((UINT) virtualScanCode, 1);
+            UINT keyChar = MapVirtualKey (virtualKey, 2);
+
+            keyChar = LOWORD (keyChar);
+
+            if (keyChar != 0)
+                key = (int) keyChar;
+
+            // avoid sending junk text characters for some control-key combinations
+            if (textChar < ' ' && currentModifiers.testFlags (ModifierKeys::ctrlModifier | ModifierKeys::altModifier))
+                textChar = 0;
+        }
+
+        return handleKeyPress (key, textChar);
+    }
+
+    void forwardMessageToParent (UINT message, WPARAM wParam, LPARAM lParam) const
+    {
+        if (HWND parentH = GetParent (hwnd))
+            PostMessage (parentH, message, wParam, lParam);
+    }
+
+    bool doAppCommand (const LPARAM lParam)
+    {
+        int key = 0;
+
+        switch (GET_APPCOMMAND_LPARAM (lParam))
+        {
+            case APPCOMMAND_MEDIA_PLAY_PAUSE:       key = KeyPress::playKey; break;
+            case APPCOMMAND_MEDIA_STOP:             key = KeyPress::stopKey; break;
+            case APPCOMMAND_MEDIA_NEXTTRACK:        key = KeyPress::fastForwardKey; break;
+            case APPCOMMAND_MEDIA_PREVIOUSTRACK:    key = KeyPress::rewindKey; break;
+            default: break;
+        }
+
+        if (key != 0)
+        {
+            updateKeyModifiers();
+
+            if (hwnd == GetActiveWindow())
+            {
+                handleKeyPress (key, 0);
+                return true;
+            }
+        }
+
+        return false;
+    }
+
+    bool isConstrainedNativeWindow() const
+    {
+        return constrainer != nullptr
+                && (styleFlags & (windowHasTitleBar | windowIsResizable)) == (windowHasTitleBar | windowIsResizable)
+                && ! isKioskMode();
+    }
+
+    Rectangle<int> getCurrentScaledBounds (float scale) const
+    {
+        return ScalingHelpers::unscaledScreenPosToScaled (scale, windowBorder.addedTo (ScalingHelpers::scaledScreenPosToUnscaled (scale, component.getBounds())));
+    }
+
+    LRESULT handleSizeConstraining (RECT& r, const WPARAM wParam)
+    {
+        if (isConstrainedNativeWindow())
+        {
+            auto scale = getComponent().getDesktopScaleFactor();
+            auto pos = ScalingHelpers::unscaledScreenPosToScaled (scale, rectangleFromRECT (r));
+            auto current = getCurrentScaledBounds (scale);
+
+            constrainer->checkBounds (pos, current,
+                                      Desktop::getInstance().getDisplays().getTotalBounds (true),
+                                      wParam == WMSZ_TOP    || wParam == WMSZ_TOPLEFT    || wParam == WMSZ_TOPRIGHT,
+                                      wParam == WMSZ_LEFT   || wParam == WMSZ_TOPLEFT    || wParam == WMSZ_BOTTOMLEFT,
+                                      wParam == WMSZ_BOTTOM || wParam == WMSZ_BOTTOMLEFT || wParam == WMSZ_BOTTOMRIGHT,
+                                      wParam == WMSZ_RIGHT  || wParam == WMSZ_TOPRIGHT   || wParam == WMSZ_BOTTOMRIGHT);
+
+            pos = ScalingHelpers::scaledScreenPosToUnscaled (scale, pos);
+            r.left   = pos.getX();
+            r.top    = pos.getY();
+            r.right  = pos.getRight();
+            r.bottom = pos.getBottom();
+        }
+
+        return TRUE;
+    }
+
+    LRESULT handlePositionChanging (WINDOWPOS& wp)
+    {
+        if (isConstrainedNativeWindow())
+        {
+            if ((wp.flags & (SWP_NOMOVE | SWP_NOSIZE)) != (SWP_NOMOVE | SWP_NOSIZE)
+                 && ! Component::isMouseButtonDownAnywhere())
+            {
+                auto scale = getComponent().getDesktopScaleFactor();
+                auto pos = ScalingHelpers::unscaledScreenPosToScaled (scale, Rectangle<int> (wp.x, wp.y, wp.cx, wp.cy));
+                auto current = getCurrentScaledBounds (scale);
+
+                constrainer->checkBounds (pos, current,
+                                          Desktop::getInstance().getDisplays().getTotalBounds (true),
+                                          pos.getY() != current.getY() && pos.getBottom() == current.getBottom(),
+                                          pos.getX() != current.getX() && pos.getRight()  == current.getRight(),
+                                          pos.getY() == current.getY() && pos.getBottom() != current.getBottom(),
+                                          pos.getX() == current.getX() && pos.getRight()  != current.getRight());
+
+                pos = ScalingHelpers::scaledScreenPosToUnscaled (scale, pos);
+                wp.x = pos.getX();
+                wp.y = pos.getY();
+                wp.cx = pos.getWidth();
+                wp.cy = pos.getHeight();
+            }
+        }
+
+        if (((wp.flags & SWP_SHOWWINDOW) != 0 && ! component.isVisible()))
+            component.setVisible (true);
+        else if (((wp.flags & SWP_HIDEWINDOW) != 0 && component.isVisible()))
+            component.setVisible (false);
+
+        return 0;
+    }
+
+    bool handlePositionChanged()
+    {
+        auto pos = getCurrentMousePos();
+
+        if (contains (pos.roundToInt(), false))
+        {
+            if (! areOtherTouchSourcesActive())
+                doMouseEvent (pos, MouseInputSource::invalidPressure);
+
+            if (! isValidPeer (this))
+                return true;
+        }
+
+        handleMovedOrResized();
+        return ! dontRepaint; // to allow non-accelerated openGL windows to draw themselves correctly..
+    }
+
+    void handleAppActivation (const WPARAM wParam)
+    {
+        modifiersAtLastCallback = -1;
+        updateKeyModifiers();
+
+        if (isMinimised())
+        {
+            component.repaint();
+            handleMovedOrResized();
+
+            if (! isValidPeer (this))
+                return;
+        }
+
+        auto* underMouse = component.getComponentAt (component.getMouseXYRelative());
+
+        if (underMouse == nullptr)
+            underMouse = &component;
+
+        if (underMouse->isCurrentlyBlockedByAnotherModalComponent())
+        {
+            if (LOWORD (wParam) == WA_CLICKACTIVE)
+                Component::getCurrentlyModalComponent()->inputAttemptWhenModal();
+            else
+                ModalComponentManager::getInstance()->bringModalComponentsToFront();
+        }
+        else
+        {
+            handleBroughtToFront();
+        }
+    }
+
+    void handlePowerBroadcast (WPARAM wParam)
+    {
+        if (auto* app = JUCEApplicationBase::getInstance())
+        {
+            switch (wParam)
+            {
+                case PBT_APMSUSPEND:                app->suspended(); break;
+
+                case PBT_APMQUERYSUSPENDFAILED:
+                case PBT_APMRESUMECRITICAL:
+                case PBT_APMRESUMESUSPEND:
+                case PBT_APMRESUMEAUTOMATIC:        app->resumed(); break;
+
+                default: break;
+            }
+        }
+    }
+
+    void handleLeftClickInNCArea (WPARAM wParam)
+    {
+        if (! sendInputAttemptWhenModalMessage())
+        {
+            switch (wParam)
+            {
+            case HTBOTTOM:
+            case HTBOTTOMLEFT:
+            case HTBOTTOMRIGHT:
+            case HTGROWBOX:
+            case HTLEFT:
+            case HTRIGHT:
+            case HTTOP:
+            case HTTOPLEFT:
+            case HTTOPRIGHT:
+                if (isConstrainedNativeWindow())
+                {
+                    constrainerIsResizing = true;
+                    constrainer->resizeStart();
+                }
+                break;
+
+            default:
+                break;
+            }
+        }
+    }
+
+    void initialiseSysMenu (HMENU menu) const
+    {
+        if (! hasTitleBar())
+        {
+            if (isFullScreen())
+            {
+                EnableMenuItem (menu, SC_RESTORE,  MF_BYCOMMAND | MF_ENABLED);
+                EnableMenuItem (menu, SC_MOVE,     MF_BYCOMMAND | MF_GRAYED);
+            }
+            else if (! isMinimised())
+            {
+                EnableMenuItem (menu, SC_MAXIMIZE, MF_BYCOMMAND | MF_GRAYED);
+            }
+        }
+    }
+
+    void doSettingChange()
+    {
+        Desktop& desktop = Desktop::getInstance();
+
+        const_cast<Desktop::Displays&> (desktop.getDisplays()).refresh();
+
+        if (fullScreen && ! isMinimised())
+        {
+            const Desktop::Displays::Display& display
+                    = desktop.getDisplays().getDisplayContaining (component.getScreenBounds().getCentre());
+
+            setWindowPos (hwnd, display.userArea * display.scale,
+                          SWP_NOACTIVATE | SWP_NOOWNERZORDER | SWP_NOZORDER | SWP_NOSENDCHANGING);
+        }
+    }
+
+    void handleDPIChange() // happens when a window moves to a screen with a different DPI.
+    {
+    }
+
+    //==============================================================================
+  #if JUCE_MODULE_AVAILABLE_juce_audio_plugin_client
+    void setModifierKeyProvider (ModifierKeyProvider* provider) override
+    {
+        modProvider = provider;
+    }
+
+    void removeModifierKeyProvider() override
+    {
+        modProvider = nullptr;
+    }
+   #endif
+
+    //==============================================================================
+public:
+    static LRESULT CALLBACK windowProc (HWND h, UINT message, WPARAM wParam, LPARAM lParam)
+    {
+        if (auto* peer = getOwnerOfWindow (h))
+        {
+            jassert (isValidPeer (peer));
+            return peer->peerWindowProc (h, message, wParam, lParam);
+        }
+
+        return DefWindowProcW (h, message, wParam, lParam);
+    }
+
+private:
+    static void* callFunctionIfNotLocked (MessageCallbackFunction* callback, void* userData)
+    {
+        if (MessageManager::getInstance()->currentThreadHasLockedMessageManager())
+            return callback (userData);
+
+        return MessageManager::getInstance()->callFunctionOnMessageThread (callback, userData);
+    }
+
+    static Point<float> getPointFromLParam (LPARAM lParam) noexcept
+    {
+        return Point<float> (static_cast<float> (GET_X_LPARAM (lParam)),
+                             static_cast<float> (GET_Y_LPARAM (lParam)));
+    }
+
+    static Point<float> getCurrentMousePosGlobal() noexcept
+    {
+        return getPointFromLParam (GetMessagePos());
+    }
+
+    Point<float> getCurrentMousePos() noexcept
+    {
+        return globalToLocal (getCurrentMousePosGlobal());
+    }
+
+    LRESULT peerWindowProc (HWND h, UINT message, WPARAM wParam, LPARAM lParam)
+    {
+        switch (message)
+        {
+            //==============================================================================
+            case WM_NCHITTEST:
+                if ((styleFlags & windowIgnoresMouseClicks) != 0)
+                    return HTTRANSPARENT;
+
+                if (! hasTitleBar())
+                    return HTCLIENT;
+
+                break;
+
+            //==============================================================================
+            case WM_PAINT:
+                handlePaintMessage();
+                return 0;
+
+            case WM_NCPAINT:
+                if (wParam != 1) // (1 = a repaint of the entire NC region)
+                    handlePaintMessage(); // this must be done, even with native titlebars, or there are rendering artifacts.
+
+                if (hasTitleBar())
+                    break; // let the DefWindowProc handle drawing the frame.
+
+                return 0;
+
+            case WM_ERASEBKGND:
+            case WM_NCCALCSIZE:
+                if (hasTitleBar())
+                    break;
+
+                return 1;
+
+            //==============================================================================
+            case WM_POINTERUPDATE:
+                if (handlePointerInput (wParam, lParam, false, false))
+                    return 0;
+                break;
+
+            case WM_POINTERDOWN:
+                if (handlePointerInput (wParam, lParam, true, false))
+                    return 0;
+                break;
+
+            case WM_POINTERUP:
+                if (handlePointerInput (wParam, lParam, false, true))
+                    return 0;
+                break;
+
+            //==============================================================================
+            case WM_MOUSEMOVE:          doMouseMove (getPointFromLParam (lParam), false); return 0;
+
+            case WM_POINTERLEAVE:
+            case WM_MOUSELEAVE:         doMouseExit(); return 0;
+
+            case WM_LBUTTONDOWN:
+            case WM_MBUTTONDOWN:
+            case WM_RBUTTONDOWN:        doMouseDown (getPointFromLParam (lParam), wParam); return 0;
+
+            case WM_LBUTTONUP:
+            case WM_MBUTTONUP:
+            case WM_RBUTTONUP:          doMouseUp (getPointFromLParam (lParam), wParam); return 0;
+
+            case WM_POINTERWHEEL:
+            case 0x020A: /* WM_MOUSEWHEEL */   doMouseWheel (wParam, true);  return 0;
+
+            case WM_POINTERHWHEEL:
+            case 0x020E: /* WM_MOUSEHWHEEL */  doMouseWheel (wParam, false); return 0;
+
+            case WM_CAPTURECHANGED:     doCaptureChanged(); return 0;
+
+            case WM_NCPOINTERUPDATE:
+            case WM_NCMOUSEMOVE:
+                if (hasTitleBar())
+                    break;
+
+                return 0;
+
+            case WM_TOUCH:
+                if (getTouchInputInfo != nullptr)
+                    return doTouchEvent ((int) wParam, (HTOUCHINPUT) lParam);
+
+                break;
+
+            case 0x119: /* WM_GESTURE */
+                if (doGestureEvent (lParam))
+                    return 0;
+
+                break;
+
+            //==============================================================================
+            case WM_SIZING:                return handleSizeConstraining (*(RECT*) lParam, wParam);
+            case WM_WINDOWPOSCHANGING:     return handlePositionChanging (*(WINDOWPOS*) lParam);
+
+            case WM_WINDOWPOSCHANGED:
+            {
+                const WINDOWPOS& wPos = *reinterpret_cast<WINDOWPOS*> (lParam);
+
+                if ((wPos.flags & SWP_NOMOVE) != 0 && (wPos.flags & SWP_NOSIZE) != 0)
+                    startTimer(100);
+                else
+                    if (handlePositionChanged())
+                        return 0;
+            }
+            break;
+
+            //==============================================================================
+            case WM_KEYDOWN:
+            case WM_SYSKEYDOWN:
+                if (doKeyDown (wParam))
+                    return 0;
+
+                forwardMessageToParent (message, wParam, lParam);
+                break;
+
+            case WM_KEYUP:
+            case WM_SYSKEYUP:
+                if (doKeyUp (wParam))
+                    return 0;
+
+                forwardMessageToParent (message, wParam, lParam);
+                break;
+
+            case WM_CHAR:
+                if (doKeyChar ((int) wParam, lParam))
+                    return 0;
+
+                forwardMessageToParent (message, wParam, lParam);
+                break;
+
+            case WM_APPCOMMAND:
+                if (doAppCommand (lParam))
+                    return TRUE;
+
+                break;
+
+            case WM_MENUCHAR: // triggered when alt+something is pressed
+                return MNC_CLOSE << 16; // (avoids making the default system beep)
+
+            //==============================================================================
+            case WM_SETFOCUS:
+                updateKeyModifiers();
+                handleFocusGain();
+                break;
+
+            case WM_KILLFOCUS:
+                if (hasCreatedCaret)
+                {
+                    hasCreatedCaret = false;
+                    DestroyCaret();
+                }
+
+                handleFocusLoss();
+                break;
+
+            case WM_ACTIVATEAPP:
+                // Windows does weird things to process priority when you swap apps,
+                // so this forces an update when the app is brought to the front
+                if (wParam != FALSE)
+                    juce_repeatLastProcessPriority();
+                else
+                    Desktop::getInstance().setKioskModeComponent (nullptr); // turn kiosk mode off if we lose focus
+
+                juce_checkCurrentlyFocusedTopLevelWindow();
+                modifiersAtLastCallback = -1;
+                return 0;
+
+            case WM_ACTIVATE:
+                if (LOWORD (wParam) == WA_ACTIVE || LOWORD (wParam) == WA_CLICKACTIVE)
+                {
+                    handleAppActivation (wParam);
+                    return 0;
+                }
+
+                break;
+
+            case WM_NCACTIVATE:
+                // while a temporary window is being shown, prevent Windows from deactivating the
+                // title bars of our main windows.
+                if (wParam == 0 && ! shouldDeactivateTitleBar)
+                    wParam = TRUE; // change this and let it get passed to the DefWindowProc.
+
+                break;
+
+            case WM_POINTERACTIVATE:
+            case WM_MOUSEACTIVATE:
+                if (! component.getMouseClickGrabsKeyboardFocus())
+                    return MA_NOACTIVATE;
+
+                break;
+
+            case WM_SHOWWINDOW:
+                if (wParam != 0)
+                {
+                    component.setVisible (true);
+                    handleBroughtToFront();
+                }
+
+                break;
+
+            case WM_CLOSE:
+                if (! component.isCurrentlyBlockedByAnotherModalComponent())
+                    handleUserClosingWindow();
+
+                return 0;
+
+           #if JUCE_REMOVE_COMPONENT_FROM_DESKTOP_ON_WM_DESTROY
+            case WM_DESTROY:
+                getComponent().removeFromDesktop();
+                return 0;
+           #endif
+
+            case WM_QUERYENDSESSION:
+                if (auto* app = JUCEApplicationBase::getInstance())
+                {
+                    app->systemRequestedQuit();
+                    return MessageManager::getInstance()->hasStopMessageBeenSent();
+                }
+                return TRUE;
+
+            case WM_POWERBROADCAST:
+                handlePowerBroadcast (wParam);
+                break;
+
+            case WM_SYNCPAINT:
+                return 0;
+
+            case WM_DISPLAYCHANGE:
+                InvalidateRect (h, 0, 0);
+                // intentional fall-through...
+            case WM_SETTINGCHANGE:  // note the fall-through in the previous case!
+                doSettingChange();
+                break;
+
+            case 0x2e0: // WM_DPICHANGED
+                handleDPIChange();
+                break;
+
+            case WM_INITMENU:
+                initialiseSysMenu ((HMENU) wParam);
+                break;
+
+            case WM_SYSCOMMAND:
+                switch (wParam & 0xfff0)
+                {
+                case SC_CLOSE:
+                    if (sendInputAttemptWhenModalMessage())
+                        return 0;
+
+                    if (hasTitleBar())
+                    {
+                        PostMessage (h, WM_CLOSE, 0, 0);
+                        return 0;
+                    }
+                    break;
+
+                case SC_KEYMENU:
+                   #if ! JUCE_WINDOWS_ALT_KEY_TRIGGERS_MENU
+                    // This test prevents a press of the ALT key from triggering the ancient top-left window menu.
+                    // By default we suppress this behaviour because it's unlikely that more than a tiny subset of
+                    // our users will actually want it, and it causes problems if you're trying to use the ALT key
+                    // as a modifier for mouse actions. If you really need the old behaviour, then just define
+                    // JUCE_WINDOWS_ALT_KEY_TRIGGERS_MENU=1 in your app.
+                    if ((lParam >> 16) <= 0) // Values above zero indicate that a mouse-click triggered the menu
+                        return 0;
+                   #endif
+
+                    // (NB mustn't call sendInputAttemptWhenModalMessage() here because of very obscure
+                    // situations that can arise if a modal loop is started from an alt-key keypress).
+                    if (hasTitleBar() && h == GetCapture())
+                        ReleaseCapture();
+
+                    break;
+
+                case SC_MAXIMIZE:
+                    if (! sendInputAttemptWhenModalMessage())
+                        setFullScreen (true);
+
+                    return 0;
+
+                case SC_MINIMIZE:
+                    if (sendInputAttemptWhenModalMessage())
+                        return 0;
+
+                    if (! hasTitleBar())
+                    {
+                        setMinimised (true);
+                        return 0;
+                    }
+                    break;
+
+                case SC_RESTORE:
+                    if (sendInputAttemptWhenModalMessage())
+                        return 0;
+
+                    if (hasTitleBar())
+                    {
+                        if (isFullScreen())
+                        {
+                            setFullScreen (false);
+                            return 0;
+                        }
+                    }
+                    else
+                    {
+                        if (isMinimised())
+                            setMinimised (false);
+                        else if (isFullScreen())
+                            setFullScreen (false);
+
+                        return 0;
+                    }
+                    break;
+                }
+
+                break;
+
+            case WM_NCPOINTERDOWN:
+            case WM_NCLBUTTONDOWN:
+                handleLeftClickInNCArea (wParam);
+                break;
+
+            case WM_NCRBUTTONDOWN:
+            case WM_NCMBUTTONDOWN:
+                sendInputAttemptWhenModalMessage();
+                break;
+
+            case WM_IME_SETCONTEXT:
+                imeHandler.handleSetContext (h, wParam == TRUE);
+                lParam &= ~ISC_SHOWUICOMPOSITIONWINDOW;
+                break;
+
+            case WM_IME_STARTCOMPOSITION:  imeHandler.handleStartComposition (*this); return 0;
+            case WM_IME_ENDCOMPOSITION:    imeHandler.handleEndComposition (*this, h); break;
+            case WM_IME_COMPOSITION:       imeHandler.handleComposition (*this, h, lParam); return 0;
+
+            case WM_GETDLGCODE:
+                return DLGC_WANTALLKEYS;
+
+            default:
+                break;
+        }
+
+        return DefWindowProcW (h, message, wParam, lParam);
+    }
+
+    bool sendInputAttemptWhenModalMessage()
+    {
+        if (component.isCurrentlyBlockedByAnotherModalComponent())
+        {
+            if (Component* const current = Component::getCurrentlyModalComponent())
+                current->inputAttemptWhenModal();
+
+            return true;
+        }
+
+        return false;
+    }
+
+    //==============================================================================
+    class IMEHandler
+    {
+    public:
+        IMEHandler()
+        {
+            reset();
+        }
+
+        void handleSetContext (HWND hWnd, const bool windowIsActive)
+        {
+            if (compositionInProgress && ! windowIsActive)
+            {
+                compositionInProgress = false;
+
+                if (HIMC hImc = ImmGetContext (hWnd))
+                {
+                    ImmNotifyIME (hImc, NI_COMPOSITIONSTR, CPS_COMPLETE, 0);
+                    ImmReleaseContext (hWnd, hImc);
+                }
+            }
+        }
+
+        void handleStartComposition (ComponentPeer& owner)
+        {
+            reset();
+
+            if (TextInputTarget* const target = owner.findCurrentTextInputTarget())
+                target->insertTextAtCaret (String());
+        }
+
+        void handleEndComposition (ComponentPeer& owner, HWND hWnd)
+        {
+            if (compositionInProgress)
+            {
+                // If this occurs, the user has cancelled the composition, so clear their changes..
+                if (TextInputTarget* const target = owner.findCurrentTextInputTarget())
+                {
+                    target->setHighlightedRegion (compositionRange);
+                    target->insertTextAtCaret (String());
+                    compositionRange.setLength (0);
+
+                    target->setHighlightedRegion (Range<int>::emptyRange (compositionRange.getEnd()));
+                    target->setTemporaryUnderlining (Array<Range<int> >());
+                }
+
+                if (HIMC hImc = ImmGetContext (hWnd))
+                {
+                    ImmNotifyIME (hImc, NI_CLOSECANDIDATE, 0, 0);
+                    ImmReleaseContext (hWnd, hImc);
+                }
+            }
+
+            reset();
+        }
+
+        void handleComposition (ComponentPeer& owner, HWND hWnd, const LPARAM lParam)
+        {
+            TextInputTarget* const target = owner.findCurrentTextInputTarget();
+            HIMC hImc = ImmGetContext (hWnd);
+
+            if (target == nullptr || hImc == 0)
+                return;
+
+            if (compositionRange.getStart() < 0)
+                compositionRange = Range<int>::emptyRange (target->getHighlightedRegion().getStart());
+
+            if ((lParam & GCS_RESULTSTR) != 0) // (composition has finished)
+            {
+                replaceCurrentSelection (target, getCompositionString (hImc, GCS_RESULTSTR),
+                                         Range<int>::emptyRange (-1));
+
+                reset();
+                target->setTemporaryUnderlining (Array<Range<int> >());
+            }
+            else if ((lParam & GCS_COMPSTR) != 0) // (composition is still in-progress)
+            {
+                replaceCurrentSelection (target, getCompositionString (hImc, GCS_COMPSTR),
+                                         getCompositionSelection (hImc, lParam));
+
+                target->setTemporaryUnderlining (getCompositionUnderlines (hImc, lParam));
+                compositionInProgress = true;
+            }
+
+            moveCandidateWindowToLeftAlignWithSelection (hImc, owner, target);
+            ImmReleaseContext (hWnd, hImc);
+        }
+
+    private:
+        //==============================================================================
+        Range<int> compositionRange; // The range being modified in the TextInputTarget
+        bool compositionInProgress;
+
+        //==============================================================================
+        void reset()
+        {
+            compositionRange = Range<int>::emptyRange (-1);
+            compositionInProgress = false;
+        }
+
+        String getCompositionString (HIMC hImc, const DWORD type) const
+        {
+            jassert (hImc != 0);
+
+            const int stringSizeBytes = ImmGetCompositionString (hImc, type, 0, 0);
+
+            if (stringSizeBytes > 0)
+            {
+                HeapBlock<TCHAR> buffer;
+                buffer.calloc (stringSizeBytes / sizeof (TCHAR) + 1);
+                ImmGetCompositionString (hImc, type, buffer, (DWORD) stringSizeBytes);
+                return String (buffer);
+            }
+
+            return {};
+        }
+
+        int getCompositionCaretPos (HIMC hImc, LPARAM lParam, const String& currentIMEString) const
+        {
+            jassert (hImc != 0);
+
+            if ((lParam & CS_NOMOVECARET) != 0)
+                return compositionRange.getStart();
+
+            if ((lParam & GCS_CURSORPOS) != 0)
+            {
+                const int localCaretPos = ImmGetCompositionString (hImc, GCS_CURSORPOS, 0, 0);
+                return compositionRange.getStart() + jmax (0, localCaretPos);
+            }
+
+            return compositionRange.getStart() + currentIMEString.length();
+        }
+
+        // Get selected/highlighted range while doing composition:
+        // returned range is relative to beginning of TextInputTarget, not composition string
+        Range<int> getCompositionSelection (HIMC hImc, LPARAM lParam) const
+        {
+            jassert (hImc != 0);
+            int selectionStart = 0;
+            int selectionEnd = 0;
+
+            if ((lParam & GCS_COMPATTR) != 0)
+            {
+                // Get size of attributes array:
+                const int attributeSizeBytes = ImmGetCompositionString (hImc, GCS_COMPATTR, 0, 0);
+
+                if (attributeSizeBytes > 0)
+                {
+                    // Get attributes (8 bit flag per character):
+                    HeapBlock<char> attributes ((size_t) attributeSizeBytes);
+                    ImmGetCompositionString (hImc, GCS_COMPATTR, attributes, (DWORD) attributeSizeBytes);
+
+                    selectionStart = 0;
+
+                    for (selectionStart = 0; selectionStart < attributeSizeBytes; ++selectionStart)
+                        if (attributes[selectionStart] == ATTR_TARGET_CONVERTED || attributes[selectionStart] == ATTR_TARGET_NOTCONVERTED)
+                            break;
+
+                    for (selectionEnd = selectionStart; selectionEnd < attributeSizeBytes; ++selectionEnd)
+                        if (attributes [selectionEnd] != ATTR_TARGET_CONVERTED && attributes[selectionEnd] != ATTR_TARGET_NOTCONVERTED)
+                            break;
+                }
+            }
+
+            return Range<int> (selectionStart, selectionEnd) + compositionRange.getStart();
+        }
+
+        void replaceCurrentSelection (TextInputTarget* const target, const String& newContent, Range<int> newSelection)
+        {
+            if (compositionInProgress)
+                target->setHighlightedRegion (compositionRange);
+
+            target->insertTextAtCaret (newContent);
+            compositionRange.setLength (newContent.length());
+
+            if (newSelection.getStart() < 0)
+                newSelection = Range<int>::emptyRange (compositionRange.getEnd());
+
+            target->setHighlightedRegion (newSelection);
+        }
+
+        Array<Range<int> > getCompositionUnderlines (HIMC hImc, LPARAM lParam) const
+        {
+            Array<Range<int> > result;
+
+            if (hImc != 0 && (lParam & GCS_COMPCLAUSE) != 0)
+            {
+                const int clauseDataSizeBytes = ImmGetCompositionString (hImc, GCS_COMPCLAUSE, 0, 0);
+
+                if (clauseDataSizeBytes > 0)
+                {
+                    const size_t numItems = clauseDataSizeBytes / sizeof (uint32);
+                    HeapBlock<uint32> clauseData (numItems);
+
+                    if (ImmGetCompositionString (hImc, GCS_COMPCLAUSE, clauseData, (DWORD) clauseDataSizeBytes) > 0)
+                        for (size_t i = 0; i + 1 < numItems; ++i)
+                            result.add (Range<int> ((int) clauseData [i], (int) clauseData [i + 1]) + compositionRange.getStart());
+                }
+            }
+
+            return result;
+        }
+
+        void moveCandidateWindowToLeftAlignWithSelection (HIMC hImc, ComponentPeer& peer, TextInputTarget* target) const
+        {
+            if (Component* const targetComp = dynamic_cast<Component*> (target))
+            {
+                const Rectangle<int> area (peer.getComponent().getLocalArea (targetComp, target->getCaretRectangle()));
+
+                CANDIDATEFORM pos = { 0, CFS_CANDIDATEPOS, { area.getX(), area.getBottom() }, { 0, 0, 0, 0 } };
+                ImmSetCandidateWindow (hImc, &pos);
+            }
+        }
+
+        JUCE_DECLARE_NON_COPYABLE (IMEHandler)
+    };
+
+    void timerCallback() override
+    {
+        handlePositionChanged();
+        stopTimer();
+    }
+
+    IMEHandler imeHandler;
+
+    //==============================================================================
+    JUCE_DECLARE_NON_COPYABLE_WITH_LEAK_DETECTOR (HWNDComponentPeer)
+};
+
+ModifierKeys HWNDComponentPeer::currentModifiers;
+ModifierKeys HWNDComponentPeer::modifiersAtLastCallback;
+
+ComponentPeer* Component::createNewPeer (int styleFlags, void* parentHWND)
+{
+    return new HWNDComponentPeer (*this, styleFlags, (HWND) parentHWND, false);
+}
+
+JUCE_API ComponentPeer* createNonRepaintingEmbeddedWindowsPeer (Component& component, void* parentHWND)
+{
+    return new HWNDComponentPeer (component, ComponentPeer::windowIgnoresMouseClicks,
+                                  (HWND) parentHWND, true);
+}
+
+
+juce_ImplementSingleton_SingleThreaded (HWNDComponentPeer::WindowClassHolder)
+
+
+//==============================================================================
+void ModifierKeys::updateCurrentModifiers() noexcept
+{
+    currentModifiers = HWNDComponentPeer::currentModifiers;
+}
+
+ModifierKeys ModifierKeys::getCurrentModifiersRealtime() noexcept
+{
+    HWNDComponentPeer::updateKeyModifiers();
+
+    int mouseMods = 0;
+    if (HWNDComponentPeer::isKeyDown (VK_LBUTTON))  mouseMods |= ModifierKeys::leftButtonModifier;
+    if (HWNDComponentPeer::isKeyDown (VK_RBUTTON))  mouseMods |= ModifierKeys::rightButtonModifier;
+    if (HWNDComponentPeer::isKeyDown (VK_MBUTTON))  mouseMods |= ModifierKeys::middleButtonModifier;
+
+    HWNDComponentPeer::currentModifiers
+        = HWNDComponentPeer::currentModifiers.withoutMouseButtons().withFlags (mouseMods);
+
+    return HWNDComponentPeer::currentModifiers;
+}
+
+//==============================================================================
+bool KeyPress::isKeyCurrentlyDown (const int keyCode)
+{
+    SHORT k = (SHORT) keyCode;
+
+    if ((keyCode & extendedKeyModifier) == 0)
+    {
+        if (k >= (SHORT) 'a' && k <= (SHORT) 'z')
+            k += (SHORT) 'A' - (SHORT) 'a';
+
+        // Only translate if extendedKeyModifier flag is not set
+        const SHORT translatedValues[] = { (SHORT) ',', VK_OEM_COMMA,
+                                           (SHORT) '+', VK_OEM_PLUS,
+                                           (SHORT) '-', VK_OEM_MINUS,
+                                           (SHORT) '.', VK_OEM_PERIOD,
+                                           (SHORT) ';', VK_OEM_1,
+                                           (SHORT) ':', VK_OEM_1,
+                                           (SHORT) '/', VK_OEM_2,
+                                           (SHORT) '?', VK_OEM_2,
+                                           (SHORT) '[', VK_OEM_4,
+                                           (SHORT) ']', VK_OEM_6 };
+
+        for (int i = 0; i < numElementsInArray (translatedValues); i += 2)
+            if (k == translatedValues [i])
+                k = translatedValues [i + 1];
+    }
+
+    return HWNDComponentPeer::isKeyDown (k);
+}
+
+// (This internal function is used by the plugin client module)
+bool offerKeyMessageToJUCEWindow (MSG& m)   { return HWNDComponentPeer::offerKeyMessageToJUCEWindow (m); }
+
+//==============================================================================
+bool JUCE_CALLTYPE Process::isForegroundProcess()
+{
+    HWND fg = GetForegroundWindow();
+
+    if (fg == 0)
+        return true;
+
+    DWORD processID = 0;
+    GetWindowThreadProcessId (fg, &processID);
+
+    return (processID == GetCurrentProcessId());
+}
+
+// N/A on Windows as far as I know.
+void JUCE_CALLTYPE Process::makeForegroundProcess() {}
+void JUCE_CALLTYPE Process::hide() {}
+
+//==============================================================================
+static BOOL CALLBACK enumAlwaysOnTopWindows (HWND hwnd, LPARAM lParam)
+{
+    if (IsWindowVisible (hwnd))
+    {
+        DWORD processID = 0;
+        GetWindowThreadProcessId (hwnd, &processID);
+
+        if (processID == GetCurrentProcessId())
+        {
+            WINDOWINFO info;
+
+            if (GetWindowInfo (hwnd, &info)
+                 && (info.dwExStyle & WS_EX_TOPMOST) != 0)
+            {
+                *reinterpret_cast<bool*> (lParam) = true;
+                return FALSE;
+            }
+        }
+    }
+
+    return TRUE;
+}
+
+bool juce_areThereAnyAlwaysOnTopWindows()
+{
+    bool anyAlwaysOnTopFound = false;
+    EnumWindows (&enumAlwaysOnTopWindows, (LPARAM) &anyAlwaysOnTopFound);
+    return anyAlwaysOnTopFound;
+}
+
+//==============================================================================
+class WindowsMessageBox  : public AsyncUpdater
+{
+public:
+    WindowsMessageBox (AlertWindow::AlertIconType iconType,
+                       const String& boxTitle, const String& m,
+                       Component* associatedComponent, UINT extraFlags,
+                       ModalComponentManager::Callback* cb, const bool runAsync)
+        : flags (extraFlags | getMessageBoxFlags (iconType)),
+          owner (getWindowForMessageBox (associatedComponent)),
+          title (boxTitle), message (m), callback (cb)
+    {
+        if (runAsync)
+            triggerAsyncUpdate();
+    }
+
+    int getResult() const
+    {
+        const int r = MessageBox (owner, message.toWideCharPointer(), title.toWideCharPointer(), flags);
+        return (r == IDYES || r == IDOK) ? 1 : (r == IDNO && (flags & 1) != 0 ? 2 : 0);
+    }
+
+    void handleAsyncUpdate() override
+    {
+        const int result = getResult();
+
+        if (callback != nullptr)
+            callback->modalStateFinished (result);
+
+        delete this;
+    }
+
+private:
+    UINT flags;
+    HWND owner;
+    String title, message;
+    ScopedPointer<ModalComponentManager::Callback> callback;
+
+    static UINT getMessageBoxFlags (AlertWindow::AlertIconType iconType) noexcept
+    {
+        UINT flags = MB_TASKMODAL | MB_SETFOREGROUND;
+
+        switch (iconType)
+        {
+            case AlertWindow::QuestionIcon:  flags |= MB_ICONQUESTION; break;
+            case AlertWindow::WarningIcon:   flags |= MB_ICONWARNING; break;
+            case AlertWindow::InfoIcon:      flags |= MB_ICONINFORMATION; break;
+            default: break;
+        }
+
+        return flags;
+    }
+
+    static HWND getWindowForMessageBox (Component* associatedComponent)
+    {
+        return associatedComponent != nullptr ? (HWND) associatedComponent->getWindowHandle() : 0;
+    }
+};
+
+#if JUCE_MODAL_LOOPS_PERMITTED
+void JUCE_CALLTYPE NativeMessageBox::showMessageBox (AlertWindow::AlertIconType iconType,
+                                                     const String& title, const String& message,
+                                                     Component* associatedComponent)
+{
+    WindowsMessageBox box (iconType, title, message, associatedComponent, MB_OK, 0, false);
+    (void) box.getResult();
+}
+#endif
+
+void JUCE_CALLTYPE NativeMessageBox::showMessageBoxAsync (AlertWindow::AlertIconType iconType,
+                                                          const String& title, const String& message,
+                                                          Component* associatedComponent,
+                                                          ModalComponentManager::Callback* callback)
+{
+    new WindowsMessageBox (iconType, title, message, associatedComponent, MB_OK, callback, true);
+}
+
+bool JUCE_CALLTYPE NativeMessageBox::showOkCancelBox (AlertWindow::AlertIconType iconType,
+                                                      const String& title, const String& message,
+                                                      Component* associatedComponent,
+                                                      ModalComponentManager::Callback* callback)
+{
+    ScopedPointer<WindowsMessageBox> mb (new WindowsMessageBox (iconType, title, message, associatedComponent,
+                                                                MB_OKCANCEL, callback, callback != nullptr));
+    if (callback == nullptr)
+        return mb->getResult() != 0;
+
+    mb.release();
+    return false;
+}
+
+int JUCE_CALLTYPE NativeMessageBox::showYesNoCancelBox (AlertWindow::AlertIconType iconType,
+                                                        const String& title, const String& message,
+                                                        Component* associatedComponent,
+                                                        ModalComponentManager::Callback* callback)
+{
+    ScopedPointer<WindowsMessageBox> mb (new WindowsMessageBox (iconType, title, message, associatedComponent,
+                                                                MB_YESNOCANCEL, callback, callback != nullptr));
+    if (callback == nullptr)
+        return mb->getResult();
+
+    mb.release();
+    return 0;
+}
+
+int JUCE_CALLTYPE NativeMessageBox::showYesNoBox (AlertWindow::AlertIconType iconType,
+                                                  const String& title, const String& message,
+                                                  Component* associatedComponent,
+                                                  ModalComponentManager::Callback* callback)
+{
+    ScopedPointer<WindowsMessageBox> mb (new WindowsMessageBox (iconType, title, message, associatedComponent,
+                                                                MB_YESNO, callback, callback != nullptr));
+    if (callback == nullptr)
+        return mb->getResult();
+
+    mb.release();
+    return 0;
+}
+
+//==============================================================================
+bool MouseInputSource::SourceList::addSource()
+{
+    const int numSources = sources.size();
+
+    if (numSources == 0 || canUseMultiTouch())
+    {
+        addSource (numSources, numSources == 0 ? MouseInputSource::InputSourceType::mouse
+                                               : MouseInputSource::InputSourceType::touch);
+        return true;
+    }
+
+    return false;
+}
+
+bool MouseInputSource::SourceList::canUseTouch()
+{
+    return canUseMultiTouch();
+}
+
+Point<float> MouseInputSource::getCurrentRawMousePosition()
+{
+    POINT mousePos;
+    GetCursorPos (&mousePos);
+    return Point<float> ((float) mousePos.x, (float) mousePos.y);
+}
+
+void MouseInputSource::setRawMousePosition (Point<float> newPosition)
+{
+    SetCursorPos (roundToInt (newPosition.x),
+                  roundToInt (newPosition.y));
+}
+
+//==============================================================================
+class ScreenSaverDefeater   : public Timer
+{
+public:
+    ScreenSaverDefeater()
+    {
+        startTimer (10000);
+        timerCallback();
+    }
+
+    void timerCallback() override
+    {
+        if (Process::isForegroundProcess())
+        {
+            INPUT input = { 0 };
+            input.type = INPUT_MOUSE;
+            input.mi.mouseData = MOUSEEVENTF_MOVE;
+
+            SendInput (1, &input, sizeof (INPUT));
+        }
+    }
+};
+
+static ScopedPointer<ScreenSaverDefeater> screenSaverDefeater;
+
+void Desktop::setScreenSaverEnabled (const bool isEnabled)
+{
+    if (isEnabled)
+        screenSaverDefeater = nullptr;
+    else if (screenSaverDefeater == nullptr)
+        screenSaverDefeater = new ScreenSaverDefeater();
+}
+
+bool Desktop::isScreenSaverEnabled()
+{
+    return screenSaverDefeater == nullptr;
+}
+
+//==============================================================================
+void LookAndFeel::playAlertSound()
+{
+    MessageBeep (MB_OK);
+}
+
+//==============================================================================
+void SystemClipboard::copyTextToClipboard (const String& text)
+{
+    if (OpenClipboard (0) != 0)
+    {
+        if (EmptyClipboard() != 0)
+        {
+            const size_t bytesNeeded = CharPointer_UTF16::getBytesRequiredFor (text.getCharPointer()) + 4;
+
+            if (bytesNeeded > 0)
+            {
+                if (HGLOBAL bufH = GlobalAlloc (GMEM_MOVEABLE | GMEM_DDESHARE | GMEM_ZEROINIT, bytesNeeded + sizeof (WCHAR)))
+                {
+                    if (WCHAR* const data = static_cast<WCHAR*> (GlobalLock (bufH)))
+                    {
+                        text.copyToUTF16 (data, bytesNeeded);
+                        GlobalUnlock (bufH);
+
+                        SetClipboardData (CF_UNICODETEXT, bufH);
+                    }
+                }
+            }
+        }
+
+        CloseClipboard();
+    }
+}
+
+String SystemClipboard::getTextFromClipboard()
+{
+    String result;
+
+    if (OpenClipboard (0) != 0)
+    {
+        if (HANDLE bufH = GetClipboardData (CF_UNICODETEXT))
+        {
+            if (const WCHAR* const data = (const WCHAR*) GlobalLock (bufH))
+            {
+                result = String (data, (size_t) (GlobalSize (bufH) / sizeof (WCHAR)));
+                GlobalUnlock (bufH);
+            }
+        }
+
+        CloseClipboard();
+    }
+
+    return result;
+}
+
+//==============================================================================
+void Desktop::setKioskComponent (Component* kioskModeComp, bool enableOrDisable, bool /*allowMenusAndBars*/)
+{
+    if (TopLevelWindow* tlw = dynamic_cast<TopLevelWindow*> (kioskModeComp))
+        tlw->setUsingNativeTitleBar (! enableOrDisable);
+
+    if (enableOrDisable)
+        kioskModeComp->setBounds (getDisplays().getMainDisplay().totalArea);
+}
+
+void Desktop::allowedOrientationsChanged() {}
+
+//==============================================================================
+struct MonitorInfo
+{
+    MonitorInfo (Rectangle<int> rect, bool main, double d) noexcept
+        : bounds (rect), dpi (d), isMain (main) {}
+
+    Rectangle<int> bounds;
+    double dpi;
+    bool isMain;
+};
+
+static BOOL CALLBACK enumMonitorsProc (HMONITOR hm, HDC, LPRECT r, LPARAM userInfo)
+{
+    MONITORINFO info = { 0 };
+    info.cbSize = sizeof (info);
+    GetMonitorInfo (hm, &info);
+    const bool isMain = (info.dwFlags & 1 /* MONITORINFOF_PRIMARY */) != 0;
+    double dpi = 0;
+
+    if (getDPIForMonitor != nullptr)
+    {
+        UINT dpiX = 0, dpiY = 0;
+
+        if (SUCCEEDED (getDPIForMonitor (hm, MDT_Default, &dpiX, &dpiY)))
+            dpi = (dpiX + dpiY) / 2.0;
+    }
+
+    ((Array<MonitorInfo>*) userInfo)->add (MonitorInfo (rectangleFromRECT (*r), isMain, dpi));
+
+    return TRUE;
+}
+
+void Desktop::Displays::findDisplays (float masterScale)
+{
+    setDPIAwareness();
+
+    Array<MonitorInfo> monitors;
+    EnumDisplayMonitors (0, 0, &enumMonitorsProc, (LPARAM) &monitors);
+
+    const double globalDPI = getGlobalDPI();
+
+    if (monitors.size() == 0)
+        monitors.add (MonitorInfo (rectangleFromRECT (getWindowRect (GetDesktopWindow())), true, globalDPI));
+
+    // make sure the first in the list is the main monitor
+    for (int i = 1; i < monitors.size(); ++i)
+        if (monitors.getReference(i).isMain)
+            monitors.swap (i, 0);
+
+    RECT workArea;
+    SystemParametersInfo (SPI_GETWORKAREA, 0, &workArea, 0);
+
+    for (int i = 0; i < monitors.size(); ++i)
+    {
+        Display d;
+        d.userArea  = d.totalArea = monitors.getReference(i).bounds / masterScale;
+        d.isMain    = monitors.getReference(i).isMain;
+        d.dpi       = monitors.getReference(i).dpi;
+
+        if (d.dpi == 0)
+        {
+            d.scale = masterScale;
+            d.dpi = globalDPI;
+        }
+        else
+        {
+            d.scale = d.dpi / 96.0;
+        }
+
+        if (d.isMain)
+            d.userArea = d.userArea.getIntersection (rectangleFromRECT (workArea) / masterScale);
+
+        displays.add (d);
+    }
+}
+
+//==============================================================================
+static HICON extractFileHICON (const File& file)
+{
+    WORD iconNum = 0;
+    WCHAR name [MAX_PATH * 2];
+    file.getFullPathName().copyToUTF16 (name, sizeof (name));
+
+    return ExtractAssociatedIcon ((HINSTANCE) Process::getCurrentModuleInstanceHandle(),
+                                  name, &iconNum);
+}
+
+Image juce_createIconForFile (const File& file)
+{
+    Image image;
+    if (HICON icon = extractFileHICON (file))
+    {
+        image = IconConverters::createImageFromHICON (icon);
+        DestroyIcon (icon);
+    }
+
+    return image;
+}
+
+//==============================================================================
+void* CustomMouseCursorInfo::create() const
+{
+    const int maxW = GetSystemMetrics (SM_CXCURSOR);
+    const int maxH = GetSystemMetrics (SM_CYCURSOR);
+
+    Image im (image);
+    int hotspotX = hotspot.x;
+    int hotspotY = hotspot.y;
+
+    if (im.getWidth() > maxW || im.getHeight() > maxH)
+    {
+        im = im.rescaled (maxW, maxH);
+
+        hotspotX = (hotspotX * maxW) / image.getWidth();
+        hotspotY = (hotspotY * maxH) / image.getHeight();
+    }
+
+    return IconConverters::createHICONFromImage (im, FALSE, hotspotX, hotspotY);
+}
+
+void MouseCursor::deleteMouseCursor (void* const cursorHandle, const bool isStandard)
+{
+    if (cursorHandle != nullptr && ! isStandard)
+        DestroyCursor ((HCURSOR) cursorHandle);
+}
+
+enum
+{
+    hiddenMouseCursorHandle = 32500 // (arbitrary non-zero value to mark this type of cursor)
+};
+
+void* MouseCursor::createStandardMouseCursor (const MouseCursor::StandardCursorType type)
+{
+    LPCTSTR cursorName = IDC_ARROW;
+
+    switch (type)
+    {
+        case NormalCursor:
+        case ParentCursor:                  break;
+        case NoCursor:                      return (void*) hiddenMouseCursorHandle;
+        case WaitCursor:                    cursorName = IDC_WAIT; break;
+        case IBeamCursor:                   cursorName = IDC_IBEAM; break;
+        case PointingHandCursor:            cursorName = MAKEINTRESOURCE(32649); break;
+        case CrosshairCursor:               cursorName = IDC_CROSS; break;
+
+        case LeftRightResizeCursor:
+        case LeftEdgeResizeCursor:
+        case RightEdgeResizeCursor:         cursorName = IDC_SIZEWE; break;
+
+        case UpDownResizeCursor:
+        case TopEdgeResizeCursor:
+        case BottomEdgeResizeCursor:        cursorName = IDC_SIZENS; break;
+
+        case TopLeftCornerResizeCursor:
+        case BottomRightCornerResizeCursor: cursorName = IDC_SIZENWSE; break;
+
+        case TopRightCornerResizeCursor:
+        case BottomLeftCornerResizeCursor:  cursorName = IDC_SIZENESW; break;
+
+        case UpDownLeftRightResizeCursor:   cursorName = IDC_SIZEALL; break;
+
+        case DraggingHandCursor:
+        {
+            static void* dragHandCursor = nullptr;
+
+            if (dragHandCursor == nullptr)
+            {
+                static const unsigned char dragHandData[] =
+                    { 71,73,70,56,57,97,16,0,16,0,145,2,0,0,0,0,255,255,255,0,0,0,0,0,0,33,249,4,1,0,0,2,0,44,0,0,0,0,16,0,
+                      16,0,0,2,52,148,47,0,200,185,16,130,90,12,74,139,107,84,123,39,132,117,151,116,132,146,248,60,209,138,
+                      98,22,203,114,34,236,37,52,77,217,247,154,191,119,110,240,193,128,193,95,163,56,60,234,98,135,2,0,59 };
+
+                dragHandCursor = CustomMouseCursorInfo (ImageFileFormat::loadFrom (dragHandData, sizeof (dragHandData)), 8, 7).create();
+            }
+
+            return dragHandCursor;
+        }
+
+        case CopyingCursor:
+        {
+            static void* copyCursor = nullptr;
+
+            if (copyCursor == nullptr)
+            {
+                static unsigned char copyCursorData[] = { 71,73,70,56,57,97,21,0,21,0,145,0,0,0,0,0,255,255,255,0,
+                  128,128,255,255,255,33,249,4,1,0,0,3,0,44,0,0,0,0,21,0, 21,0,0,2,72,4,134,169,171,16,199,98,11,79,90,71,161,93,56,111,
+                  78,133,218,215,137,31,82,154,100,200,86,91,202,142,12,108,212,87,235,174, 15,54,214,126,237,226,37,96,59,141,16,37,18,201,142,157,230,204,51,112,
+                  252,114,147,74,83,5,50,68,147,208,217,16,71,149,252,124,5,0,59,0,0 };
+                const int copyCursorSize = 119;
+
+                copyCursor = CustomMouseCursorInfo (ImageFileFormat::loadFrom (copyCursorData, copyCursorSize), 1, 3).create();
+            }
+
+            return copyCursor;
+        }
+
+        default:
+            jassertfalse; break;
+    }
+
+    HCURSOR cursorH = LoadCursor (0, cursorName);
+
+    if (cursorH == 0)
+        cursorH = LoadCursor (0, IDC_ARROW);
+
+    return cursorH;
+}
+
+//==============================================================================
+void MouseCursor::showInWindow (ComponentPeer*) const
+{
+    HCURSOR c = (HCURSOR) getHandle();
+
+    if (c == 0)
+        c = LoadCursor (0, IDC_ARROW);
+    else if (c == (HCURSOR) hiddenMouseCursorHandle)
+        c = 0;
+
+    SetCursor (c);
+}
+
+void MouseCursor::showInAllWindows() const
+{
+    showInWindow (nullptr);
+}