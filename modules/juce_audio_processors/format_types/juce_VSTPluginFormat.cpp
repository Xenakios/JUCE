--- conflicted
+++ resolved
@@ -1,3774 +1,3770 @@
-/*
-  ==============================================================================
-
-   This file is part of the JUCE library.
-   Copyright (c) 2017 - ROLI Ltd.
-
-   JUCE is an open source library subject to commercial or open-source
-   licensing.
-
-   By using JUCE, you agree to the terms of both the JUCE 5 End-User License
-   Agreement and JUCE 5 Privacy Policy (both updated and effective as of the
-   27th April 2017).
-
-   End User License Agreement: www.juce.com/juce-5-licence
-   Privacy Policy: www.juce.com/juce-5-privacy-policy
-
-   Or: You may also use this code under the terms of the GPL v3 (see
-   www.gnu.org/licenses).
-
-   JUCE IS PROVIDED "AS IS" WITHOUT ANY WARRANTY, AND ALL WARRANTIES, WHETHER
-   EXPRESSED OR IMPLIED, INCLUDING MERCHANTABILITY AND FITNESS FOR PURPOSE, ARE
-   DISCLAIMED.
-
-  ==============================================================================
-*/
-
-#if JUCE_PLUGINHOST_VST
-
-//==============================================================================
-#undef PRAGMA_ALIGN_SUPPORTED
-
-#if JUCE_MSVC
- #pragma warning (push)
- #pragma warning (disable: 4996)
-#elif ! JUCE_MINGW
- #define __cdecl
-#endif
-
-#define VST_FORCE_DEPRECATED 0
-#define JUCE_VSTINTERFACE_H_INCLUDED 1
-
-namespace Vst2
-{
-<<<<<<< HEAD
-#include "VST3_SDK/pluginterfaces/vst2.x/aeffect.h"
-#include "VST3_SDK/pluginterfaces/vst2.x/aeffectx.h"
-=======
-// If the following files cannot be found then you are probably trying to host
-// VST2 plug-ins. To do this you must have a VST2 SDK in your header search
-// path. The VST2 SDK can be obtained from the vstsdk3610_11_06_2018_build_37
-// (or older) VST3 SDK or JUCE version 5.3.2.
-#include <pluginterfaces/vst2.x/aeffect.h>
-#include <pluginterfaces/vst2.x/aeffectx.h>
->>>>>>> 2666842f
-}
-
-#include "juce_VSTCommon.h"
-
-#if JUCE_MSVC
- #pragma warning (pop)
- #pragma warning (disable: 4355) // ("this" used in initialiser list warning)
-#endif
-
-#include "juce_VSTMidiEventList.h"
-
-#if JUCE_MINGW
- #ifndef WM_APPCOMMAND
-  #define WM_APPCOMMAND 0x0319
- #endif
-
- extern "C" void _fpreset();
- extern "C" void _clearfp();
-#elif ! JUCE_WINDOWS
- static void _fpreset() {}
- static void _clearfp() {}
-#endif
-
-#ifndef JUCE_VST_WRAPPER_LOAD_CUSTOM_MAIN
- #define JUCE_VST_WRAPPER_LOAD_CUSTOM_MAIN
-#endif
-
-#ifndef JUCE_VST_WRAPPER_INVOKE_MAIN
-#define JUCE_VST_WRAPPER_INVOKE_MAIN  effect = module->moduleMain ((Vst2::audioMasterCallback) &audioMaster);
-#endif
-
-//==============================================================================
-namespace juce
-{
-
-//==============================================================================
-namespace
-{
-    const int fxbVersionNum = 1;
-
-    struct fxProgram
-    {
-        int32 chunkMagic;    // 'CcnK'
-        int32 byteSize;      // of this chunk, excl. magic + byteSize
-        int32 fxMagic;       // 'FxCk'
-        int32 version;
-        int32 fxID;          // fx unique id
-        int32 fxVersion;
-        int32 numParams;
-        char prgName[28];
-        float params[1];        // variable no. of parameters
-    };
-
-    struct fxSet
-    {
-        int32 chunkMagic;    // 'CcnK'
-        int32 byteSize;      // of this chunk, excl. magic + byteSize
-        int32 fxMagic;       // 'FxBk'
-        int32 version;
-        int32 fxID;          // fx unique id
-        int32 fxVersion;
-        int32 numPrograms;
-        char future[128];
-        fxProgram programs[1];  // variable no. of programs
-    };
-
-    struct fxChunkSet
-    {
-        int32 chunkMagic;    // 'CcnK'
-        int32 byteSize;      // of this chunk, excl. magic + byteSize
-        int32 fxMagic;       // 'FxCh', 'FPCh', or 'FBCh'
-        int32 version;
-        int32 fxID;          // fx unique id
-        int32 fxVersion;
-        int32 numPrograms;
-        char future[128];
-        int32 chunkSize;
-        char chunk[8];          // variable
-    };
-
-    struct fxProgramSet
-    {
-        int32 chunkMagic;    // 'CcnK'
-        int32 byteSize;      // of this chunk, excl. magic + byteSize
-        int32 fxMagic;       // 'FxCh', 'FPCh', or 'FBCh'
-        int32 version;
-        int32 fxID;          // fx unique id
-        int32 fxVersion;
-        int32 numPrograms;
-        char name[28];
-        int32 chunkSize;
-        char chunk[8];          // variable
-    };
-
-    // Compares a magic value in either endianness.
-    static bool compareMagic (int32 magic, const char* name) noexcept
-    {
-        return magic == (int32) ByteOrder::littleEndianInt (name)
-            || magic == (int32) ByteOrder::bigEndianInt (name);
-    }
-
-    static int32 fxbName (const char* name) noexcept    { return (int32) ByteOrder::littleEndianInt (name); }
-    static int32 fxbSwap (int32 x) noexcept             { return (int32) ByteOrder::swapIfLittleEndian ((uint32) x); }
-
-    static float fxbSwapFloat (const float x) noexcept
-    {
-       #ifdef JUCE_LITTLE_ENDIAN
-        union { uint32 asInt; float asFloat; } n;
-        n.asFloat = x;
-        n.asInt = ByteOrder::swap (n.asInt);
-        return n.asFloat;
-       #else
-        return x;
-       #endif
-    }
-}
-
-//==============================================================================
-namespace
-{
-    static double getVSTHostTimeNanoseconds() noexcept
-    {
-       #if JUCE_WINDOWS
-        return timeGetTime() * 1000000.0;
-       #elif JUCE_LINUX || JUCE_IOS || JUCE_ANDROID
-        timeval micro;
-        gettimeofday (&micro, 0);
-        return micro.tv_usec * 1000.0;
-       #elif JUCE_MAC
-        UnsignedWide micro;
-        Microseconds (&micro);
-        return micro.lo * 1000.0;
-       #endif
-    }
-
-    static int shellUIDToCreate = 0;
-    static int insideVSTCallback = 0;
-
-    struct IdleCallRecursionPreventer
-    {
-        IdleCallRecursionPreventer()  : isMessageThread (MessageManager::getInstance()->isThisTheMessageThread())
-        {
-            if (isMessageThread)
-                ++insideVSTCallback;
-        }
-
-        ~IdleCallRecursionPreventer()
-        {
-            if (isMessageThread)
-                --insideVSTCallback;
-        }
-
-        const bool isMessageThread;
-        JUCE_DECLARE_NON_COPYABLE (IdleCallRecursionPreventer)
-    };
-
-   #if JUCE_MAC
-    static bool makeFSRefFromPath (FSRef* destFSRef, const String& path)
-    {
-        return FSPathMakeRef (reinterpret_cast<const UInt8*> (path.toRawUTF8()), destFSRef, 0) == noErr;
-    }
-   #endif
-}
-
-//==============================================================================
-typedef Vst2::AEffect* (VSTCALLBACK *MainCall) (Vst2::audioMasterCallback);
-static pointer_sized_int VSTCALLBACK audioMaster (Vst2::AEffect*, int32, int32, pointer_sized_int, void*, float);
-
-//==============================================================================
-// Change this to disable logging of various VST activities
-#ifndef VST_LOGGING
- #define VST_LOGGING 1
-#endif
-
-#if VST_LOGGING
- #define JUCE_VST_LOG(a) Logger::writeToLog(a);
-#else
- #define JUCE_VST_LOG(a)
-#endif
-
-//==============================================================================
-#if JUCE_LINUX
-
-namespace
-{
-    using EventProcPtr = void (*)(XEvent*);
-
-    Window getChildWindow (Window windowToCheck)
-    {
-        Window rootWindow, parentWindow;
-        Window* childWindows;
-        unsigned int numChildren = 0;
-
-        {
-            ScopedXDisplay xDisplay;
-            XQueryTree (xDisplay.display, windowToCheck, &rootWindow, &parentWindow, &childWindows, &numChildren);
-        }
-
-        if (numChildren > 0)
-            return childWindows [0];
-
-        return 0;
-    }
-}
-
-#endif
-
-//==============================================================================
-class VSTXMLInfo
-{
-public:
-    static VSTXMLInfo* createFor (const juce::XmlElement& xml)
-    {
-        if (xml.hasTagName ("VSTParametersStructure"))
-            return new VSTXMLInfo (xml);
-
-        if (const auto* x = xml.getChildByName ("VSTParametersStructure"))
-            return new VSTXMLInfo (*x);
-
-        return nullptr;
-    }
-
-    struct Group;
-
-    struct Base
-    {
-        Base() noexcept {}
-        virtual ~Base() {}
-
-        Group* parent = nullptr;
-    };
-
-    struct Param  : public Base
-    {
-        int paramID;
-        juce::String expr, name, label;
-        juce::StringArray shortNames;
-        juce::String type;
-        int numberOfStates;
-        float defaultValue;
-    };
-
-    struct Group  : public Base
-    {
-        juce::String name;
-        juce::OwnedArray<Base> paramTree;
-    };
-
-    struct Range
-    {
-        Range() noexcept {}
-        Range (const juce::String& s)       { set (s); }
-
-        void set (const juce::String& s)
-        {
-            inclusiveLow  = s.startsWithChar ('[');
-            inclusiveHigh = s.endsWithChar   (']');
-
-            auto str = s.removeCharacters ("[]");
-
-            low  = str.upToFirstOccurrenceOf (",", false, false).getFloatValue();
-            high = str.fromLastOccurrenceOf  (",", false, false).getFloatValue();
-        }
-
-        bool contains (float f) const noexcept
-        {
-            return (inclusiveLow  ? (f >= low)  : (f > low))
-                && (inclusiveHigh ? (f <= high) : (f < high));
-        }
-
-        float low = 0;
-        float high = 0;
-
-        bool inclusiveLow = false;
-        bool inclusiveHigh = false;
-    };
-
-    struct Entry
-    {
-        juce::String name;
-        Range range;
-    };
-
-    struct ValueType
-    {
-        juce::String name, label;
-        juce::OwnedArray<Entry> entries;
-    };
-
-    struct Template
-    {
-        juce::String name;
-        juce::OwnedArray<Param> params;
-    };
-
-    const Param* getParamForID (const int paramID, const Group* const grp) const
-    {
-        for (auto item : (grp != nullptr ? grp->paramTree : paramTree))
-        {
-            if (auto param = dynamic_cast<const Param*> (item))
-                if (param->paramID == paramID)
-                    return param;
-
-            if (auto group = dynamic_cast<const Group*> (item))
-                if (auto res = getParamForID (paramID, group))
-                    return res;
-        }
-
-        return nullptr;
-    }
-
-    const ValueType* getValueType (const juce::String& name) const
-    {
-        for (auto v : valueTypes)
-            if (v->name == name)
-                return v;
-
-        return nullptr;
-    }
-
-    juce::OwnedArray<Base> paramTree;
-    juce::OwnedArray<ValueType> valueTypes;
-    juce::OwnedArray<Template> templates;
-
-    ValueType switchValueType;
-
-private:
-    VSTXMLInfo (const juce::XmlElement& xml)
-    {
-        switchValueType.entries.add (new Entry({ TRANS("Off"), Range ("[0, 0.5[") }));
-        switchValueType.entries.add (new Entry({ TRANS("On"),  Range ("[0.5, 1]") }));
-
-        forEachXmlChildElement (xml, item)
-        {
-            if (item->hasTagName ("Param"))           parseParam (*item, nullptr, nullptr);
-            else if (item->hasTagName ("ValueType"))  parseValueType (*item);
-            else if (item->hasTagName ("Template"))   parseTemplate (*item);
-            else if (item->hasTagName ("Group"))      parseGroup (*item, nullptr);
-        }
-    }
-
-    void parseParam (const juce::XmlElement& item, Group* group, Template* temp)
-    {
-        auto param = new Param();
-
-        if (temp != nullptr)
-            param->expr = item.getStringAttribute ("id");
-        else
-            param->paramID = item.getIntAttribute ("id");
-
-        param->name           = item.getStringAttribute ("name");
-        param->label          = item.getStringAttribute ("label");
-        param->type           = item.getStringAttribute ("type");
-        param->numberOfStates = item.getIntAttribute ("numberOfStates");
-        param->defaultValue   = (float) item.getDoubleAttribute ("defaultValue");
-
-        param->shortNames.addTokens (item.getStringAttribute ("shortName"), ",", juce::StringRef());
-        param->shortNames.trim();
-        param->shortNames.removeEmptyStrings();
-
-        if (group != nullptr)
-        {
-            group->paramTree.add (param);
-            param->parent = group;
-        }
-        else if (temp != nullptr)
-        {
-            temp->params.add (param);
-        }
-        else
-        {
-            paramTree.add (param);
-        }
-    }
-
-    void parseValueType (const juce::XmlElement& item)
-    {
-        auto vt = new ValueType();
-        valueTypes.add (vt);
-
-        vt->name  = item.getStringAttribute ("name");
-        vt->label = item.getStringAttribute ("label");
-
-        int curEntry = 0;
-        const int numEntries = item.getNumChildElements();
-
-        forEachXmlChildElementWithTagName (item, entryXml, "Entry")
-        {
-            auto entry = new Entry();
-            entry->name = entryXml->getStringAttribute ("name");
-
-            if (entryXml->hasAttribute ("value"))
-            {
-                entry->range.set(entryXml->getStringAttribute ("value"));
-            }
-            else
-            {
-                entry->range.low  = curEntry / (float) numEntries;
-                entry->range.high = (curEntry + 1) / (float) numEntries;
-
-                entry->range.inclusiveLow  = true;
-                entry->range.inclusiveHigh = (curEntry == numEntries - 1);
-            }
-
-            vt->entries.add (entry);
-            ++curEntry;
-        }
-    }
-
-    void parseTemplate (const juce::XmlElement& item)
-    {
-        auto temp = new Template();
-        templates.add (temp);
-        temp->name = item.getStringAttribute ("name");
-
-        forEachXmlChildElement (item, param)
-            parseParam (*param, nullptr, temp);
-    }
-
-    void parseGroup (const juce::XmlElement& item, Group* parentGroup)
-    {
-        auto group = new Group();
-
-        if (parentGroup)
-        {
-            parentGroup->paramTree.add (group);
-            group->parent = parentGroup;
-        }
-        else
-        {
-            paramTree.add (group);
-        }
-
-        group->name = item.getStringAttribute ("name");
-
-        if (item.hasAttribute ("template"))
-        {
-            juce::StringArray variables;
-            variables.addTokens (item.getStringAttribute ("values"), ";", juce::StringRef());
-            variables.trim();
-
-            for (auto temp : templates)
-            {
-                if (temp->name == item.getStringAttribute ("template"))
-                {
-                    for (int i = 0; i < temp->params.size(); ++i)
-                    {
-                        auto param = new Param();
-                        group->paramTree.add (param);
-
-                        param->parent         = group;
-                        param->paramID        = evaluate (temp->params[i]->expr, variables);
-                        param->defaultValue   = temp->params[i]->defaultValue;
-                        param->label          = temp->params[i]->label;
-                        param->name           = temp->params[i]->name;
-                        param->numberOfStates = temp->params[i]->numberOfStates;
-                        param->shortNames     = temp->params[i]->shortNames;
-                        param->type           = temp->params[i]->type;
-                    }
-                }
-            }
-        }
-        else
-        {
-            forEachXmlChildElement (item, subItem)
-            {
-                if (subItem->hasTagName ("Param"))       parseParam (*subItem, group, nullptr);
-                else if (subItem->hasTagName ("Group"))  parseGroup (*subItem, group);
-            }
-        }
-    }
-
-    int evaluate (juce::String expr, const juce::StringArray& variables) const
-    {
-        juce::StringArray names;
-        juce::Array<int> vals;
-
-        for (auto& v : variables)
-        {
-            if (v.contains ("="))
-            {
-                names.add (v.upToFirstOccurrenceOf ("=", false, false));
-                vals.add  (v.fromFirstOccurrenceOf ("=", false, false).getIntValue());
-            }
-        }
-
-        for (int i = 0; i < names.size(); ++i)
-        {
-            for (;;)
-            {
-                const int idx = expr.indexOfWholeWord (names[i]);
-                if (idx < 0)
-                    break;
-
-                expr = expr.replaceSection (idx, names[i].length(), juce::String (vals[i]));
-            }
-        }
-
-        expr = expr.retainCharacters ("01234567890-+")
-                   .replace ("+", " + ")
-                   .replace ("-", " - ");
-
-        juce::StringArray tokens;
-        tokens.addTokens (expr, " ", juce::StringRef());
-
-        bool add = true;
-        int val = 0;
-
-        for (const auto& s : tokens)
-        {
-            if (s == "+")
-            {
-                add = true;
-            }
-            else if (s == "-")
-            {
-                add = false;
-            }
-            else
-            {
-                if (add)
-                    val += s.getIntValue();
-                else
-                    val -= s.getIntValue();
-            }
-        }
-
-        return val;
-    }
-};
-
-//==============================================================================
-struct ModuleHandle    : public ReferenceCountedObject
-{
-    File file;
-    MainCall moduleMain, customMain = {};
-    String pluginName;
-    std::unique_ptr<XmlElement> vstXml;
-
-    using Ptr = ReferenceCountedObjectPtr<ModuleHandle>;
-
-    static Array<ModuleHandle*>& getActiveModules()
-    {
-        static Array<ModuleHandle*> activeModules;
-        return activeModules;
-    }
-
-    //==============================================================================
-    static Ptr findOrCreateModule (const File& file)
-    {
-        for (auto* module : getActiveModules())
-            if (module->file == file)
-                return module;
-
-        const IdleCallRecursionPreventer icrp;
-        shellUIDToCreate = 0;
-        _fpreset();
-
-        JUCE_VST_LOG ("Attempting to load VST: " + file.getFullPathName());
-
-        Ptr m = new ModuleHandle (file, nullptr);
-
-        if (m->open())
-        {
-            _fpreset();
-            return m;
-        }
-
-        return {};
-    }
-
-    //==============================================================================
-    ModuleHandle (const File& f, MainCall customMainCall)
-        : file (f), moduleMain (customMainCall)
-    {
-        getActiveModules().add (this);
-
-       #if JUCE_WINDOWS || JUCE_LINUX || JUCE_IOS || JUCE_ANDROID
-        fullParentDirectoryPathName = f.getParentDirectory().getFullPathName();
-       #elif JUCE_MAC
-        FSRef ref;
-        makeFSRefFromPath (&ref, f.getParentDirectory().getFullPathName());
-        FSGetCatalogInfo (&ref, kFSCatInfoNone, 0, 0, &parentDirFSSpec, 0);
-       #endif
-    }
-
-    ~ModuleHandle()
-    {
-        getActiveModules().removeFirstMatchingValue (this);
-        close();
-    }
-
-    //==============================================================================
-   #if ! JUCE_MAC
-    String fullParentDirectoryPathName;
-   #endif
-
-  #if JUCE_WINDOWS || JUCE_LINUX || JUCE_ANDROID
-    DynamicLibrary module;
-
-    bool open()
-    {
-        if (moduleMain != nullptr)
-            return true;
-
-        pluginName = file.getFileNameWithoutExtension();
-
-        module.open (file.getFullPathName());
-
-        moduleMain = (MainCall) module.getFunction ("VSTPluginMain");
-
-        if (moduleMain == nullptr)
-            moduleMain = (MainCall) module.getFunction ("main");
-
-        JUCE_VST_WRAPPER_LOAD_CUSTOM_MAIN
-
-        if (moduleMain != nullptr)
-        {
-            vstXml = parseXML (file.withFileExtension ("vstxml"));
-
-           #if JUCE_WINDOWS
-            if (vstXml == nullptr)
-                vstXml = parseXML (getDLLResource (file, "VSTXML", 1));
-           #endif
-        }
-
-        return moduleMain != nullptr;
-    }
-
-    void close()
-    {
-        _fpreset(); // (doesn't do any harm)
-
-        module.close();
-    }
-
-    void closeEffect (Vst2::AEffect* eff)
-    {
-        eff->dispatcher (eff, Vst2::effClose, 0, 0, 0, 0);
-    }
-
-   #if JUCE_WINDOWS
-    static String getDLLResource (const File& dllFile, const String& type, int resID)
-    {
-        DynamicLibrary dll (dllFile.getFullPathName());
-        auto dllModule = (HMODULE) dll.getNativeHandle();
-
-        if (dllModule != INVALID_HANDLE_VALUE)
-        {
-            if (auto res = FindResource (dllModule, MAKEINTRESOURCE (resID), type.toWideCharPointer()))
-            {
-                if (auto hGlob = LoadResource (dllModule, res))
-                {
-                    auto* data = static_cast<const char*> (LockResource (hGlob));
-                    return String::fromUTF8 (data, SizeofResource (dllModule, res));
-                }
-            }
-        }
-
-        return {};
-    }
-   #endif
-  #else
-    Handle resHandle = {};
-    CFBundleRef bundleRef = {};
-
-   #if JUCE_MAC
-    CFBundleRefNum resFileId = {};
-    FSSpec parentDirFSSpec;
-   #endif
-
-    bool open()
-    {
-        if (moduleMain != nullptr)
-            return true;
-
-        bool ok = false;
-
-        if (file.hasFileExtension (".vst"))
-        {
-            auto* utf8 = file.getFullPathName().toRawUTF8();
-
-            if (CFURLRef url = CFURLCreateFromFileSystemRepresentation (0, (const UInt8*) utf8,
-                                                                        (CFIndex) strlen (utf8), file.isDirectory()))
-            {
-                bundleRef = CFBundleCreate (kCFAllocatorDefault, url);
-                CFRelease (url);
-
-                if (bundleRef != 0)
-                {
-                    if (CFBundleLoadExecutable (bundleRef))
-                    {
-                        moduleMain = (MainCall) CFBundleGetFunctionPointerForName (bundleRef, CFSTR("main_macho"));
-
-                        if (moduleMain == nullptr)
-                            moduleMain = (MainCall) CFBundleGetFunctionPointerForName (bundleRef, CFSTR("VSTPluginMain"));
-
-                        JUCE_VST_WRAPPER_LOAD_CUSTOM_MAIN
-
-                        if (moduleMain != nullptr)
-                        {
-                            if (CFTypeRef name = CFBundleGetValueForInfoDictionaryKey (bundleRef, CFSTR("CFBundleName")))
-                            {
-                                if (CFGetTypeID (name) == CFStringGetTypeID())
-                                {
-                                    char buffer[1024];
-
-                                    if (CFStringGetCString ((CFStringRef) name, buffer, sizeof (buffer), CFStringGetSystemEncoding()))
-                                        pluginName = buffer;
-                                }
-                            }
-
-                            if (pluginName.isEmpty())
-                                pluginName = file.getFileNameWithoutExtension();
-
-                           #if JUCE_MAC
-                            resFileId = CFBundleOpenBundleResourceMap (bundleRef);
-                           #endif
-
-                            ok = true;
-
-                            auto vstXmlFiles = file
-                                                   #if JUCE_MAC
-                                                    .getChildFile ("Contents")
-                                                    .getChildFile ("Resources")
-                                                   #endif
-                                                    .findChildFiles (File::findFiles, false, "*.vstxml");
-
-                            if (! vstXmlFiles.isEmpty())
-                                vstXml = parseXML (vstXmlFiles.getReference(0));
-                        }
-                    }
-
-                    if (! ok)
-                    {
-                        CFBundleUnloadExecutable (bundleRef);
-                        CFRelease (bundleRef);
-                        bundleRef = 0;
-                    }
-                }
-            }
-        }
-
-        return ok;
-    }
-
-    void close()
-    {
-        if (bundleRef != 0)
-        {
-           #if JUCE_MAC
-            CFBundleCloseBundleResourceMap (bundleRef, resFileId);
-           #endif
-
-            if (CFGetRetainCount (bundleRef) == 1)
-                CFBundleUnloadExecutable (bundleRef);
-
-            if (CFGetRetainCount (bundleRef) > 0)
-                CFRelease (bundleRef);
-        }
-    }
-
-    void closeEffect (Vst2::AEffect* eff)
-    {
-        eff->dispatcher (eff, Vst2::effClose, 0, 0, 0, 0);
-    }
-
-  #endif
-
-private:
-    JUCE_DECLARE_NON_COPYABLE_WITH_LEAK_DETECTOR (ModuleHandle)
-};
-
-static const int defaultVSTSampleRateValue = 44100;
-static const int defaultVSTBlockSizeValue = 512;
-
-#if JUCE_MSVC
- #pragma warning (push)
- #pragma warning (disable: 4996) // warning about overriding deprecated methods
-#endif
-
-//==============================================================================
-struct VSTPluginInstance     : public AudioPluginInstance,
-                               private Timer,
-                               private AsyncUpdater
-{
-    struct VSTParameter final   : public Parameter
-    {
-        VSTParameter (VSTPluginInstance& parent,
-                      const String& paramName,
-                      const Array<String>& shortParamNames,
-                      float paramDefaultValue,
-                      const String& paramLabel,
-                      bool paramIsAutomatable,
-                      bool paramIsDiscrete,
-                      int numParamSteps,
-                      bool isBoolSwitch,
-                      const StringArray& paramValueStrings,
-                      const VSTXMLInfo::ValueType* paramValueType)
-            : pluginInstance (parent),
-              name (paramName),
-              shortNames (shortParamNames),
-              defaultValue (paramDefaultValue),
-              label (paramLabel),
-              automatable (paramIsAutomatable),
-              discrete (paramIsDiscrete),
-              numSteps (numParamSteps),
-              isSwitch (isBoolSwitch),
-              vstValueStrings (paramValueStrings),
-              valueType (paramValueType)
-        {
-        }
-
-        virtual float getValue() const override
-        {
-            if (auto* effect = pluginInstance.vstEffect)
-            {
-                const ScopedLock sl (pluginInstance.lock);
-
-                return effect->getParameter (effect, getParameterIndex());
-            }
-
-            return 0.0f;
-        }
-
-        virtual void setValue (float newValue) override
-        {
-            if (auto* effect = pluginInstance.vstEffect)
-            {
-                const ScopedLock sl (pluginInstance.lock);
-
-                if (effect->getParameter (effect, getParameterIndex()) != newValue)
-                    effect->setParameter (effect, getParameterIndex(), newValue);
-            }
-        }
-
-        String getText (float value, int maximumStringLength) const override
-        {
-            if (valueType != nullptr)
-            {
-                for (auto& v : valueType->entries)
-                    if (v->range.contains (value))
-                        return v->name;
-            }
-
-            return Parameter::getText (value, maximumStringLength);
-        }
-
-        float getValueForText (const String& text) const override
-        {
-            if (valueType != nullptr)
-            {
-                for (auto& v : valueType->entries)
-                    if (v->name == text)
-                        return (v->range.high + v->range.low) / 2.0f;
-            }
-
-            return Parameter::getValueForText (text);
-        }
-
-        String getCurrentValueAsText() const override
-        {
-            if (valueType != nullptr || ! vstValueStrings.isEmpty())
-                return getText (getValue(), 1024);
-
-            return pluginInstance.getTextForOpcode (getParameterIndex(), Vst2::effGetParamDisplay);
-        }
-
-        float getDefaultValue() const override
-        {
-            return defaultValue;
-        }
-
-        String getName (int maximumStringLength) const override
-        {
-            if (name.isEmpty())
-                return pluginInstance.getTextForOpcode (getParameterIndex(),
-                                                        Vst2::effGetParamName);
-
-            if (name.length() <= maximumStringLength)
-                return name;
-
-            if (! shortNames.isEmpty())
-            {
-                for (auto& n : shortNames)
-                    if (n.length() <= maximumStringLength)
-                        return n;
-
-                return shortNames.getLast();
-            }
-
-            return name;
-        }
-
-        String getLabel() const override
-        {
-            return label.isEmpty() ? pluginInstance.getTextForOpcode (getParameterIndex(),
-                                                                      Vst2::effGetParamLabel)
-                                   : label;
-        }
-
-        bool isAutomatable() const override
-        {
-            return automatable;
-        }
-
-        bool isDiscrete() const override
-        {
-            return discrete;
-        }
-
-        bool isBoolean() const override
-        {
-            return isSwitch;
-        }
-
-        int getNumSteps() const override
-        {
-            return numSteps;
-        }
-
-        StringArray getAllValueStrings() const override
-        {
-            return vstValueStrings;
-        }
-
-        VSTPluginInstance& pluginInstance;
-
-        const String name;
-        const Array<String> shortNames;
-        const float defaultValue;
-        const String label;
-        const bool automatable, discrete;
-        const int numSteps;
-        const bool isSwitch;
-        const StringArray vstValueStrings;
-        const VSTXMLInfo::ValueType* const valueType;
-    };
-
-    VSTPluginInstance (const ModuleHandle::Ptr& mh, const BusesProperties& ioConfig, Vst2::AEffect* effect,
-                       double sampleRateToUse, int blockSizeToUse)
-        : AudioPluginInstance (ioConfig),
-          vstEffect (effect),
-          vstModule (mh),
-          name (mh->pluginName),
-          bypassParam (new VST2BypassParameter (*this))
-    {
-        jassert (vstEffect != nullptr);
-
-        if (auto* xml = vstModule->vstXml.get())
-            xmlInfo.reset (VSTXMLInfo::createFor (*xml));
-
-        for (int i = 0; i < vstEffect->numParams; ++i)
-        {
-            String paramName;
-            Array<String> shortParamNames;
-            float defaultValue = 0;
-            String label;
-            bool isAutomatable = dispatch (Vst2::effCanBeAutomated, i, 0, 0, 0) != 0;
-            bool isDiscrete = false;
-            int numSteps = AudioProcessor::getDefaultNumParameterSteps();
-            bool isBoolSwitch = false;
-            StringArray parameterValueStrings;
-            const VSTXMLInfo::ValueType* valueType = nullptr;
-
-            if (xmlInfo != nullptr)
-            {
-                if (auto* param = xmlInfo->getParamForID (i, nullptr))
-                {
-                    paramName = param->name;
-
-                    for (auto& n : param->shortNames)
-                        shortParamNames.add (n);
-
-                    struct LengthComparator
-                    {
-                        static int compareElements (const juce::String& first, const juce::String& second) noexcept
-                        {
-                            return first.length() - second.length();
-                        }
-                    };
-
-                    LengthComparator comp;
-                    shortParamNames.sort (comp);
-
-                    defaultValue = param->defaultValue;
-                    label = param->label;
-
-                    if (param->type == "switch")
-                    {
-                        isBoolSwitch = true;
-                        numSteps = 2;
-                        valueType = &xmlInfo->switchValueType;
-                    }
-                    else
-                    {
-                        valueType = xmlInfo->getValueType (param->type);
-                    }
-
-                    if (param->numberOfStates >= 2)
-                    {
-                        numSteps = param->numberOfStates;
-
-                        if (valueType != nullptr)
-                        {
-                            for (auto* entry : valueType->entries)
-                                parameterValueStrings.add (entry->name);
-
-                            parameterValueStrings.removeEmptyStrings();
-                        }
-                    }
-
-                    isDiscrete = (numSteps != AudioProcessor::getDefaultNumParameterSteps());
-                }
-            }
-
-            addParameter (new VSTParameter (*this,
-                                            paramName,
-                                            shortParamNames,
-                                            defaultValue,
-                                            label,
-                                            isAutomatable,
-                                            isDiscrete,
-                                            numSteps,
-                                            isBoolSwitch,
-                                            parameterValueStrings,
-                                            valueType));
-        }
-
-        vstSupportsBypass = (pluginCanDo ("bypass") > 0);
-        setRateAndBufferSizeDetails (sampleRateToUse, blockSizeToUse);
-    }
-
-    ~VSTPluginInstance()
-    {
-        if (vstEffect != nullptr && vstEffect->magic == 0x56737450 /* 'VstP' */)
-        {
-            struct VSTDeleter : public CallbackMessage
-            {
-                VSTDeleter (VSTPluginInstance& inInstance, WaitableEvent& inEvent)
-                    : vstInstance (inInstance), completionSignal (inEvent)
-                {}
-
-                void messageCallback() override
-                {
-                    vstInstance.cleanup();
-                    completionSignal.signal();
-                }
-
-                VSTPluginInstance& vstInstance;
-                WaitableEvent& completionSignal;
-            };
-
-            if (MessageManager::getInstance()->isThisTheMessageThread())
-            {
-                cleanup();
-            }
-            else
-            {
-                WaitableEvent completionEvent;
-                (new VSTDeleter (*this, completionEvent))->post();
-                completionEvent.wait();
-            }
-        }
-    }
-
-    void cleanup()
-    {
-        if (vstEffect != nullptr && vstEffect->magic == 0x56737450 /* 'VstP' */)
-        {
-           #if JUCE_MAC
-            if (vstModule->resFileId != 0)
-                UseResFile (vstModule->resFileId);
-           #endif
-
-            // Must delete any editors before deleting the plugin instance!
-            jassert (getActiveEditor() == 0);
-
-            _fpreset(); // some dodgy plug-ins mess around with this
-
-            vstModule->closeEffect (vstEffect);
-        }
-
-        vstModule = nullptr;
-        vstEffect = nullptr;
-    }
-
-    static VSTPluginInstance* create (const ModuleHandle::Ptr& newModule,
-                                      double initialSampleRate,
-                                      int initialBlockSize)
-    {
-        if (auto* newEffect = constructEffect (newModule))
-        {
-            newEffect->resvd2 = 0;
-
-            newEffect->dispatcher (newEffect, Vst2::effIdentify, 0, 0, 0, 0);
-
-            auto blockSize = jmax (32, initialBlockSize);
-
-            newEffect->dispatcher (newEffect, Vst2::effSetSampleRate, 0, 0, 0, static_cast<float> (initialSampleRate));
-            newEffect->dispatcher (newEffect, Vst2::effSetBlockSize,  0, blockSize, 0, 0);
-
-            newEffect->dispatcher (newEffect, Vst2::effOpen, 0, 0, 0, 0);
-            BusesProperties ioConfig = queryBusIO (newEffect);
-
-            return new VSTPluginInstance (newModule, ioConfig, newEffect, initialSampleRate, blockSize);
-        }
-
-        return nullptr;
-    }
-
-    //==============================================================================
-    void fillInPluginDescription (PluginDescription& desc) const override
-    {
-        desc.name = name;
-
-        {
-            char buffer[512] = { 0 };
-            dispatch (Vst2::effGetEffectName, 0, 0, buffer, 0);
-
-            desc.descriptiveName = String::createStringFromData (buffer, (int) sizeof (buffer)).trim();
-
-            if (desc.descriptiveName.isEmpty())
-                desc.descriptiveName = name;
-        }
-
-        desc.fileOrIdentifier = vstModule->file.getFullPathName();
-        desc.uid = getUID();
-        desc.lastFileModTime = vstModule->file.getLastModificationTime();
-        desc.lastInfoUpdateTime = Time::getCurrentTime();
-        desc.pluginFormatName = "VST";
-        desc.category = getCategory();
-
-        {
-            char buffer[512] = { 0 };
-            dispatch (Vst2::effGetVendorString, 0, 0, buffer, 0);
-            desc.manufacturerName = String::createStringFromData (buffer, (int) sizeof (buffer)).trim();
-        }
-
-        desc.version = getVersion();
-        desc.numInputChannels = getTotalNumInputChannels();
-        desc.numOutputChannels = getTotalNumOutputChannels();
-        desc.isInstrument = (vstEffect != nullptr && (vstEffect->flags & Vst2::effFlagsIsSynth) != 0);
-    }
-
-    bool initialiseEffect (double initialSampleRate, int initialBlockSize)
-    {
-        if (vstEffect != nullptr)
-        {
-            vstEffect->resvd2 = (pointer_sized_int) (pointer_sized_int) this;
-            initialise (initialSampleRate, initialBlockSize);
-            return true;
-        }
-
-        return false;
-    }
-
-    void initialise (double initialSampleRate, int initialBlockSize)
-    {
-        if (initialised || vstEffect == nullptr)
-            return;
-
-       #if JUCE_WINDOWS
-        // On Windows it's highly advisable to create your plugins using the message thread,
-        // because many plugins need a chance to create HWNDs that will get their
-        // messages delivered by the main message thread, and that's not possible from
-        // a background thread.
-        JUCE_ASSERT_MESSAGE_THREAD
-       #endif
-
-        JUCE_VST_LOG ("Initialising VST: " + vstModule->pluginName + " (" + getVersion() + ")");
-        initialised = true;
-
-        setRateAndBufferSizeDetails (initialSampleRate, initialBlockSize);
-
-        dispatch (Vst2::effIdentify, 0, 0, 0, 0);
-
-        if (getSampleRate() > 0)
-            dispatch (Vst2::effSetSampleRate, 0, 0, 0, (float) getSampleRate());
-
-        if (getBlockSize() > 0)
-            dispatch (Vst2::effSetBlockSize, 0, jmax (32, getBlockSize()), 0, 0);
-
-        dispatch (Vst2::effOpen, 0, 0, 0, 0);
-
-        setRateAndBufferSizeDetails (getSampleRate(), getBlockSize());
-
-        if (getNumPrograms() > 1)
-            setCurrentProgram (0);
-        else
-            dispatch (Vst2::effSetProgram, 0, 0, 0, 0);
-
-        for (int i = vstEffect->numInputs;  --i >= 0;)  dispatch (Vst2::effConnectInput,  i, 1, 0, 0);
-        for (int i = vstEffect->numOutputs; --i >= 0;)  dispatch (Vst2::effConnectOutput, i, 1, 0, 0);
-
-        if (getVstCategory() != Vst2::kPlugCategShell) // (workaround for Waves 5 plugins which crash during this call)
-            updateStoredProgramNames();
-
-        wantsMidiMessages = pluginCanDo ("receiveVstMidiEvent") > 0;
-
-       #if JUCE_MAC && JUCE_SUPPORT_CARBON
-        usesCocoaNSView = ((unsigned int) pluginCanDo ("hasCockosViewAsConfig") & 0xffff0000ul) == 0xbeef0000ul;
-       #endif
-
-        setLatencySamples (vstEffect->initialDelay);
-    }
-
-    void* getPlatformSpecificData() override    { return vstEffect; }
-
-    const String getName() const override
-    {
-        if (vstEffect != nullptr)
-        {
-            char buffer[512] = { 0 };
-
-            if (dispatch (Vst2::effGetProductString, 0, 0, buffer, 0) != 0)
-            {
-                String productName = String::createStringFromData (buffer, (int) sizeof (buffer));
-
-                if (productName.isNotEmpty())
-                    return productName;
-            }
-        }
-
-        return name;
-    }
-
-    int getUID() const
-    {
-        int uid = vstEffect != nullptr ? vstEffect->uniqueID : 0;
-
-        if (uid == 0)
-            uid = vstModule->file.hashCode();
-
-        return uid;
-    }
-
-    double getTailLengthSeconds() const override
-    {
-        if (vstEffect == nullptr)
-            return 0.0;
-
-        if ((vstEffect->flags & Vst2::effFlagsNoSoundInStop) != 0)
-            return 0.0;
-
-        auto tailSize = dispatch (Vst2::effGetTailSize, 0, 0, 0, 0);
-        auto sampleRate = getSampleRate();
-
-        // remain backward compatible with old JUCE plug-ins: anything larger
-        // than INT32_MAX is an invalid tail time but old JUCE 64-bit plug-ins
-        // would return INT64_MAX for infinite tail time. So treat anything
-        // equal or greater than INT32_MAX as infinite tail time.
-        if (tailSize >= std::numeric_limits<int32>::max())
-            return std::numeric_limits<double>::infinity();
-
-        if (tailSize >= 0 && sampleRate > 0)
-            return static_cast<double> (tailSize) / sampleRate;
-
-        return 0.0;
-    }
-
-    bool acceptsMidi() const override    { return wantsMidiMessages; }
-    bool producesMidi() const override   { return pluginCanDo ("sendVstMidiEvent") > 0; }
-    bool supportsMPE() const override    { return pluginCanDo ("MPE") > 0; }
-
-    Vst2::VstPlugCategory getVstCategory() const noexcept     { return (Vst2::VstPlugCategory) dispatch (Vst2::effGetPlugCategory, 0, 0, 0, 0); }
-
-    int pluginCanDo (const char* text) const     { return (int) dispatch (Vst2::effCanDo, 0, 0, (void*) text,  0); }
-
-    //==============================================================================
-    void prepareToPlay (double rate, int samplesPerBlockExpected) override
-    {
-        auto numInputBuses  = getBusCount (true);
-        auto numOutputBuses = getBusCount (false);
-
-        setRateAndBufferSizeDetails (rate, samplesPerBlockExpected);
-
-        if (numInputBuses <= 1 && numOutputBuses <= 1)
-        {
-            SpeakerMappings::VstSpeakerConfigurationHolder inArr  (getChannelLayoutOfBus (true,  0));
-            SpeakerMappings::VstSpeakerConfigurationHolder outArr (getChannelLayoutOfBus (false, 0));
-
-            dispatch (Vst2::effSetSpeakerArrangement, 0, (pointer_sized_int) &inArr.get(), (void*) &outArr.get(), 0.0f);
-        }
-
-        vstHostTime.tempo = 120.0;
-        vstHostTime.timeSigNumerator = 4;
-        vstHostTime.timeSigDenominator = 4;
-        vstHostTime.sampleRate = rate;
-        vstHostTime.samplePos = 0;
-        vstHostTime.flags = Vst2::kVstNanosValid
-                              | Vst2::kVstAutomationWriting
-                              | Vst2::kVstAutomationReading;
-
-        initialise (rate, samplesPerBlockExpected);
-
-        if (initialised)
-        {
-            wantsMidiMessages = wantsMidiMessages || (pluginCanDo ("receiveVstMidiEvent") > 0);
-
-            if (wantsMidiMessages)
-                midiEventsToSend.ensureSize (256);
-            else
-                midiEventsToSend.freeEvents();
-
-            incomingMidi.clear();
-
-            dispatch (Vst2::effSetSampleRate, 0, 0, 0, (float) rate);
-            dispatch (Vst2::effSetBlockSize, 0, jmax (16, samplesPerBlockExpected), 0, 0);
-
-            if (supportsDoublePrecisionProcessing())
-            {
-                int32 vstPrecision = isUsingDoublePrecision() ? Vst2::kVstProcessPrecision64
-                                                              : Vst2::kVstProcessPrecision32;
-
-                dispatch (Vst2::effSetProcessPrecision, 0, (pointer_sized_int) vstPrecision, 0, 0);
-            }
-
-            auto maxChannels = jmax (1, jmax (vstEffect->numInputs, vstEffect->numOutputs));
-
-            tmpBufferFloat .setSize (maxChannels, samplesPerBlockExpected);
-            tmpBufferDouble.setSize (maxChannels, samplesPerBlockExpected);
-
-            channelBufferFloat .calloc (static_cast<size_t> (maxChannels));
-            channelBufferDouble.calloc (static_cast<size_t> (maxChannels));
-
-            outOfPlaceBuffer.setSize (jmax (1, vstEffect->numOutputs), samplesPerBlockExpected);
-
-            if (! isPowerOn)
-                setPower (true);
-
-            // dodgy hack to force some plugins to initialise the sample rate..
-            if (! hasEditor())
-            {
-                if (auto* firstParam = getParameters()[0])
-                {
-                    auto old = firstParam->getValue();
-                    firstParam->setValue ((old < 0.5f) ? 1.0f : 0.0f);
-                    firstParam->setValue (old);
-                }
-            }
-
-            dispatch (Vst2::effStartProcess, 0, 0, 0, 0);
-
-            setLatencySamples (vstEffect->initialDelay);
-        }
-    }
-
-    void releaseResources() override
-    {
-        if (initialised)
-        {
-            dispatch (Vst2::effStopProcess, 0, 0, 0, 0);
-            setPower (false);
-        }
-
-        channelBufferFloat.free();
-        tmpBufferFloat.setSize (0, 0);
-
-        channelBufferDouble.free();
-        tmpBufferDouble.setSize (0, 0);
-
-        outOfPlaceBuffer.setSize (1, 1);
-        incomingMidi.clear();
-
-        midiEventsToSend.freeEvents();
-    }
-
-    void reset() override
-    {
-        if (isPowerOn)
-        {
-            setPower (false);
-            setPower (true);
-        }
-    }
-
-    //==============================================================================
-    void processBlock (AudioBuffer<float>& buffer, MidiBuffer& midiMessages) override
-    {
-        jassert (! isUsingDoublePrecision());
-        processAudio (buffer, midiMessages, tmpBufferFloat, channelBufferFloat, false);
-    }
-
-    void processBlock (AudioBuffer<double>& buffer, MidiBuffer& midiMessages) override
-    {
-        jassert (isUsingDoublePrecision());
-        processAudio (buffer, midiMessages, tmpBufferDouble, channelBufferDouble, false);
-    }
-
-    void processBlockBypassed (AudioBuffer<float>& buffer, MidiBuffer& midiMessages) override
-    {
-        jassert (! isUsingDoublePrecision());
-        processAudio (buffer, midiMessages, tmpBufferFloat, channelBufferFloat, true);
-    }
-
-    void processBlockBypassed (AudioBuffer<double>& buffer, MidiBuffer& midiMessages) override
-    {
-        jassert (isUsingDoublePrecision());
-        processAudio (buffer, midiMessages, tmpBufferDouble, channelBufferDouble, true);
-    }
-
-    //==============================================================================
-    bool supportsDoublePrecisionProcessing() const override
-    {
-        return ((vstEffect->flags & Vst2::effFlagsCanReplacing) != 0
-             && (vstEffect->flags & Vst2::effFlagsCanDoubleReplacing) != 0);
-    }
-
-    AudioProcessorParameter* getBypassParameter() const override               { return vstSupportsBypass ? bypassParam.get() : nullptr; }
-
-    //==============================================================================
-    bool canAddBus (bool) const override                                       { return false; }
-    bool canRemoveBus (bool) const override                                    { return false; }
-
-    bool isBusesLayoutSupported (const BusesLayout& layouts) const override
-    {
-        auto numInputBuses  = getBusCount (true);
-        auto numOutputBuses = getBusCount (false);
-
-        // it's not possible to change layout if there are sidechains/aux buses
-        if (numInputBuses > 1 || numOutputBuses > 1)
-            return (layouts == getBusesLayout());
-
-        return (layouts.getNumChannels (true,  0) <= vstEffect->numInputs
-             && layouts.getNumChannels (false, 0) <= vstEffect->numOutputs);
-    }
-
-    //==============================================================================
-   #if JUCE_IOS || JUCE_ANDROID
-    bool hasEditor() const override                  { return false; }
-   #else
-    bool hasEditor() const override                  { return vstEffect != nullptr && (vstEffect->flags & Vst2::effFlagsHasEditor) != 0; }
-   #endif
-
-    AudioProcessorEditor* createEditor() override;
-
-    //==============================================================================
-    const String getInputChannelName (int index) const override
-    {
-        if (isValidChannel (index, true))
-        {
-            Vst2::VstPinProperties pinProps;
-            if (dispatch (Vst2::effGetInputProperties, index, 0, &pinProps, 0.0f) != 0)
-                return String (pinProps.label, sizeof (pinProps.label));
-        }
-
-        return {};
-    }
-
-    bool isInputChannelStereoPair (int index) const override
-    {
-        if (! isValidChannel (index, true))
-            return false;
-
-        Vst2::VstPinProperties pinProps;
-        if (dispatch (Vst2::effGetInputProperties, index, 0, &pinProps, 0.0f) != 0)
-            return (pinProps.flags & Vst2::kVstPinIsStereo) != 0;
-
-        return true;
-    }
-
-    const String getOutputChannelName (int index) const override
-    {
-        if (isValidChannel (index, false))
-        {
-            Vst2::VstPinProperties pinProps;
-            if (dispatch (Vst2::effGetOutputProperties, index, 0, &pinProps, 0.0f) != 0)
-                return String (pinProps.label, sizeof (pinProps.label));
-        }
-
-        return {};
-    }
-
-    bool isOutputChannelStereoPair (int index) const override
-    {
-        if (! isValidChannel (index, false))
-            return false;
-
-        Vst2::VstPinProperties pinProps;
-        if (dispatch (Vst2::effGetOutputProperties, index, 0, &pinProps, 0.0f) != 0)
-            return (pinProps.flags & Vst2::kVstPinIsStereo) != 0;
-
-        return true;
-    }
-
-    bool isValidChannel (int index, bool isInput) const noexcept
-    {
-        return isPositiveAndBelow (index, isInput ? getTotalNumInputChannels()
-                                                  : getTotalNumOutputChannels());
-    }
-
-    //==============================================================================
-    int getNumPrograms() override          { return vstEffect != nullptr ? jmax (0, vstEffect->numPrograms) : 0; }
-
-    // NB: some plugs return negative numbers from this function.
-    int getCurrentProgram() override       { return (int) dispatch (Vst2::effGetProgram, 0, 0, 0, 0); }
-
-    void setCurrentProgram (int newIndex) override
-    {
-        if (getNumPrograms() > 0 && newIndex != getCurrentProgram())
-            dispatch (Vst2::effSetProgram, 0, jlimit (0, getNumPrograms() - 1, newIndex), 0, 0);
-    }
-
-    const String getProgramName (int index) override
-    {
-        if (index >= 0)
-        {
-            if (index == getCurrentProgram())
-                return getCurrentProgramName();
-
-            if (vstEffect != nullptr)
-            {
-                char nm[264] = { 0 };
-
-                if (dispatch (Vst2::effGetProgramNameIndexed, jlimit (0, getNumPrograms(), index), -1, nm, 0) != 0)
-                    return String::fromUTF8 (nm).trim();
-            }
-        }
-
-        return programNames [index];
-    }
-
-    void changeProgramName (int index, const String& newName) override
-    {
-        if (index >= 0 && index == getCurrentProgram())
-        {
-            if (getNumPrograms() > 0 && newName != getCurrentProgramName())
-                dispatch (Vst2::effSetProgramName, 0, 0, (void*) newName.substring (0, 24).toRawUTF8(), 0.0f);
-        }
-        else
-        {
-            jassertfalse; // xxx not implemented!
-        }
-    }
-
-    //==============================================================================
-    void getStateInformation (MemoryBlock& mb) override                  { saveToFXBFile (mb, true); }
-    void getCurrentProgramStateInformation (MemoryBlock& mb) override    { saveToFXBFile (mb, false); }
-
-    void setStateInformation (const void* data, int size) override               { loadFromFXBFile (data, (size_t) size); }
-    void setCurrentProgramStateInformation (const void* data, int size) override { loadFromFXBFile (data, (size_t) size); }
-
-    //==============================================================================
-    void timerCallback() override
-    {
-        if (dispatch (Vst2::effIdle, 0, 0, 0, 0) == 0)
-            stopTimer();
-    }
-
-    void handleAsyncUpdate() override
-    {
-        // indicates that something about the plugin has changed..
-        updateHostDisplay();
-    }
-
-    pointer_sized_int handleCallback (int32 opcode, int32 index, pointer_sized_int value, void* ptr, float opt)
-    {
-        switch (opcode)
-        {
-            case Vst2::audioMasterAutomate:
-                if (auto* param = getParameters()[index])
-                    param->sendValueChangedMessageToListeners (opt);
-                else
-                    jassertfalse; // Invalid parameter index!
-
-                break;
-
-            case Vst2::audioMasterProcessEvents:            handleMidiFromPlugin ((const Vst2::VstEvents*) ptr); break;
-            case Vst2::audioMasterGetTime:                  return getVSTTime();
-            case Vst2::audioMasterIdle:                     handleIdle(); break;
-            case Vst2::audioMasterSizeWindow:               setWindowSize (index, (int) value); return 1;
-            case Vst2::audioMasterUpdateDisplay:            triggerAsyncUpdate(); break;
-            case Vst2::audioMasterIOChanged:                setLatencySamples (vstEffect->initialDelay); break;
-            case Vst2::audioMasterNeedIdle:                 startTimer (50); break;
-
-            case Vst2::audioMasterGetSampleRate:            return (pointer_sized_int) (getSampleRate() > 0 ? getSampleRate() : defaultVSTSampleRateValue);
-            case Vst2::audioMasterGetBlockSize:             return (pointer_sized_int) (getBlockSize() > 0  ? getBlockSize()  : defaultVSTBlockSizeValue);
-            case Vst2::audioMasterWantMidi:                 wantsMidiMessages = true; break;
-            case Vst2::audioMasterGetDirectory:             return getVstDirectory();
-
-            case Vst2::audioMasterTempoAt:                  return (pointer_sized_int) (extraFunctions != nullptr ? extraFunctions->getTempoAt ((int64) value) : 0);
-            case Vst2::audioMasterGetAutomationState:       return (pointer_sized_int) (extraFunctions != nullptr ? extraFunctions->getAutomationState() : 0);
-
-            case Vst2::audioMasterBeginEdit:
-                if (auto* param = getParameters()[index])
-                    param->beginChangeGesture();
-                else
-                    jassertfalse; // Invalid parameter index!
-
-                break;
-
-            case Vst2::audioMasterEndEdit:
-                if (auto* param = getParameters()[index])
-                    param->endChangeGesture();
-                else
-                    jassertfalse; // Invalid parameter index!
-
-                break;
-
-            case Vst2::audioMasterPinConnected:             return isValidChannel (index, value == 0) ? 0 : 1; // (yes, 0 = true)
-            case Vst2::audioMasterGetCurrentProcessLevel:   return isNonRealtime() ? 4 : 0;
-
-            // none of these are handled (yet)...
-            case Vst2::audioMasterSetTime:
-            case Vst2::audioMasterGetParameterQuantization:
-            case Vst2::audioMasterGetInputLatency:
-            case Vst2::audioMasterGetOutputLatency:
-            case Vst2::audioMasterGetPreviousPlug:
-            case Vst2::audioMasterGetNextPlug:
-            case Vst2::audioMasterWillReplaceOrAccumulate:
-            case Vst2::audioMasterOfflineStart:
-            case Vst2::audioMasterOfflineRead:
-            case Vst2::audioMasterOfflineWrite:
-            case Vst2::audioMasterOfflineGetCurrentPass:
-            case Vst2::audioMasterOfflineGetCurrentMetaPass:
-            case Vst2::audioMasterGetOutputSpeakerArrangement:
-            case Vst2::audioMasterVendorSpecific:
-            case Vst2::audioMasterSetIcon:
-            case Vst2::audioMasterGetLanguage:
-            case Vst2::audioMasterOpenWindow:
-            case Vst2::audioMasterCloseWindow:
-                break;
-
-            default:
-                return handleGeneralCallback (opcode, index, value, ptr, opt);
-        }
-
-        return 0;
-    }
-
-    // handles non plugin-specific callbacks..
-    static pointer_sized_int handleGeneralCallback (int32 opcode, int32 /*index*/, pointer_sized_int /*value*/, void* ptr, float /*opt*/)
-    {
-        switch (opcode)
-        {
-            case Vst2::audioMasterCanDo:                        return handleCanDo ((const char*) ptr);
-            case Vst2::audioMasterVersion:                      return 2400;
-            case Vst2::audioMasterCurrentId:                    return shellUIDToCreate;
-            case Vst2::audioMasterGetNumAutomatableParameters:  return 0;
-            case Vst2::audioMasterGetAutomationState:           return 1;
-            case Vst2::audioMasterGetVendorVersion:             return 0x0101;
-
-            case Vst2::audioMasterGetVendorString:
-            case Vst2::audioMasterGetProductString:             return getHostName ((char*) ptr);
-
-            case Vst2::audioMasterGetSampleRate:                return (pointer_sized_int) defaultVSTSampleRateValue;
-            case Vst2::audioMasterGetBlockSize:                 return (pointer_sized_int) defaultVSTBlockSizeValue;
-            case Vst2::audioMasterSetOutputSampleRate:          return 0;
-
-            default:
-                DBG ("*** Unhandled VST Callback: " + String ((int) opcode));
-                break;
-        }
-
-        return 0;
-    }
-
-    //==============================================================================
-    pointer_sized_int dispatch (int opcode, int index, pointer_sized_int value, void* const ptr, float opt) const
-    {
-        pointer_sized_int result = 0;
-
-        if (vstEffect != nullptr)
-        {
-            const ScopedLock sl (lock);
-            const IdleCallRecursionPreventer icrp;
-
-            try
-            {
-               #if JUCE_MAC
-                auto oldResFile = CurResFile();
-
-                if (vstModule->resFileId != 0)
-                    UseResFile (vstModule->resFileId);
-               #endif
-
-                result = vstEffect->dispatcher (vstEffect, opcode, index, value, ptr, opt);
-
-               #if JUCE_MAC
-                auto newResFile = CurResFile();
-
-                if (newResFile != oldResFile)  // avoid confusing the parent app's resource file with the plug-in's
-                {
-                    vstModule->resFileId = newResFile;
-                    UseResFile (oldResFile);
-                }
-               #endif
-            }
-            catch (...)
-            {}
-        }
-
-        return result;
-    }
-
-    bool loadFromFXBFile (const void* const data, const size_t dataSize)
-    {
-        if (dataSize < 28)
-            return false;
-
-        auto set = (const fxSet*) data;
-
-        if ((! compareMagic (set->chunkMagic, "CcnK")) || fxbSwap (set->version) > fxbVersionNum)
-            return false;
-
-        if (compareMagic (set->fxMagic, "FxBk"))
-        {
-            // bank of programs
-            if (fxbSwap (set->numPrograms) >= 0)
-            {
-                auto oldProg = getCurrentProgram();
-                auto numParams = fxbSwap (((const fxProgram*) (set->programs))->numParams);
-                auto progLen = (int) sizeof (fxProgram) + (numParams - 1) * (int) sizeof (float);
-
-                for (int i = 0; i < fxbSwap (set->numPrograms); ++i)
-                {
-                    if (i != oldProg)
-                    {
-                        auto prog = (const fxProgram*) (((const char*) (set->programs)) + i * progLen);
-
-                        if (((const char*) prog) - ((const char*) set) >= (ssize_t) dataSize)
-                            return false;
-
-                        if (fxbSwap (set->numPrograms) > 0)
-                            setCurrentProgram (i);
-
-                        if (! restoreProgramSettings (prog))
-                            return false;
-                    }
-                }
-
-                if (fxbSwap (set->numPrograms) > 0)
-                    setCurrentProgram (oldProg);
-
-                auto prog = (const fxProgram*) (((const char*) (set->programs)) + oldProg * progLen);
-
-                if (((const char*) prog) - ((const char*) set) >= (ssize_t) dataSize)
-                    return false;
-
-                if (! restoreProgramSettings (prog))
-                    return false;
-            }
-        }
-        else if (compareMagic (set->fxMagic, "FxCk"))
-        {
-            // single program
-            auto prog = (const fxProgram*) data;
-
-            if (! compareMagic (prog->chunkMagic, "CcnK"))
-                return false;
-
-            changeProgramName (getCurrentProgram(), prog->prgName);
-
-            for (int i = 0; i < fxbSwap (prog->numParams); ++i)
-                if (auto* param = getParameters()[i])
-                    param->setValue (fxbSwapFloat (prog->params[i]));
-        }
-        else if (compareMagic (set->fxMagic, "FBCh"))
-        {
-            // non-preset chunk
-            auto cset = (const fxChunkSet*) data;
-
-            if ((size_t) fxbSwap (cset->chunkSize) + sizeof (fxChunkSet) - 8 > (size_t) dataSize)
-                return false;
-
-            setChunkData (cset->chunk, fxbSwap (cset->chunkSize), false);
-        }
-        else if (compareMagic (set->fxMagic, "FPCh"))
-        {
-            // preset chunk
-            auto cset = (const fxProgramSet*) data;
-
-            if ((size_t) fxbSwap (cset->chunkSize) + sizeof (fxProgramSet) - 8 > (size_t) dataSize)
-                return false;
-
-            setChunkData (cset->chunk, fxbSwap (cset->chunkSize), true);
-
-            changeProgramName (getCurrentProgram(), cset->name);
-        }
-        else
-        {
-            return false;
-        }
-
-        return true;
-    }
-
-    bool saveToFXBFile (MemoryBlock& dest, bool isFXB, int maxSizeMB = 128)
-    {
-        auto numPrograms = getNumPrograms();
-        auto numParams = getParameters().size();
-
-        if (usesChunks())
-        {
-            MemoryBlock chunk;
-            getChunkData (chunk, ! isFXB, maxSizeMB);
-
-            if (isFXB)
-            {
-                auto totalLen = sizeof (fxChunkSet) + chunk.getSize() - 8;
-                dest.setSize (totalLen, true);
-
-                auto set = (fxChunkSet*) dest.getData();
-                set->chunkMagic = fxbName ("CcnK");
-                set->byteSize = 0;
-                set->fxMagic = fxbName ("FBCh");
-                set->version = fxbSwap (fxbVersionNum);
-                set->fxID = fxbSwap (getUID());
-                set->fxVersion = fxbSwap (getVersionNumber());
-                set->numPrograms = fxbSwap (numPrograms);
-                set->chunkSize = fxbSwap ((int32) chunk.getSize());
-
-                chunk.copyTo (set->chunk, 0, chunk.getSize());
-            }
-            else
-            {
-                auto totalLen = sizeof (fxProgramSet) + chunk.getSize() - 8;
-                dest.setSize (totalLen, true);
-
-                auto set = (fxProgramSet*) dest.getData();
-                set->chunkMagic = fxbName ("CcnK");
-                set->byteSize = 0;
-                set->fxMagic = fxbName ("FPCh");
-                set->version = fxbSwap (fxbVersionNum);
-                set->fxID = fxbSwap (getUID());
-                set->fxVersion = fxbSwap (getVersionNumber());
-                set->numPrograms = fxbSwap (numPrograms);
-                set->chunkSize = fxbSwap ((int32) chunk.getSize());
-
-                getCurrentProgramName().copyToUTF8 (set->name, sizeof (set->name) - 1);
-                chunk.copyTo (set->chunk, 0, chunk.getSize());
-            }
-        }
-        else
-        {
-            if (isFXB)
-            {
-                auto progLen = (int) sizeof (fxProgram) + (numParams - 1) * (int) sizeof (float);
-                auto len = (sizeof (fxSet) - sizeof (fxProgram)) + (size_t) (progLen * jmax (1, numPrograms));
-                dest.setSize (len, true);
-
-                auto set = (fxSet*) dest.getData();
-                set->chunkMagic = fxbName ("CcnK");
-                set->byteSize = 0;
-                set->fxMagic = fxbName ("FxBk");
-                set->version = fxbSwap (fxbVersionNum);
-                set->fxID = fxbSwap (getUID());
-                set->fxVersion = fxbSwap (getVersionNumber());
-                set->numPrograms = fxbSwap (numPrograms);
-
-                MemoryBlock oldSettings;
-                createTempParameterStore (oldSettings);
-
-                auto oldProgram = getCurrentProgram();
-
-                if (oldProgram >= 0)
-                    setParamsInProgramBlock ((fxProgram*) (((char*) (set->programs)) + oldProgram * progLen));
-
-                for (int i = 0; i < numPrograms; ++i)
-                {
-                    if (i != oldProgram)
-                    {
-                        setCurrentProgram (i);
-                        setParamsInProgramBlock ((fxProgram*) (((char*) (set->programs)) + i * progLen));
-                    }
-                }
-
-                if (oldProgram >= 0)
-                    setCurrentProgram (oldProgram);
-
-                restoreFromTempParameterStore (oldSettings);
-            }
-            else
-            {
-                dest.setSize (sizeof (fxProgram) + (size_t) ((numParams - 1) * (int) sizeof (float)), true);
-                setParamsInProgramBlock ((fxProgram*) dest.getData());
-            }
-        }
-
-        return true;
-    }
-
-    bool usesChunks() const noexcept        { return vstEffect != nullptr && (vstEffect->flags & Vst2::effFlagsProgramChunks) != 0; }
-
-    bool getChunkData (MemoryBlock& mb, bool isPreset, int maxSizeMB) const
-    {
-        if (usesChunks())
-        {
-            void* data = nullptr;
-            auto bytes = (size_t) dispatch (Vst2::effGetChunk, isPreset ? 1 : 0, 0, &data, 0.0f);
-
-            if (data != nullptr && bytes <= (size_t) maxSizeMB * 1024 * 1024)
-            {
-                mb.setSize (bytes);
-                mb.copyFrom (data, 0, bytes);
-
-                return true;
-            }
-        }
-
-        return false;
-    }
-
-    bool setChunkData (const void* data, const int size, bool isPreset)
-    {
-        if (size > 0 && usesChunks())
-        {
-            dispatch (Vst2::effSetChunk, isPreset ? 1 : 0, size, (void*) data, 0.0f);
-
-            if (! isPreset)
-                updateStoredProgramNames();
-
-            return true;
-        }
-
-        return false;
-    }
-
-    Vst2::AEffect* vstEffect;
-    ModuleHandle::Ptr vstModule;
-
-    std::unique_ptr<VSTPluginFormat::ExtraFunctions> extraFunctions;
-    bool usesCocoaNSView = false;
-
-private:
-    //==============================================================================
-    struct VST2BypassParameter    : Parameter
-    {
-        VST2BypassParameter (VSTPluginInstance& effectToUse)
-            : parent (effectToUse),
-              onStrings (TRANS("on"), TRANS("yes"), TRANS("true")),
-              offStrings (TRANS("off"), TRANS("no"), TRANS("false")),
-              values (TRANS("Off"), TRANS("On"))
-        {
-        }
-
-        void setValue (float newValue) override
-        {
-            currentValue = (newValue != 0.0f);
-
-            if (parent.vstSupportsBypass)
-                parent.dispatch (Vst2::effSetBypass, 0, currentValue ? 1 : 0, nullptr, 0.0f);
-        }
-
-        float getValueForText (const String& text) const override
-        {
-            String lowercaseText (text.toLowerCase());
-
-            for (auto& testText : onStrings)
-                if (lowercaseText == testText)
-                    return 1.0f;
-
-            for (auto& testText : offStrings)
-                if (lowercaseText == testText)
-                    return 0.0f;
-
-            return text.getIntValue() != 0 ? 1.0f : 0.0f;
-        }
-
-        float getValue() const override                                     { return currentValue; }
-        float getDefaultValue() const override                              { return 0.0f; }
-        String getName (int /*maximumStringLength*/) const override         { return "Bypass"; }
-        String getText (float value, int) const override                    { return (value != 0.0f ? TRANS("On") : TRANS("Off")); }
-        bool isAutomatable() const override                                 { return true; }
-        bool isDiscrete() const override                                    { return true; }
-        bool isBoolean() const override                                     { return true; }
-        int getNumSteps() const override                                    { return 2; }
-        StringArray getAllValueStrings() const override                     { return values; }
-        String getLabel() const override                                    { return {}; }
-
-        VSTPluginInstance& parent;
-        bool currentValue = false;
-        StringArray onStrings, offStrings, values;
-    };
-
-    //==============================================================================
-    String name;
-    CriticalSection lock;
-    bool wantsMidiMessages = false, initialised = false, isPowerOn = false;
-    bool lastProcessBlockCallWasBypass = false, vstSupportsBypass = false;
-    mutable StringArray programNames;
-    AudioBuffer<float> outOfPlaceBuffer;
-
-    CriticalSection midiInLock;
-    MidiBuffer incomingMidi;
-    VSTMidiEventList midiEventsToSend;
-    Vst2::VstTimeInfo vstHostTime;
-
-    AudioBuffer<float> tmpBufferFloat;
-    HeapBlock<float*> channelBufferFloat;
-
-    AudioBuffer<double> tmpBufferDouble;
-    HeapBlock<double*> channelBufferDouble;
-    std::unique_ptr<VST2BypassParameter> bypassParam;
-
-    std::unique_ptr<VSTXMLInfo> xmlInfo;
-
-    static pointer_sized_int handleCanDo (const char* name)
-    {
-        static const char* canDos[] = { "supplyIdle",
-                                        "sendVstEvents",
-                                        "sendVstMidiEvent",
-                                        "sendVstTimeInfo",
-                                        "receiveVstEvents",
-                                        "receiveVstMidiEvent",
-                                        "supportShell",
-                                        "sizeWindow",
-                                        "shellCategory" };
-
-        for (int i = 0; i < numElementsInArray (canDos); ++i)
-            if (strcmp (canDos[i], name) == 0)
-                return 1;
-
-        return 0;
-    }
-
-    static pointer_sized_int getHostName (char* name)
-    {
-        String hostName ("Juce VST Host");
-
-        if (auto* app = JUCEApplicationBase::getInstance())
-            hostName = app->getApplicationName();
-
-        hostName.copyToUTF8 (name, (size_t) jmin (Vst2::kVstMaxVendorStrLen, Vst2::kVstMaxProductStrLen) - 1);
-        return 1;
-    }
-
-    pointer_sized_int getVSTTime() noexcept
-    {
-       #if JUCE_MSVC
-        #pragma warning (push)
-        #pragma warning (disable: 4311)
-       #endif
-
-        return (pointer_sized_int) &vstHostTime;
-
-       #if JUCE_MSVC
-        #pragma warning (pop)
-       #endif
-    }
-
-    void handleIdle()
-    {
-        if (insideVSTCallback == 0 && MessageManager::getInstance()->isThisTheMessageThread())
-        {
-            const IdleCallRecursionPreventer icrp;
-
-           #if JUCE_MAC
-            if (getActiveEditor() != nullptr)
-                dispatch (Vst2::effEditIdle, 0, 0, 0, 0);
-           #endif
-
-            Timer::callPendingTimersSynchronously();
-            handleUpdateNowIfNeeded();
-
-            for (int i = ComponentPeer::getNumPeers(); --i >= 0;)
-                if (auto* p = ComponentPeer::getPeer(i))
-                    p->performAnyPendingRepaintsNow();
-        }
-    }
-
-    void setWindowSize (int width, int height)
-    {
-        if (auto* ed = getActiveEditor())
-        {
-           #if JUCE_LINUX
-            const MessageManagerLock mmLock;
-           #endif
-
-           #if ! JUCE_MAC
-            if (auto* peer = ed->getTopLevelComponent()->getPeer())
-            {
-                auto scale = peer->getPlatformScaleFactor();
-                ed->setSize (roundToInt (width / scale), roundToInt (height / scale));
-
-                return;
-            }
-           #endif
-
-            ed->setSize (width, height);
-        }
-    }
-
-    //==============================================================================
-    static Vst2::AEffect* constructEffect (const ModuleHandle::Ptr& module)
-    {
-        Vst2::AEffect* effect = nullptr;
-        try
-        {
-            const IdleCallRecursionPreventer icrp;
-            _fpreset();
-
-            JUCE_VST_LOG ("Creating VST instance: " + module->pluginName);
-
-           #if JUCE_MAC
-            if (module->resFileId != 0)
-                UseResFile (module->resFileId);
-           #endif
-
-            {
-                JUCE_VST_WRAPPER_INVOKE_MAIN
-            }
-
-            if (effect != nullptr && effect->magic == 0x56737450 /* 'VstP' */)
-            {
-                jassert (effect->resvd2 == 0);
-                jassert (effect->object != 0);
-
-                _fpreset(); // some dodgy plugs mess around with this
-            }
-            else
-            {
-                effect = nullptr;
-            }
-        }
-        catch (...)
-        {}
-
-        return effect;
-    }
-
-    static BusesProperties queryBusIO (Vst2::AEffect* effect)
-    {
-        BusesProperties returnValue;
-
-        if (effect->numInputs == 0 && effect->numOutputs == 0)
-            return returnValue;
-
-        // Workaround for old broken JUCE plug-ins which would return an invalid
-        // speaker arrangement if the host didn't ask for a specific arrangement
-        // beforehand.
-        // Check if the plug-in reports any default layouts. If it doesn't, then
-        // try setting a default layout compatible with the number of pins this
-        // plug-in is reporting.
-        if (! pluginHasDefaultChannelLayouts (effect))
-        {
-            SpeakerMappings::VstSpeakerConfigurationHolder canonicalIn  (AudioChannelSet::canonicalChannelSet (effect->numInputs));
-            SpeakerMappings::VstSpeakerConfigurationHolder canonicalOut (AudioChannelSet::canonicalChannelSet (effect->numOutputs));
-
-            effect->dispatcher (effect, Vst2::effSetSpeakerArrangement, 0,
-                                      (pointer_sized_int) &canonicalIn.get(), (void*) &canonicalOut.get(), 0.0f);
-        }
-
-        HeapBlock<Vst2::VstSpeakerArrangement> inArrBlock (1, true), outArrBlock (1, true);
-
-        auto* inArr  = inArrBlock.get();
-        auto* outArr = outArrBlock.get();
-
-        if (! getSpeakerArrangementWrapper (effect, inArr, outArr))
-            inArr = outArr = nullptr;
-
-        for (int dir = 0; dir < 2; ++dir)
-        {
-            const bool isInput = (dir == 0);
-            const int opcode = (isInput ? Vst2::effGetInputProperties : Vst2::effGetOutputProperties);
-            const int maxChannels = (isInput ? effect->numInputs : effect->numOutputs);
-            const Vst2::VstSpeakerArrangement* arr = (isInput ? inArr : outArr);
-            bool busAdded = false;
-
-            Vst2::VstPinProperties pinProps;
-            AudioChannelSet layout;
-
-            for (int ch = 0; ch < maxChannels; ch += layout.size())
-            {
-                if (effect->dispatcher (effect, opcode, ch, 0, &pinProps, 0.0f) == 0)
-                    break;
-
-                if ((pinProps.flags & Vst2::kVstPinUseSpeaker) != 0)
-                {
-                    layout = SpeakerMappings::vstArrangementTypeToChannelSet (pinProps.arrangementType, 0);
-
-                    if (layout.isDisabled())
-                        break;
-                }
-                else if (arr == nullptr)
-                {
-                    layout = ((pinProps.flags & Vst2::kVstPinIsStereo) != 0 ? AudioChannelSet::stereo() : AudioChannelSet::mono());
-                }
-                else
-                    break;
-
-                busAdded = true;
-                returnValue.addBus (isInput, pinProps.label, layout, true);
-            }
-
-            // no buses?
-            if (! busAdded && maxChannels > 0)
-            {
-                String busName = (isInput ? "Input" : "Output");
-
-                if (effect->dispatcher (effect, opcode, 0, 0, &pinProps, 0.0f) != 0)
-                    busName = pinProps.label;
-
-                if (arr != nullptr)
-                    layout = SpeakerMappings::vstArrangementTypeToChannelSet (*arr);
-                else
-                    layout = AudioChannelSet::canonicalChannelSet (maxChannels);
-
-                returnValue.addBus (isInput, busName, layout, true);
-            }
-        }
-
-        return returnValue;
-    }
-
-    static bool pluginHasDefaultChannelLayouts (Vst2::AEffect* effect)
-    {
-        HeapBlock<Vst2::VstSpeakerArrangement> inArrBlock (1, true), outArrBlock (1, true);
-
-        auto* inArr  = inArrBlock.get();
-        auto* outArr = outArrBlock.get();
-
-        if (getSpeakerArrangementWrapper (effect, inArr, outArr))
-            return true;
-
-        for (int dir = 0; dir < 2; ++dir)
-        {
-            const bool isInput = (dir == 0);
-            const int opcode = (isInput ? Vst2::effGetInputProperties : Vst2::effGetOutputProperties);
-            const int maxChannels = (isInput ? effect->numInputs : effect->numOutputs);
-
-            int channels = 1;
-
-            for (int ch = 0; ch < maxChannels; ch += channels)
-            {
-                Vst2::VstPinProperties pinProps;
-
-                if (effect->dispatcher (effect, opcode, ch, 0, &pinProps, 0.0f) == 0)
-                    return false;
-
-                if ((pinProps.flags & Vst2::kVstPinUseSpeaker) != 0)
-                    return true;
-
-                channels = (pinProps.flags & Vst2::kVstPinIsStereo) != 0 ? 2 : 1;
-            }
-        }
-
-        return false;
-    }
-
-    static bool getSpeakerArrangementWrapper (Vst2::AEffect* effect,
-                                              Vst2::VstSpeakerArrangement* inArr,
-                                              Vst2::VstSpeakerArrangement* outArr)
-    {
-        // Workaround: unfortunately old JUCE VST-2 plug-ins had a bug and would crash if
-        // you try to get the speaker arrangement when there are no input channels present.
-        // Hopefully, one day (when there are no more old JUCE plug-ins around), we can
-        // commment out the next two lines.
-        if (effect->numInputs == 0)
-            return false;
-
-        return (effect->dispatcher (effect, Vst2::effGetSpeakerArrangement, 0,
-                                          reinterpret_cast<pointer_sized_int> (&inArr), &outArr, 0.0f) != 0);
-    }
-
-    //==============================================================================
-    template <typename FloatType>
-    void processAudio (AudioBuffer<FloatType>& buffer, MidiBuffer& midiMessages,
-                       AudioBuffer<FloatType>& tmpBuffer,
-                       HeapBlock<FloatType*>& channelBuffer,
-                       bool processBlockBypassedCalled)
-    {
-        if (vstSupportsBypass)
-        {
-            updateBypass (processBlockBypassedCalled);
-        }
-        else if (processBlockBypassedCalled)
-        {
-            // if this vst does not support bypass then we will have to do this ourselves
-            AudioProcessor::processBlockBypassed (buffer, midiMessages);
-            return;
-        }
-
-        auto numSamples  = buffer.getNumSamples();
-        auto numChannels = buffer.getNumChannels();
-
-        if (initialised)
-        {
-            if (auto* currentPlayHead = getPlayHead())
-            {
-                AudioPlayHead::CurrentPositionInfo position;
-
-                if (currentPlayHead->getCurrentPosition (position))
-                {
-
-                    vstHostTime.samplePos           = (double) position.timeInSamples;
-                    vstHostTime.tempo                 = position.bpm;
-                    vstHostTime.timeSigNumerator   = position.timeSigNumerator;
-                    vstHostTime.timeSigDenominator = position.timeSigDenominator;
-                    vstHostTime.ppqPos          = position.ppqPosition;
-                    vstHostTime.barStartPos          = position.ppqPositionOfLastBarStart;
-                    vstHostTime.flags |= Vst2::kVstTempoValid
-                                           | Vst2::kVstTimeSigValid
-                                           | Vst2::kVstPpqPosValid
-                                           | Vst2::kVstBarsValid;
-
-                    int32 newTransportFlags = 0;
-                    if (position.isPlaying)     newTransportFlags |= Vst2::kVstTransportPlaying;
-                    if (position.isRecording)   newTransportFlags |= Vst2::kVstTransportRecording;
-
-                    if (newTransportFlags != (vstHostTime.flags & (Vst2::kVstTransportPlaying
-                                                                   | Vst2::kVstTransportRecording)))
-                        vstHostTime.flags = (vstHostTime.flags & ~(Vst2::kVstTransportPlaying | Vst2::kVstTransportRecording)) | newTransportFlags | Vst2::kVstTransportChanged;
-                    else
-                        vstHostTime.flags &= ~Vst2::kVstTransportChanged;
-
-                    switch (position.frameRate)
-                    {
-                        case AudioPlayHead::fps24:       setHostTimeFrameRate (Vst2::kVstSmpte24fps, 24.0, position.timeInSeconds); break;
-                        case AudioPlayHead::fps25:       setHostTimeFrameRate (Vst2::kVstSmpte25fps, 25.0, position.timeInSeconds); break;
-                        case AudioPlayHead::fps30:       setHostTimeFrameRate (Vst2::kVstSmpte30fps, 30.0, position.timeInSeconds); break;
-                        case AudioPlayHead::fps60:       setHostTimeFrameRate (Vst2::kVstSmpte60fps, 60.0, position.timeInSeconds); break;
-
-                        case AudioPlayHead::fps23976:    setHostTimeFrameRateDrop (Vst2::kVstSmpte239fps,      24.0, position.timeInSeconds); break;
-                        case AudioPlayHead::fps2997:     setHostTimeFrameRateDrop (Vst2::kVstSmpte2997fps,     30.0, position.timeInSeconds); break;
-                        case AudioPlayHead::fps2997drop: setHostTimeFrameRateDrop (Vst2::kVstSmpte2997dfps, 30.0, position.timeInSeconds); break;
-                        case AudioPlayHead::fps30drop:   setHostTimeFrameRateDrop (Vst2::kVstSmpte30dfps,   30.0, position.timeInSeconds); break;
-                        case AudioPlayHead::fps60drop:   setHostTimeFrameRateDrop (Vst2::kVstSmpte599fps,      60.0, position.timeInSeconds); break;
-                        default: break;
-                    }
-
-                    if (position.isLooping)
-                    {
-                        vstHostTime.cycleStartPos = position.ppqLoopStart;
-                        vstHostTime.cycleEndPos   = position.ppqLoopEnd;
-                        vstHostTime.flags |= (Vst2::kVstCyclePosValid | Vst2::kVstTransportCycleActive);
-                    }
-                    else
-                    {
-                        vstHostTime.flags &= ~(Vst2::kVstCyclePosValid | Vst2::kVstTransportCycleActive);
-                    }
-                }
-            }
-
-            vstHostTime.nanoSeconds = getVSTHostTimeNanoseconds();
-
-            if (wantsMidiMessages)
-            {
-                midiEventsToSend.clear();
-                midiEventsToSend.ensureSize (1);
-
-                MidiBuffer::Iterator iter (midiMessages);
-                const uint8* midiData;
-                int numBytesOfMidiData, samplePosition;
-
-                while (iter.getNextEvent (midiData, numBytesOfMidiData, samplePosition))
-                    midiEventsToSend.addEvent (midiData, numBytesOfMidiData,
-                                               jlimit (0, numSamples - 1, samplePosition));
-
-                vstEffect->dispatcher (vstEffect, Vst2::effProcessEvents, 0, 0, midiEventsToSend.events, 0);
-            }
-
-            _clearfp();
-
-            // always ensure that the buffer is at least as large as the maximum number of channels
-            auto maxChannels = jmax (vstEffect->numInputs, vstEffect->numOutputs);
-            auto channels = channelBuffer.get();
-
-            if (numChannels < maxChannels)
-            {
-                if (numSamples > tmpBuffer.getNumSamples())
-                    tmpBuffer.setSize (tmpBuffer.getNumChannels(), numSamples);
-
-                tmpBuffer.clear();
-            }
-
-            for (int ch = 0; ch < maxChannels; ++ch)
-                channels[ch] = (ch < numChannels ? buffer.getWritePointer (ch) : tmpBuffer.getWritePointer (ch));
-
-            {
-                AudioBuffer<FloatType> processBuffer (channels, maxChannels, numSamples);
-
-                invokeProcessFunction (processBuffer, numSamples);
-            }
-        }
-        else
-        {
-            // Not initialised, so just bypass..
-            for (int i = getTotalNumOutputChannels(); --i >= 0;)
-                buffer.clear (i, 0, buffer.getNumSamples());
-        }
-
-        {
-            // copy any incoming midi..
-            const ScopedLock sl (midiInLock);
-
-            midiMessages.swapWith (incomingMidi);
-            incomingMidi.clear();
-        }
-    }
-
-    //==============================================================================
-    inline void invokeProcessFunction (AudioBuffer<float>& buffer, int32 sampleFrames)
-    {
-        if ((vstEffect->flags & Vst2::effFlagsCanReplacing) != 0)
-        {
-            vstEffect->processReplacing (vstEffect, buffer.getArrayOfWritePointers(),
-                                                    buffer.getArrayOfWritePointers(), sampleFrames);
-        }
-        else
-        {
-            outOfPlaceBuffer.setSize (vstEffect->numOutputs, sampleFrames);
-            outOfPlaceBuffer.clear();
-
-            vstEffect->process (vstEffect, buffer.getArrayOfWritePointers(),
-                                             outOfPlaceBuffer.getArrayOfWritePointers(), sampleFrames);
-
-            for (int i = vstEffect->numOutputs; --i >= 0;)
-                buffer.copyFrom (i, 0, outOfPlaceBuffer.getReadPointer (i), sampleFrames);
-        }
-    }
-
-    inline void invokeProcessFunction (AudioBuffer<double>& buffer, int32 sampleFrames)
-    {
-        vstEffect->processDoubleReplacing (vstEffect, buffer.getArrayOfWritePointers(),
-                                                      buffer.getArrayOfWritePointers(), sampleFrames);
-    }
-
-    //==============================================================================
-    void setHostTimeFrameRate (long frameRateIndex, double frameRate, double currentTime) noexcept
-    {
-        vstHostTime.flags |= Vst2::kVstSmpteValid;
-        vstHostTime.smpteFrameRate   = (int32) frameRateIndex;
-        vstHostTime.smpteOffset = (int32) (currentTime * 80.0 * frameRate + 0.5);
-    }
-
-    void setHostTimeFrameRateDrop (long frameRateIndex, double frameRate, double currentTime) noexcept
-    {
-        setHostTimeFrameRate (frameRateIndex, frameRate * 1000.0 / 1001.0, currentTime);
-    }
-
-    bool restoreProgramSettings (const fxProgram* const prog)
-    {
-        if (compareMagic (prog->chunkMagic, "CcnK")
-             && compareMagic (prog->fxMagic, "FxCk"))
-        {
-            changeProgramName (getCurrentProgram(), prog->prgName);
-
-            for (int i = 0; i < fxbSwap (prog->numParams); ++i)
-                if (auto* param = getParameters()[i])
-                    param->setValue (fxbSwapFloat (prog->params[i]));
-
-            return true;
-        }
-
-        return false;
-    }
-
-    String getTextForOpcode (const int index, const int opcode) const
-    {
-        if (vstEffect == nullptr)
-            return {};
-
-        jassert (index >= 0 && index < vstEffect->numParams);
-        char nm[256] = { 0 };
-        dispatch (opcode, index, 0, nm, 0);
-        return String::createStringFromData (nm, (int) sizeof (nm)).trim();
-    }
-
-    String getCurrentProgramName()
-    {
-        String progName;
-
-        if (vstEffect != nullptr)
-        {
-            {
-                char nm[256] = { 0 };
-                dispatch (Vst2::effGetProgramName, 0, 0, nm, 0);
-                progName = String::createStringFromData (nm, (int) sizeof (nm)).trim();
-            }
-
-            const int index = getCurrentProgram();
-
-            if (index >= 0 && programNames[index].isEmpty())
-            {
-                while (programNames.size() < index)
-                    programNames.add (String());
-
-                programNames.set (index, progName);
-            }
-        }
-
-        return progName;
-    }
-
-    void setParamsInProgramBlock (fxProgram* prog)
-    {
-        auto numParams = getParameters().size();
-
-        prog->chunkMagic = fxbName ("CcnK");
-        prog->byteSize = 0;
-        prog->fxMagic = fxbName ("FxCk");
-        prog->version = fxbSwap (fxbVersionNum);
-        prog->fxID = fxbSwap (getUID());
-        prog->fxVersion = fxbSwap (getVersionNumber());
-        prog->numParams = fxbSwap (numParams);
-
-        getCurrentProgramName().copyToUTF8 (prog->prgName, sizeof (prog->prgName) - 1);
-
-        for (int i = 0; i < numParams; ++i)
-            if (auto* param = getParameters()[i])
-                prog->params[i] = fxbSwapFloat (param->getValue());
-    }
-
-    void updateStoredProgramNames()
-    {
-        if (vstEffect != nullptr && getNumPrograms() > 0)
-        {
-            char nm[256] = { 0 };
-
-            // only do this if the plugin can't use indexed names..
-            if (dispatch (Vst2::effGetProgramNameIndexed, 0, -1, nm, 0) == 0)
-            {
-                auto oldProgram = getCurrentProgram();
-                MemoryBlock oldSettings;
-                createTempParameterStore (oldSettings);
-
-                for (int i = 0; i < getNumPrograms(); ++i)
-                {
-                    setCurrentProgram (i);
-                    getCurrentProgramName();  // (this updates the list)
-                }
-
-                setCurrentProgram (oldProgram);
-                restoreFromTempParameterStore (oldSettings);
-            }
-        }
-    }
-
-    void handleMidiFromPlugin (const Vst2::VstEvents* events)
-    {
-        if (events != nullptr)
-        {
-            const ScopedLock sl (midiInLock);
-            VSTMidiEventList::addEventsToMidiBuffer (events, incomingMidi);
-        }
-    }
-
-    //==============================================================================
-    void createTempParameterStore (MemoryBlock& dest)
-    {
-        auto numParameters = getParameters().size();
-        dest.setSize (64 + 4 * (size_t) numParameters);
-        dest.fillWith (0);
-
-        getCurrentProgramName().copyToUTF8 ((char*) dest.getData(), 63);
-
-        auto p = (float*) (((char*) dest.getData()) + 64);
-
-        for (int i = 0; i < numParameters; ++i)
-            if (auto* param = getParameters()[i])
-                p[i] = param->getValue();
-    }
-
-    void restoreFromTempParameterStore (const MemoryBlock& m)
-    {
-        changeProgramName (getCurrentProgram(), (const char*) m.getData());
-
-        auto p = (float*) (((char*) m.getData()) + 64);
-        auto numParameters = getParameters().size();
-
-        for (int i = 0; i < numParameters; ++i)
-            if (auto* param = getParameters()[i])
-                param->setValue (p[i]);
-    }
-
-    pointer_sized_int getVstDirectory() const
-    {
-       #if JUCE_MAC
-        return (pointer_sized_int) (void*) &vstModule->parentDirFSSpec;
-       #else
-        return (pointer_sized_int) (pointer_sized_uint) vstModule->fullParentDirectoryPathName.toRawUTF8();
-       #endif
-    }
-
-    //==============================================================================
-    int getVersionNumber() const noexcept   { return vstEffect != nullptr ? vstEffect->version : 0; }
-
-    String getVersion() const
-    {
-        auto v = (unsigned int) dispatch (Vst2::effGetVendorVersion, 0, 0, 0, 0);
-
-        String s;
-
-        if (v == 0 || (int) v == -1)
-            v = (unsigned int) getVersionNumber();
-
-        if (v != 0)
-        {
-            // See yfede's post for the rational on this encoding
-            // https://forum.juce.com/t/issues-with-version-integer-reported-by-vst2/23867/6
-
-            unsigned int major = 0, minor = 0, bugfix = 0, build = 0;
-
-            if (v < 10)            // Encoding A
-            {
-                major = v;
-            }
-            else if (v < 10000)    // Encoding B
-            {
-                major  = (v / 1000);
-                minor  = (v % 1000) / 100;
-                bugfix = (v % 100)  / 10;
-                build  = (v % 10);
-            }
-            else if (v < 0x10000)  // Encoding C
-            {
-                major  = (v / 10000);
-                minor  = (v % 10000) / 1000;
-                bugfix = (v % 1000)  / 100;
-                build  = (v % 100)   / 10;
-            }
-            else if (v < 0x650000) // Encoding D
-            {
-                major  = (v >> 16) & 0xff;
-                minor  = (v >> 8)  & 0xff;
-                bugfix = (v >> 0)  & 0xff;
-            }
-            else                  // Encoding E
-            {
-                major  = (v / 10000000);
-                minor  = (v % 10000000) / 100000;
-                bugfix = (v % 100000)   / 1000;
-                build  = (v % 1000);
-            }
-
-            s << (int) major << '.' << (int) minor << '.' << (int) bugfix << '.' << (int) build;
-        }
-
-        return s;
-    }
-
-    const char* getCategory() const
-    {
-        switch (getVstCategory())
-        {
-            case Vst2::kPlugCategEffect:       return "Effect";
-            case Vst2::kPlugCategSynth:        return "Synth";
-            case Vst2::kPlugCategAnalysis:     return "Analysis";
-            case Vst2::kPlugCategMastering:    return "Mastering";
-            case Vst2::kPlugCategSpacializer:  return "Spacial";
-            case Vst2::kPlugCategRoomFx:       return "Reverb";
-            case Vst2::kPlugSurroundFx:        return "Surround";
-            case Vst2::kPlugCategRestoration:  return "Restoration";
-            case Vst2::kPlugCategGenerator:    return "Tone generation";
-            default:                     break;
-        }
-
-        return nullptr;
-    }
-
-    void setPower (const bool on)
-    {
-        dispatch (Vst2::effMainsChanged, 0, on ? 1 : 0, 0, 0);
-        isPowerOn = on;
-    }
-
-    //==============================================================================
-    void updateBypass (bool processBlockBypassedCalled)
-    {
-        if (processBlockBypassedCalled)
-        {
-            if (bypassParam->getValue() == 0.0f || ! lastProcessBlockCallWasBypass)
-                bypassParam->setValue (1.0f);
-        }
-        else
-        {
-            if (lastProcessBlockCallWasBypass)
-                bypassParam->setValue (0.0f);
-        }
-
-        lastProcessBlockCallWasBypass = processBlockBypassedCalled;
-    }
-
-    JUCE_DECLARE_NON_COPYABLE_WITH_LEAK_DETECTOR (VSTPluginInstance)
-};
-
-//==============================================================================
-#if ! (JUCE_IOS || JUCE_ANDROID)
-struct VSTPluginWindow;
-static Array<VSTPluginWindow*> activeVSTWindows;
-
-//==============================================================================
-struct VSTPluginWindow   : public AudioProcessorEditor,
-                          #if ! JUCE_MAC
-                           private ComponentMovementWatcher,
-                           private ComponentPeer::ScaleFactorListener,
-                          #endif
-                           private Timer
-{
-public:
-    VSTPluginWindow (VSTPluginInstance& plug)
-        : AudioProcessorEditor (&plug),
-         #if ! JUCE_MAC
-          ComponentMovementWatcher (this),
-         #endif
-          plugin (plug)
-    {
-       #if JUCE_LINUX
-        pluginWindow = None;
-        display = XWindowSystem::getInstance()->displayRef();
-
-       #elif JUCE_MAC
-        ignoreUnused (recursiveResize, pluginRefusesToResize, alreadyInside);
-
-        #if JUCE_SUPPORT_CARBON
-        if (! plug.usesCocoaNSView)
-        {
-            carbonWrapper.reset (new CarbonWrapperComponent (*this));
-            addAndMakeVisible (carbonWrapper.get());
-        }
-        else
-        #endif
-        {
-            cocoaWrapper.reset (new AutoResizingNSViewComponentWithParent());
-            addAndMakeVisible (cocoaWrapper.get());
-        }
-       #endif
-
-        activeVSTWindows.add (this);
-
-        setSize (1, 1);
-        setOpaque (true);
-        setVisible (true);
-    }
-
-    ~VSTPluginWindow()
-    {
-        closePluginWindow();
-
-       #if JUCE_MAC
-        #if JUCE_SUPPORT_CARBON
-        carbonWrapper.reset();
-        #endif
-        cocoaWrapper.reset();
-       #elif JUCE_LINUX
-        display = XWindowSystem::getInstance()->displayUnref();
-       #endif
-
-        activeVSTWindows.removeFirstMatchingValue (this);
-        plugin.editorBeingDeleted (this);
-
-       #if ! JUCE_MAC
-        for (int i = 0; i < ComponentPeer::getNumPeers(); ++i)
-            if (auto* peer = ComponentPeer::getPeer (i))
-                peer->removeScaleFactorListener (this);
-       #endif
-    }
-
-    //==============================================================================
-   #if JUCE_MAC
-    void paint (Graphics& g) override
-    {
-        g.fillAll (Colours::black);
-    }
-
-    void visibilityChanged() override
-    {
-        if (cocoaWrapper != nullptr)
-        {
-            if (isVisible())
-                openPluginWindow ((NSView*)cocoaWrapper->getView());
-            else
-                closePluginWindow();
-        }
-    }
-
-    void childBoundsChanged (Component*) override
-    {
-        if (cocoaWrapper != nullptr)
-        {
-            auto w = cocoaWrapper->getWidth();
-            auto h = cocoaWrapper->getHeight();
-
-            if (w != getWidth() || h != getHeight())
-                setSize (w, h);
-        }
-    }
-   #else
-    void paint (Graphics& g) override
-    {
-        if (isOpen)
-        {
-           #if JUCE_LINUX
-            if (pluginWindow != 0)
-            {
-                auto clip = g.getClipBounds();
-
-                XClearArea (display, pluginWindow, clip.getX(), clip.getY(),
-                            static_cast<unsigned int> (clip.getWidth()), static_cast<unsigned int> (clip.getHeight()), True);
-            }
-           #endif
-        }
-        else
-        {
-            g.fillAll (Colours::black);
-        }
-    }
-
-    void componentMovedOrResized (bool /*wasMoved*/, bool /*wasResized*/) override
-    {
-        if (recursiveResize)
-            return;
-
-        auto* topComp = getTopLevelComponent();
-
-        if (topComp->getPeer() != nullptr)
-        {
-            auto pos = (topComp->getLocalPoint (this, Point<int>()) * nativeScaleFactor).roundToInt();
-
-            recursiveResize = true;
-
-           #if JUCE_WINDOWS
-            if (pluginHWND != 0)
-                MoveWindow (pluginHWND, pos.getX(), pos.getY(), roundToInt (getWidth() * nativeScaleFactor), roundToInt (getHeight() * nativeScaleFactor), TRUE);
-           #elif JUCE_LINUX
-            if (pluginWindow != 0)
-            {
-                XMoveResizeWindow (display, pluginWindow,
-                                   pos.getX(), pos.getY(),
-                                   static_cast<unsigned int> (roundToInt (getWidth()  * nativeScaleFactor)),
-                                   static_cast<unsigned int> (roundToInt (getHeight() * nativeScaleFactor)));
-
-                XMapRaised (display, pluginWindow);
-                XFlush (display);
-            }
-           #endif
-
-            recursiveResize = false;
-        }
-    }
-
-    void componentVisibilityChanged() override
-    {
-        if (isShowing())
-            openPluginWindow();
-        else if (! shouldAvoidDeletingWindow())
-            closePluginWindow();
-
-        if (auto* peer = getTopLevelComponent()->getPeer())
-            setScaleFactorAndDispatchMessage (peer->getPlatformScaleFactor());
-
-        componentMovedOrResized (true, true);
-    }
-
-    void componentPeerChanged() override
-    {
-        closePluginWindow();
-        openPluginWindow();
-
-        if (auto* peer = getTopLevelComponent()->getPeer())
-            peer->addScaleFactorListener (this);
-
-        componentMovedOrResized (true, true);
-    }
-
-    void nativeScaleFactorChanged (double newScaleFactor) override
-    {
-        setScaleFactorAndDispatchMessage (newScaleFactor);
-
-       #if JUCE_WINDOWS
-        Vst2::ERect* rect = nullptr;
-        dispatch (Vst2::effEditGetRect, 0, 0, &rect, 0);
-
-        if (! isWindowSizeCorrectForPlugin (roundToInt ((rect->right - rect->left) / nativeScaleFactor),
-                                            roundToInt ((rect->bottom - rect->top) / nativeScaleFactor)))
-            return;
-       #endif
-
-        componentMovedOrResized (true, true);
-    }
-
-    void setScaleFactorAndDispatchMessage (double newScaleFactor)
-    {
-        if (approximatelyEqual ((float) newScaleFactor, nativeScaleFactor))
-            return;
-
-        nativeScaleFactor = (float) newScaleFactor;
-
-        if (pluginRespondsToDPIChanges)
-            dispatch (Vst2::effVendorSpecific,
-                      JUCE_MULTICHAR_CONSTANT ('P', 'r', 'e', 'S'),
-                      JUCE_MULTICHAR_CONSTANT ('A', 'e', 'C', 's'),
-                      nullptr, nativeScaleFactor);
-    }
-   #endif
-
-    //==============================================================================
-    bool keyStateChanged (bool) override                 { return pluginWantsKeys; }
-    bool keyPressed (const juce::KeyPress&) override     { return pluginWantsKeys; }
-
-    //==============================================================================
-    void timerCallback() override
-    {
-        if (isShowing())
-        {
-           #if JUCE_WINDOWS
-            if (--sizeCheckCount <= 0)
-            {
-                sizeCheckCount = 10;
-                checkPluginWindowSize();
-            }
-           #endif
-
-            static bool reentrantGuard = false;
-
-            if (! reentrantGuard)
-            {
-                reentrantGuard = true;
-                plugin.dispatch (Vst2::effEditIdle, 0, 0, 0, 0);
-                reentrantGuard = false;
-            }
-
-           #if JUCE_LINUX
-            if (pluginWindow == 0)
-            {
-                updatePluginWindowHandle();
-
-                if (pluginWindow != 0)
-                    componentMovedOrResized (true, true);
-            }
-           #endif
-        }
-    }
-
-    //==============================================================================
-    void mouseDown (const MouseEvent& e) override
-    {
-        ignoreUnused (e);
-
-       #if JUCE_WINDOWS || JUCE_LINUX
-        toFront (true);
-       #endif
-    }
-
-    void broughtToFront() override
-    {
-        activeVSTWindows.removeFirstMatchingValue (this);
-        activeVSTWindows.add (this);
-
-       #if JUCE_MAC
-        dispatch (Vst2::effEditTop, 0, 0, 0, 0);
-       #endif
-    }
-
-private:
-    VSTPluginInstance& plugin;
-    bool isOpen = false, recursiveResize = false;
-    bool pluginWantsKeys = false, pluginRefusesToResize = false, alreadyInside = false;
-
-   #if ! JUCE_MAC
-    bool pluginRespondsToDPIChanges = false;
-   #endif
-
-   #if ! JUCE_MAC
-    float nativeScaleFactor = 1.0f;
-    #if JUCE_WINDOWS
-     HWND pluginHWND = {};
-     void* originalWndProc = {};
-     int sizeCheckCount = 0;
-    #elif JUCE_LINUX
-     ::Display* display;
-     Window pluginWindow;
-    #endif
-   #endif
-
-    // This is a workaround for old Mackie plugins that crash if their
-    // window is deleted more than once.
-    bool shouldAvoidDeletingWindow() const
-    {
-        return plugin.getPluginDescription()
-                .manufacturerName.containsIgnoreCase ("Loud Technologies");
-    }
-
-    // This is an old workaround for some plugins that need a repaint when their
-    // windows are first created, but it breaks some Izotope plugins..
-    bool shouldRepaintCarbonWindowWhenCreated()
-    {
-        return ! plugin.getName().containsIgnoreCase ("izotope");
-    }
-
-    //==============================================================================
-   #if JUCE_MAC
-    void openPluginWindow (void* parentWindow)
-    {
-        if (isOpen || parentWindow == 0)
-            return;
-
-        isOpen = true;
-
-        Vst2::ERect* rect = nullptr;
-        dispatch (Vst2::effEditGetRect, 0, 0, &rect, 0);
-        dispatch (Vst2::effEditOpen, 0, 0, parentWindow, 0);
-
-        // do this before and after like in the steinberg example
-        dispatch (Vst2::effEditGetRect, 0, 0, &rect, 0);
-        dispatch (Vst2::effGetProgram, 0, 0, 0, 0); // also in steinberg code
-
-        // Install keyboard hooks
-        pluginWantsKeys = (dispatch (Vst2::effKeysRequired, 0, 0, 0, 0) == 0);
-
-        // double-check it's not too tiny
-        int w = 250, h = 150;
-
-        if (rect != nullptr)
-        {
-            w = rect->right - rect->left;
-            h = rect->bottom - rect->top;
-
-            if (w == 0 || h == 0)
-            {
-                w = 250;
-                h = 150;
-            }
-        }
-
-        w = jmax (w, 32);
-        h = jmax (h, 32);
-
-        setSize (w, h);
-
-        startTimer (18 + juce::Random::getSystemRandom().nextInt (5));
-        repaint();
-    }
-   #else
-    void openPluginWindow()
-    {
-        if (isOpen || getWindowHandle() == 0)
-            return;
-
-        JUCE_VST_LOG ("Opening VST UI: " + plugin.getName());
-        isOpen = true;
-
-        pluginRespondsToDPIChanges = plugin.pluginCanDo ("supportsViewDpiScaling") > 0;
-
-        if (pluginRespondsToDPIChanges)
-            if (auto* peer = getTopLevelComponent()->getPeer())
-                setScaleFactorAndDispatchMessage (peer->getPlatformScaleFactor());
-
-       #if JUCE_WINDOWS && JUCE_WIN_PER_MONITOR_DPI_AWARE
-        std::unique_ptr<ScopedDPIAwarenessDisabler> dpiDisabler;
-
-        if (! pluginRespondsToDPIChanges)
-            dpiDisabler.reset (new ScopedDPIAwarenessDisabler());
-       #endif
-
-        Vst2::ERect* rect = nullptr;
-        dispatch (Vst2::effEditGetRect, 0, 0, &rect, 0);
-
-       #if JUCE_WINDOWS && JUCE_WIN_PER_MONITOR_DPI_AWARE
-        // some plug-ins are fussy about this
-        dpiDisabler.reset (nullptr);
-       #endif
-
-        dispatch (Vst2::effEditOpen, 0, 0, getWindowHandle(), 0);
-
-       #if JUCE_WINDOWS && JUCE_WIN_PER_MONITOR_DPI_AWARE
-        if (! pluginRespondsToDPIChanges)
-            dpiDisabler.reset (new ScopedDPIAwarenessDisabler());
-       #endif
-
-        // do this before and after like in the steinberg example
-        dispatch (Vst2::effEditGetRect, 0, 0, &rect, 0);
-        dispatch (Vst2::effGetProgram, 0, 0, 0, 0); // also in steinberg code
-
-        // Install keyboard hooks
-        pluginWantsKeys = (dispatch (Vst2::effKeysRequired, 0, 0, 0, 0) == 0);
-
-       #if JUCE_WINDOWS
-        originalWndProc = 0;
-        pluginHWND = GetWindow ((HWND) getWindowHandle(), GW_CHILD);
-
-        if (pluginHWND == 0)
-        {
-            isOpen = false;
-            setSize (300, 150);
-            return;
-        }
-
-        #pragma warning (push)
-        #pragma warning (disable: 4244)
-
-        if (! pluginWantsKeys)
-        {
-            originalWndProc = (void*) GetWindowLongPtr (pluginHWND, GWLP_WNDPROC);
-            SetWindowLongPtr (pluginHWND, GWLP_WNDPROC, (LONG_PTR) vstHookWndProc);
-        }
-
-        #pragma warning (pop)
-
-       #if JUCE_WIN_PER_MONITOR_DPI_AWARE
-        dpiDisabler.reset (nullptr);
-       #endif
-
-        RECT r;
-        GetWindowRect (pluginHWND, &r);
-        auto w = (int) (r.right - r.left);
-        auto h = (int) (r.bottom - r.top);
-
-        if (rect != nullptr)
-        {
-            auto rw = rect->right - rect->left;
-            auto rh = rect->bottom - rect->top;
-
-            if ((rw > 50 && rh > 50 && rw < 2000 && rh < 2000 && (! isWithin (w, rw, 2) || ! isWithin (h, rh, 2)))
-                || ((w == 0 && rw > 0) || (h == 0 && rh > 0)))
-            {
-                // very dodgy logic to decide which size is right.
-                if (std::abs (rw - w) > 350 || std::abs (rh - h) > 350)
-                {
-                    SetWindowPos (pluginHWND, 0,
-                                  0, 0, roundToInt (rw * nativeScaleFactor), roundToInt (rh * nativeScaleFactor),
-                                  SWP_NOMOVE | SWP_NOACTIVATE | SWP_NOOWNERZORDER | SWP_NOZORDER);
-
-                    GetWindowRect (pluginHWND, &r);
-
-                    w = r.right - r.left;
-                    h = r.bottom - r.top;
-
-                    pluginRefusesToResize = (w != rw) || (h != rh);
-
-                    w = rw;
-                    h = rh;
-                }
-            }
-        }
-       #elif JUCE_LINUX
-        updatePluginWindowHandle();
-
-        int w = 250, h = 150;
-
-        if (rect != nullptr)
-        {
-            w = rect->right - rect->left;
-            h = rect->bottom - rect->top;
-
-            if (w == 0 || h == 0)
-            {
-                w = 250;
-                h = 150;
-            }
-        }
-
-        if (pluginWindow != 0)
-            XMapRaised (display, pluginWindow);
-       #endif
-
-        w = roundToInt (w / nativeScaleFactor);
-        h = roundToInt (h / nativeScaleFactor);
-
-        // double-check it's not too tiny
-        w = jmax (w, 32);
-        h = jmax (h, 32);
-
-        setSize (w, h);
-
-       #if JUCE_WINDOWS
-        checkPluginWindowSize();
-       #endif
-
-        startTimer (18 + juce::Random::getSystemRandom().nextInt (5));
-        repaint();
-    }
-   #endif
-
-    //==============================================================================
-    void closePluginWindow()
-    {
-        if (isOpen)
-        {
-            // You shouldn't end up hitting this assertion unless the host is trying to do GUI
-            // cleanup on a non-GUI thread.. If it does that, bad things could happen in here..
-            JUCE_ASSERT_MESSAGE_MANAGER_IS_LOCKED
-
-            JUCE_VST_LOG ("Closing VST UI: " + plugin.getName());
-            isOpen = false;
-            dispatch (Vst2::effEditClose, 0, 0, 0, 0);
-            stopTimer();
-
-           #if JUCE_WINDOWS
-            #pragma warning (push)
-            #pragma warning (disable: 4244)
-            if (originalWndProc != 0 && pluginHWND != 0 && IsWindow (pluginHWND))
-                SetWindowLongPtr (pluginHWND, GWLP_WNDPROC, (LONG_PTR) originalWndProc);
-            #pragma warning (pop)
-
-            originalWndProc = 0;
-            pluginHWND = 0;
-           #elif JUCE_LINUX
-            pluginWindow = 0;
-           #endif
-        }
-    }
-
-    //==============================================================================
-    pointer_sized_int dispatch (const int opcode, const int index, const int value, void* const ptr, float opt)
-    {
-        return plugin.dispatch (opcode, index, value, ptr, opt);
-    }
-
-    //==============================================================================
-   #if JUCE_WINDOWS
-    bool willCauseRecursiveResize (int w, int h)
-    {
-        auto newScreenBounds = Rectangle<int> (w, h).withPosition (getScreenPosition());
-
-        return Desktop::getInstance().getDisplays().findDisplayForRect (newScreenBounds).scale != nativeScaleFactor;
-    }
-
-    bool isWindowSizeCorrectForPlugin (int w, int h)
-    {
-        if (! isShowing() || pluginRefusesToResize)
-            return true;
-
-        return (isWithin (w, getWidth(), 5) && isWithin (h, getHeight(), 5));
-    }
-
-    void checkPluginWindowSize()
-    {
-       #if JUCE_WIN_PER_MONITOR_DPI_AWARE
-        if (! pluginRespondsToDPIChanges)
-        {
-            Vst2::ERect* rect = nullptr;
-            dispatch (Vst2::effEditGetRect, 0, 0, &rect, 0);
-
-            auto w = roundToInt ((rect->right - rect->left) / nativeScaleFactor);
-            auto h = roundToInt ((rect->bottom - rect->top) / nativeScaleFactor);
-
-            if (! isWindowSizeCorrectForPlugin (w, h))
-            {
-                // If plug-in isn't DPI aware then we need to resize our window, but this may cause a recursive resize
-                // so add a check
-                if (! willCauseRecursiveResize (w, h))
-                    setSize (w, h);
-
-                sizeCheckCount = 0;
-            }
-        }
-       #else
-        {
-            RECT r;
-            GetWindowRect (pluginHWND, &r);
-
-            auto w = r.right - r.left;
-            auto h = r.bottom - r.top;
-
-            if (isShowing() && w > 0 && h > 0
-                && (w != getWidth() || h != getHeight())
-                && !pluginRefusesToResize)
-            {
-                setSize (w, h);
-                sizeCheckCount = 0;
-            }
-        }
-       #endif
-    }
-
-    // hooks to get keyboard events from VST windows..
-    static LRESULT CALLBACK vstHookWndProc (HWND hW, UINT message, WPARAM wParam, LPARAM lParam)
-    {
-        for (int i = activeVSTWindows.size(); --i >= 0;)
-        {
-            Component::SafePointer<VSTPluginWindow> w (activeVSTWindows[i]);
-
-            if (w != nullptr && w->pluginHWND == hW)
-            {
-                if (message == WM_CHAR
-                    || message == WM_KEYDOWN
-                    || message == WM_SYSKEYDOWN
-                    || message == WM_KEYUP
-                    || message == WM_SYSKEYUP
-                    || message == WM_APPCOMMAND)
-                {
-                    SendMessage ((HWND) w->getTopLevelComponent()->getWindowHandle(),
-                                 message, wParam, lParam);
-                }
-
-                if (w != nullptr) // (may have been deleted in SendMessage callback)
-                    return CallWindowProc ((WNDPROC) w->originalWndProc,
-                                           (HWND) w->pluginHWND,
-                                           message, wParam, lParam);
-            }
-        }
-
-        return DefWindowProc (hW, message, wParam, lParam);
-    }
-   #endif
-
-   #if JUCE_LINUX
-    void updatePluginWindowHandle()
-    {
-        pluginWindow = getChildWindow ((Window) getWindowHandle());
-    }
-   #endif
-
-    //==============================================================================
-  #if JUCE_MAC
-   #if JUCE_SUPPORT_CARBON
-    struct CarbonWrapperComponent   : public CarbonViewWrapperComponent
-    {
-        CarbonWrapperComponent (VSTPluginWindow& w)  : owner (w)
-        {
-            keepPluginWindowWhenHidden = w.shouldAvoidDeletingWindow();
-            setRepaintsChildHIViewWhenCreated (w.shouldRepaintCarbonWindowWhenCreated());
-        }
-
-        ~CarbonWrapperComponent()
-        {
-            deleteWindow();
-        }
-
-        HIViewRef attachView (WindowRef windowRef, HIViewRef /*rootView*/) override
-        {
-            owner.openPluginWindow (windowRef);
-            return {};
-        }
-
-        void removeView (HIViewRef) override
-        {
-            if (owner.isOpen)
-            {
-                owner.isOpen = false;
-                owner.dispatch (Vst2::effEditClose, 0, 0, 0, 0);
-                owner.dispatch (Vst2::effEditSleep, 0, 0, 0, 0);
-            }
-        }
-
-        bool getEmbeddedViewSize (int& w, int& h) override
-        {
-            Vst2::ERect* rect = nullptr;
-            owner.dispatch (Vst2::effEditGetRect, 0, 0, &rect, 0);
-            w = rect->right - rect->left;
-            h = rect->bottom - rect->top;
-            return true;
-        }
-
-        void handleMouseDown (int x, int y) override
-        {
-            if (! alreadyInside)
-            {
-                alreadyInside = true;
-                getTopLevelComponent()->toFront (true);
-                owner.dispatch (Vst2::effEditMouse, x, y, 0, 0);
-                alreadyInside = false;
-            }
-            else
-            {
-                PostEvent (::mouseDown, 0);
-            }
-        }
-
-        void handlePaint() override
-        {
-            if (auto* peer = getPeer())
-            {
-                auto pos = peer->globalToLocal (getScreenPosition());
-                Vst2::ERect r;
-                r.left   = (int16) pos.getX();
-                r.top    = (int16) pos.getY();
-                r.right  = (int16) (r.left + getWidth());
-                r.bottom = (int16) (r.top + getHeight());
-
-                owner.dispatch (Vst2::effEditDraw, 0, 0, &r, 0);
-            }
-        }
-
-    private:
-        VSTPluginWindow& owner;
-        bool alreadyInside = false;
-
-        JUCE_DECLARE_NON_COPYABLE_WITH_LEAK_DETECTOR (CarbonWrapperComponent)
-    };
-
-    friend struct CarbonWrapperComponent;
-    std::unique_ptr<CarbonWrapperComponent> carbonWrapper;
-   #endif
-
-    std::unique_ptr<AutoResizingNSViewComponentWithParent> cocoaWrapper;
-
-    void resized() override
-    {
-       #if JUCE_SUPPORT_CARBON
-        if (carbonWrapper != nullptr)
-            carbonWrapper->setSize (getWidth(), getHeight());
-       #endif
-
-        if (cocoaWrapper != nullptr)
-            cocoaWrapper->setSize (getWidth(), getHeight());
-    }
-  #endif
-
-    JUCE_DECLARE_NON_COPYABLE_WITH_LEAK_DETECTOR (VSTPluginWindow)
-};
-#endif
-#if JUCE_MSVC
- #pragma warning (pop)
-#endif
-
-//==============================================================================
-AudioProcessorEditor* VSTPluginInstance::createEditor()
-{
-   #if JUCE_IOS || JUCE_ANDROID
-    return nullptr;
-   #else
-    return hasEditor() ? new VSTPluginWindow (*this)
-                       : nullptr;
-   #endif
-}
-
-//==============================================================================
-// entry point for all callbacks from the plugin
-static pointer_sized_int VSTCALLBACK audioMaster (Vst2::AEffect* effect, int32 opcode, int32 index, pointer_sized_int value, void* ptr, float opt)
-{
-    if (effect != nullptr)
-        if (auto* instance = (VSTPluginInstance*) (effect->resvd2))
-            return instance->handleCallback (opcode, index, value, ptr, opt);
-
-    return VSTPluginInstance::handleGeneralCallback (opcode, index, value, ptr, opt);
-}
-
-//==============================================================================
-VSTPluginFormat::VSTPluginFormat() {}
-VSTPluginFormat::~VSTPluginFormat() {}
-
-static VSTPluginInstance* createAndUpdateDesc (VSTPluginFormat& format, PluginDescription& desc)
-{
-    if (auto* p = format.createInstanceFromDescription (desc, 44100.0, 512))
-    {
-        if (auto* instance = dynamic_cast<VSTPluginInstance*> (p))
-        {
-           #if JUCE_MAC
-            if (instance->vstModule->resFileId != 0)
-                UseResFile (instance->vstModule->resFileId);
-           #endif
-
-            instance->fillInPluginDescription (desc);
-            return instance;
-        }
-
-        jassertfalse;
-    }
-
-    return nullptr;
-}
-
-void VSTPluginFormat::findAllTypesForFile (OwnedArray<PluginDescription>& results,
-                                           const String& fileOrIdentifier)
-{
-    if (! fileMightContainThisPluginType (fileOrIdentifier))
-        return;
-
-    PluginDescription desc;
-    desc.fileOrIdentifier = fileOrIdentifier;
-    desc.uid = 0;
-
-    std::unique_ptr<VSTPluginInstance> instance (createAndUpdateDesc (*this, desc));
-
-    if (instance == nullptr)
-        return;
-
-    if (instance->getVstCategory() != Vst2::kPlugCategShell)
-    {
-        // Normal plugin...
-        results.add (new PluginDescription (desc));
-
-        instance->dispatch (Vst2::effOpen, 0, 0, 0, 0);
-    }
-    else
-    {
-        // It's a shell plugin, so iterate all the subtypes...
-        for (;;)
-        {
-            char shellEffectName [256] = { 0 };
-            auto uid = (int) instance->dispatch (Vst2::effShellGetNextPlugin, 0, 0, shellEffectName, 0);
-
-            if (uid == 0)
-                break;
-
-            desc.uid = uid;
-            desc.name = shellEffectName;
-
-            aboutToScanVSTShellPlugin (desc);
-
-            std::unique_ptr<VSTPluginInstance> shellInstance (createAndUpdateDesc (*this, desc));
-
-            if (shellInstance != nullptr)
-            {
-                jassert (desc.uid == uid);
-                desc.hasSharedContainer = true;
-                desc.name = shellEffectName;
-
-                if (! arrayContainsPlugin (results, desc))
-                    results.add (new PluginDescription (desc));
-            }
-        }
-    }
-}
-
-void VSTPluginFormat::createPluginInstance (const PluginDescription& desc,
-                                            double sampleRate, int blockSize,
-                                            void* userData, PluginCreationCallback callback)
-{
-    std::unique_ptr<VSTPluginInstance> result;
-
-    if (fileMightContainThisPluginType (desc.fileOrIdentifier))
-    {
-        File file (desc.fileOrIdentifier);
-
-        auto previousWorkingDirectory = File::getCurrentWorkingDirectory();
-        file.getParentDirectory().setAsCurrentWorkingDirectory();
-
-        if (auto module = ModuleHandle::findOrCreateModule (file))
-        {
-            shellUIDToCreate = desc.uid;
-
-            result.reset (VSTPluginInstance::create (module, sampleRate, blockSize));
-
-            if (result != nullptr && ! result->initialiseEffect (sampleRate, blockSize))
-                result.reset();
-        }
-
-        previousWorkingDirectory.setAsCurrentWorkingDirectory();
-    }
-
-    String errorMsg;
-
-    if (result == nullptr)
-        errorMsg = String (NEEDS_TRANS ("Unable to load XXX plug-in file")).replace ("XXX", "VST-2");
-
-    callback (userData, result.release(), errorMsg);
-}
-
-bool VSTPluginFormat::requiresUnblockedMessageThreadDuringCreation (const PluginDescription&) const noexcept
-{
-    return false;
-}
-
-bool VSTPluginFormat::fileMightContainThisPluginType (const String& fileOrIdentifier)
-{
-    auto f = File::createFileWithoutCheckingPath (fileOrIdentifier);
-
-  #if JUCE_MAC || JUCE_IOS
-    return f.isDirectory() && f.hasFileExtension (".vst");
-  #elif JUCE_WINDOWS
-    return f.existsAsFile() && f.hasFileExtension (".dll");
-  #elif JUCE_LINUX || JUCE_ANDROID
-    return f.existsAsFile() && f.hasFileExtension (".so");
-  #endif
-}
-
-String VSTPluginFormat::getNameOfPluginFromIdentifier (const String& fileOrIdentifier)
-{
-    return fileOrIdentifier;
-}
-
-bool VSTPluginFormat::pluginNeedsRescanning (const PluginDescription& desc)
-{
-    return File (desc.fileOrIdentifier).getLastModificationTime() != desc.lastFileModTime;
-}
-
-bool VSTPluginFormat::doesPluginStillExist (const PluginDescription& desc)
-{
-    return File (desc.fileOrIdentifier).exists();
-}
-
-StringArray VSTPluginFormat::searchPathsForPlugins (const FileSearchPath& directoriesToSearch, const bool recursive, bool)
-{
-    StringArray results;
-
-    for (int j = 0; j < directoriesToSearch.getNumPaths(); ++j)
-        recursiveFileSearch (results, directoriesToSearch [j], recursive);
-
-    return results;
-}
-
-void VSTPluginFormat::recursiveFileSearch (StringArray& results, const File& dir, const bool recursive)
-{
-    // avoid allowing the dir iterator to be recursive, because we want to avoid letting it delve inside
-    // .component or .vst directories.
-    DirectoryIterator iter (dir, false, "*", File::findFilesAndDirectories);
-
-    while (iter.next())
-    {
-        auto f = iter.getFile();
-        bool isPlugin = false;
-
-        if (fileMightContainThisPluginType (f.getFullPathName()))
-        {
-            isPlugin = true;
-            results.add (f.getFullPathName());
-        }
-
-        if (recursive && (! isPlugin) && f.isDirectory())
-            recursiveFileSearch (results, f, true);
-    }
-}
-
-FileSearchPath VSTPluginFormat::getDefaultLocationsToSearch()
-{
-   #if JUCE_MAC
-    return FileSearchPath ("~/Library/Audio/Plug-Ins/VST;/Library/Audio/Plug-Ins/VST");
-   #elif JUCE_LINUX || JUCE_ANDROID
-    return FileSearchPath (SystemStats::getEnvironmentVariable ("VST_PATH",
-                                                                "/usr/lib/vst;/usr/local/lib/vst;~/.vst")
-                             .replace (":", ";"));
-   #elif JUCE_WINDOWS
-    auto programFiles = File::getSpecialLocation (File::globalApplicationsDirectory).getFullPathName();
-
-    FileSearchPath paths;
-    paths.add (WindowsRegistry::getValue ("HKEY_LOCAL_MACHINE\\Software\\VST\\VSTPluginsPath"));
-    paths.addIfNotAlreadyThere (programFiles + "\\Steinberg\\VstPlugins");
-    paths.removeNonExistentPaths();
-    paths.addIfNotAlreadyThere (programFiles + "\\VstPlugins");
-    paths.removeRedundantPaths();
-    return paths;
-   #elif JUCE_IOS
-    // on iOS you can only load plug-ins inside the hosts bundle folder
-    CFURLRef relativePluginDir = CFBundleCopyBuiltInPlugInsURL (CFBundleGetMainBundle());
-    CFURLRef pluginDir = CFURLCopyAbsoluteURL (relativePluginDir);
-    CFRelease (relativePluginDir);
-
-    CFStringRef path = CFURLCopyFileSystemPath (pluginDir, kCFURLPOSIXPathStyle);
-    CFRelease (pluginDir);
-
-    FileSearchPath retval (String (CFStringGetCStringPtr (path, kCFStringEncodingUTF8)));
-    CFRelease (path);
-
-    return retval;
-   #endif
-}
-
-const XmlElement* VSTPluginFormat::getVSTXML (AudioPluginInstance* plugin)
-{
-    if (auto* vst = dynamic_cast<VSTPluginInstance*> (plugin))
-        if (vst->vstModule != nullptr)
-            return vst->vstModule->vstXml.get();
-
-    return nullptr;
-}
-
-bool VSTPluginFormat::loadFromFXBFile (AudioPluginInstance* plugin, const void* data, size_t dataSize)
-{
-    if (auto* vst = dynamic_cast<VSTPluginInstance*> (plugin))
-        return vst->loadFromFXBFile (data, dataSize);
-
-    return false;
-}
-
-bool VSTPluginFormat::saveToFXBFile (AudioPluginInstance* plugin, MemoryBlock& dest, bool asFXB)
-{
-    if (auto* vst = dynamic_cast<VSTPluginInstance*> (plugin))
-        return vst->saveToFXBFile (dest, asFXB);
-
-    return false;
-}
-
-bool VSTPluginFormat::getChunkData (AudioPluginInstance* plugin, MemoryBlock& result, bool isPreset)
-{
-    if (auto* vst = dynamic_cast<VSTPluginInstance*> (plugin))
-        return vst->getChunkData (result, isPreset, 128);
-
-    return false;
-}
-
-bool VSTPluginFormat::setChunkData (AudioPluginInstance* plugin, const void* data, int size, bool isPreset)
-{
-    if (auto* vst = dynamic_cast<VSTPluginInstance*> (plugin))
-        return vst->setChunkData (data, size, isPreset);
-
-    return false;
-}
-
-AudioPluginInstance* VSTPluginFormat::createCustomVSTFromMainCall (void* entryPointFunction,
-                                                                   double initialSampleRate, int initialBufferSize)
-{
-    ModuleHandle::Ptr module = new ModuleHandle (File(), (MainCall) entryPointFunction);
-
-    if (module->open())
-    {
-        std::unique_ptr<VSTPluginInstance> result (VSTPluginInstance::create (module, initialSampleRate, initialBufferSize));
-
-        if (result != nullptr)
-            if (result->initialiseEffect (initialSampleRate, initialBufferSize))
-                return result.release();
-    }
-
-    return nullptr;
-}
-
-void VSTPluginFormat::setExtraFunctions (AudioPluginInstance* plugin, ExtraFunctions* functions)
-{
-    std::unique_ptr<ExtraFunctions> f (functions);
-
-    if (auto* vst = dynamic_cast<VSTPluginInstance*> (plugin))
-        std::swap (vst->extraFunctions, f);
-}
-
-AudioPluginInstance* VSTPluginFormat::getPluginInstanceFromVstEffectInterface (void* aEffect)
-{
-    if (auto* vstAEffect = reinterpret_cast<Vst2::AEffect*> (aEffect))
-        if (auto* instanceVST = reinterpret_cast<VSTPluginInstance*> (vstAEffect->resvd2))
-            return dynamic_cast<AudioPluginInstance*> (instanceVST);
-
-    return nullptr;
-}
-
-pointer_sized_int JUCE_CALLTYPE VSTPluginFormat::dispatcher (AudioPluginInstance* plugin, int32 opcode, int32 index, pointer_sized_int value, void* ptr, float opt)
-{
-    if (auto* vst = dynamic_cast<VSTPluginInstance*> (plugin))
-        return vst->dispatch (opcode, index, value, ptr, opt);
-
-    return {};
-}
-
-void VSTPluginFormat::aboutToScanVSTShellPlugin (const PluginDescription&) {}
-
-} // namespace juce
-
-#endif
+/*
+  ==============================================================================
+
+   This file is part of the JUCE library.
+   Copyright (c) 2017 - ROLI Ltd.
+
+   JUCE is an open source library subject to commercial or open-source
+   licensing.
+
+   By using JUCE, you agree to the terms of both the JUCE 5 End-User License
+   Agreement and JUCE 5 Privacy Policy (both updated and effective as of the
+   27th April 2017).
+
+   End User License Agreement: www.juce.com/juce-5-licence
+   Privacy Policy: www.juce.com/juce-5-privacy-policy
+
+   Or: You may also use this code under the terms of the GPL v3 (see
+   www.gnu.org/licenses).
+
+   JUCE IS PROVIDED "AS IS" WITHOUT ANY WARRANTY, AND ALL WARRANTIES, WHETHER
+   EXPRESSED OR IMPLIED, INCLUDING MERCHANTABILITY AND FITNESS FOR PURPOSE, ARE
+   DISCLAIMED.
+
+  ==============================================================================
+*/
+
+#if JUCE_PLUGINHOST_VST
+
+//==============================================================================
+#undef PRAGMA_ALIGN_SUPPORTED
+
+#if JUCE_MSVC
+ #pragma warning (push)
+ #pragma warning (disable: 4996)
+#elif ! JUCE_MINGW
+ #define __cdecl
+#endif
+
+#define VST_FORCE_DEPRECATED 0
+#define JUCE_VSTINTERFACE_H_INCLUDED 1
+
+namespace Vst2
+{
+// If the following files cannot be found then you are probably trying to host
+// VST2 plug-ins. To do this you must have a VST2 SDK in your header search
+// path. The VST2 SDK can be obtained from the vstsdk3610_11_06_2018_build_37
+// (or older) VST3 SDK or JUCE version 5.3.2.
+#include <vst2.x/aeffect.h>
+#include <vst2.x/aeffectx.h>
+
+}
+
+#include "juce_VSTCommon.h"
+
+#if JUCE_MSVC
+ #pragma warning (pop)
+ #pragma warning (disable: 4355) // ("this" used in initialiser list warning)
+#endif
+
+#include "juce_VSTMidiEventList.h"
+
+#if JUCE_MINGW
+ #ifndef WM_APPCOMMAND
+  #define WM_APPCOMMAND 0x0319
+ #endif
+
+ extern "C" void _fpreset();
+ extern "C" void _clearfp();
+#elif ! JUCE_WINDOWS
+ static void _fpreset() {}
+ static void _clearfp() {}
+#endif
+
+#ifndef JUCE_VST_WRAPPER_LOAD_CUSTOM_MAIN
+ #define JUCE_VST_WRAPPER_LOAD_CUSTOM_MAIN
+#endif
+
+#ifndef JUCE_VST_WRAPPER_INVOKE_MAIN
+#define JUCE_VST_WRAPPER_INVOKE_MAIN  effect = module->moduleMain ((Vst2::audioMasterCallback) &audioMaster);
+#endif
+
+//==============================================================================
+namespace juce
+{
+
+//==============================================================================
+namespace
+{
+    const int fxbVersionNum = 1;
+
+    struct fxProgram
+    {
+        int32 chunkMagic;    // 'CcnK'
+        int32 byteSize;      // of this chunk, excl. magic + byteSize
+        int32 fxMagic;       // 'FxCk'
+        int32 version;
+        int32 fxID;          // fx unique id
+        int32 fxVersion;
+        int32 numParams;
+        char prgName[28];
+        float params[1];        // variable no. of parameters
+    };
+
+    struct fxSet
+    {
+        int32 chunkMagic;    // 'CcnK'
+        int32 byteSize;      // of this chunk, excl. magic + byteSize
+        int32 fxMagic;       // 'FxBk'
+        int32 version;
+        int32 fxID;          // fx unique id
+        int32 fxVersion;
+        int32 numPrograms;
+        char future[128];
+        fxProgram programs[1];  // variable no. of programs
+    };
+
+    struct fxChunkSet
+    {
+        int32 chunkMagic;    // 'CcnK'
+        int32 byteSize;      // of this chunk, excl. magic + byteSize
+        int32 fxMagic;       // 'FxCh', 'FPCh', or 'FBCh'
+        int32 version;
+        int32 fxID;          // fx unique id
+        int32 fxVersion;
+        int32 numPrograms;
+        char future[128];
+        int32 chunkSize;
+        char chunk[8];          // variable
+    };
+
+    struct fxProgramSet
+    {
+        int32 chunkMagic;    // 'CcnK'
+        int32 byteSize;      // of this chunk, excl. magic + byteSize
+        int32 fxMagic;       // 'FxCh', 'FPCh', or 'FBCh'
+        int32 version;
+        int32 fxID;          // fx unique id
+        int32 fxVersion;
+        int32 numPrograms;
+        char name[28];
+        int32 chunkSize;
+        char chunk[8];          // variable
+    };
+
+    // Compares a magic value in either endianness.
+    static bool compareMagic (int32 magic, const char* name) noexcept
+    {
+        return magic == (int32) ByteOrder::littleEndianInt (name)
+            || magic == (int32) ByteOrder::bigEndianInt (name);
+    }
+
+    static int32 fxbName (const char* name) noexcept    { return (int32) ByteOrder::littleEndianInt (name); }
+    static int32 fxbSwap (int32 x) noexcept             { return (int32) ByteOrder::swapIfLittleEndian ((uint32) x); }
+
+    static float fxbSwapFloat (const float x) noexcept
+    {
+       #ifdef JUCE_LITTLE_ENDIAN
+        union { uint32 asInt; float asFloat; } n;
+        n.asFloat = x;
+        n.asInt = ByteOrder::swap (n.asInt);
+        return n.asFloat;
+       #else
+        return x;
+       #endif
+    }
+}
+
+//==============================================================================
+namespace
+{
+    static double getVSTHostTimeNanoseconds() noexcept
+    {
+       #if JUCE_WINDOWS
+        return timeGetTime() * 1000000.0;
+       #elif JUCE_LINUX || JUCE_IOS || JUCE_ANDROID
+        timeval micro;
+        gettimeofday (&micro, 0);
+        return micro.tv_usec * 1000.0;
+       #elif JUCE_MAC
+        UnsignedWide micro;
+        Microseconds (&micro);
+        return micro.lo * 1000.0;
+       #endif
+    }
+
+    static int shellUIDToCreate = 0;
+    static int insideVSTCallback = 0;
+
+    struct IdleCallRecursionPreventer
+    {
+        IdleCallRecursionPreventer()  : isMessageThread (MessageManager::getInstance()->isThisTheMessageThread())
+        {
+            if (isMessageThread)
+                ++insideVSTCallback;
+        }
+
+        ~IdleCallRecursionPreventer()
+        {
+            if (isMessageThread)
+                --insideVSTCallback;
+        }
+
+        const bool isMessageThread;
+        JUCE_DECLARE_NON_COPYABLE (IdleCallRecursionPreventer)
+    };
+
+   #if JUCE_MAC
+    static bool makeFSRefFromPath (FSRef* destFSRef, const String& path)
+    {
+        return FSPathMakeRef (reinterpret_cast<const UInt8*> (path.toRawUTF8()), destFSRef, 0) == noErr;
+    }
+   #endif
+}
+
+//==============================================================================
+typedef Vst2::AEffect* (VSTCALLBACK *MainCall) (Vst2::audioMasterCallback);
+static pointer_sized_int VSTCALLBACK audioMaster (Vst2::AEffect*, int32, int32, pointer_sized_int, void*, float);
+
+//==============================================================================
+// Change this to disable logging of various VST activities
+#ifndef VST_LOGGING
+ #define VST_LOGGING 1
+#endif
+
+#if VST_LOGGING
+ #define JUCE_VST_LOG(a) Logger::writeToLog(a);
+#else
+ #define JUCE_VST_LOG(a)
+#endif
+
+//==============================================================================
+#if JUCE_LINUX
+
+namespace
+{
+    using EventProcPtr = void (*)(XEvent*);
+
+    Window getChildWindow (Window windowToCheck)
+    {
+        Window rootWindow, parentWindow;
+        Window* childWindows;
+        unsigned int numChildren = 0;
+
+        {
+            ScopedXDisplay xDisplay;
+            XQueryTree (xDisplay.display, windowToCheck, &rootWindow, &parentWindow, &childWindows, &numChildren);
+        }
+
+        if (numChildren > 0)
+            return childWindows [0];
+
+        return 0;
+    }
+}
+
+#endif
+
+//==============================================================================
+class VSTXMLInfo
+{
+public:
+    static VSTXMLInfo* createFor (const juce::XmlElement& xml)
+    {
+        if (xml.hasTagName ("VSTParametersStructure"))
+            return new VSTXMLInfo (xml);
+
+        if (const auto* x = xml.getChildByName ("VSTParametersStructure"))
+            return new VSTXMLInfo (*x);
+
+        return nullptr;
+    }
+
+    struct Group;
+
+    struct Base
+    {
+        Base() noexcept {}
+        virtual ~Base() {}
+
+        Group* parent = nullptr;
+    };
+
+    struct Param  : public Base
+    {
+        int paramID;
+        juce::String expr, name, label;
+        juce::StringArray shortNames;
+        juce::String type;
+        int numberOfStates;
+        float defaultValue;
+    };
+
+    struct Group  : public Base
+    {
+        juce::String name;
+        juce::OwnedArray<Base> paramTree;
+    };
+
+    struct Range
+    {
+        Range() noexcept {}
+        Range (const juce::String& s)       { set (s); }
+
+        void set (const juce::String& s)
+        {
+            inclusiveLow  = s.startsWithChar ('[');
+            inclusiveHigh = s.endsWithChar   (']');
+
+            auto str = s.removeCharacters ("[]");
+
+            low  = str.upToFirstOccurrenceOf (",", false, false).getFloatValue();
+            high = str.fromLastOccurrenceOf  (",", false, false).getFloatValue();
+        }
+
+        bool contains (float f) const noexcept
+        {
+            return (inclusiveLow  ? (f >= low)  : (f > low))
+                && (inclusiveHigh ? (f <= high) : (f < high));
+        }
+
+        float low = 0;
+        float high = 0;
+
+        bool inclusiveLow = false;
+        bool inclusiveHigh = false;
+    };
+
+    struct Entry
+    {
+        juce::String name;
+        Range range;
+    };
+
+    struct ValueType
+    {
+        juce::String name, label;
+        juce::OwnedArray<Entry> entries;
+    };
+
+    struct Template
+    {
+        juce::String name;
+        juce::OwnedArray<Param> params;
+    };
+
+    const Param* getParamForID (const int paramID, const Group* const grp) const
+    {
+        for (auto item : (grp != nullptr ? grp->paramTree : paramTree))
+        {
+            if (auto param = dynamic_cast<const Param*> (item))
+                if (param->paramID == paramID)
+                    return param;
+
+            if (auto group = dynamic_cast<const Group*> (item))
+                if (auto res = getParamForID (paramID, group))
+                    return res;
+        }
+
+        return nullptr;
+    }
+
+    const ValueType* getValueType (const juce::String& name) const
+    {
+        for (auto v : valueTypes)
+            if (v->name == name)
+                return v;
+
+        return nullptr;
+    }
+
+    juce::OwnedArray<Base> paramTree;
+    juce::OwnedArray<ValueType> valueTypes;
+    juce::OwnedArray<Template> templates;
+
+    ValueType switchValueType;
+
+private:
+    VSTXMLInfo (const juce::XmlElement& xml)
+    {
+        switchValueType.entries.add (new Entry({ TRANS("Off"), Range ("[0, 0.5[") }));
+        switchValueType.entries.add (new Entry({ TRANS("On"),  Range ("[0.5, 1]") }));
+
+        forEachXmlChildElement (xml, item)
+        {
+            if (item->hasTagName ("Param"))           parseParam (*item, nullptr, nullptr);
+            else if (item->hasTagName ("ValueType"))  parseValueType (*item);
+            else if (item->hasTagName ("Template"))   parseTemplate (*item);
+            else if (item->hasTagName ("Group"))      parseGroup (*item, nullptr);
+        }
+    }
+
+    void parseParam (const juce::XmlElement& item, Group* group, Template* temp)
+    {
+        auto param = new Param();
+
+        if (temp != nullptr)
+            param->expr = item.getStringAttribute ("id");
+        else
+            param->paramID = item.getIntAttribute ("id");
+
+        param->name           = item.getStringAttribute ("name");
+        param->label          = item.getStringAttribute ("label");
+        param->type           = item.getStringAttribute ("type");
+        param->numberOfStates = item.getIntAttribute ("numberOfStates");
+        param->defaultValue   = (float) item.getDoubleAttribute ("defaultValue");
+
+        param->shortNames.addTokens (item.getStringAttribute ("shortName"), ",", juce::StringRef());
+        param->shortNames.trim();
+        param->shortNames.removeEmptyStrings();
+
+        if (group != nullptr)
+        {
+            group->paramTree.add (param);
+            param->parent = group;
+        }
+        else if (temp != nullptr)
+        {
+            temp->params.add (param);
+        }
+        else
+        {
+            paramTree.add (param);
+        }
+    }
+
+    void parseValueType (const juce::XmlElement& item)
+    {
+        auto vt = new ValueType();
+        valueTypes.add (vt);
+
+        vt->name  = item.getStringAttribute ("name");
+        vt->label = item.getStringAttribute ("label");
+
+        int curEntry = 0;
+        const int numEntries = item.getNumChildElements();
+
+        forEachXmlChildElementWithTagName (item, entryXml, "Entry")
+        {
+            auto entry = new Entry();
+            entry->name = entryXml->getStringAttribute ("name");
+
+            if (entryXml->hasAttribute ("value"))
+            {
+                entry->range.set(entryXml->getStringAttribute ("value"));
+            }
+            else
+            {
+                entry->range.low  = curEntry / (float) numEntries;
+                entry->range.high = (curEntry + 1) / (float) numEntries;
+
+                entry->range.inclusiveLow  = true;
+                entry->range.inclusiveHigh = (curEntry == numEntries - 1);
+            }
+
+            vt->entries.add (entry);
+            ++curEntry;
+        }
+    }
+
+    void parseTemplate (const juce::XmlElement& item)
+    {
+        auto temp = new Template();
+        templates.add (temp);
+        temp->name = item.getStringAttribute ("name");
+
+        forEachXmlChildElement (item, param)
+            parseParam (*param, nullptr, temp);
+    }
+
+    void parseGroup (const juce::XmlElement& item, Group* parentGroup)
+    {
+        auto group = new Group();
+
+        if (parentGroup)
+        {
+            parentGroup->paramTree.add (group);
+            group->parent = parentGroup;
+        }
+        else
+        {
+            paramTree.add (group);
+        }
+
+        group->name = item.getStringAttribute ("name");
+
+        if (item.hasAttribute ("template"))
+        {
+            juce::StringArray variables;
+            variables.addTokens (item.getStringAttribute ("values"), ";", juce::StringRef());
+            variables.trim();
+
+            for (auto temp : templates)
+            {
+                if (temp->name == item.getStringAttribute ("template"))
+                {
+                    for (int i = 0; i < temp->params.size(); ++i)
+                    {
+                        auto param = new Param();
+                        group->paramTree.add (param);
+
+                        param->parent         = group;
+                        param->paramID        = evaluate (temp->params[i]->expr, variables);
+                        param->defaultValue   = temp->params[i]->defaultValue;
+                        param->label          = temp->params[i]->label;
+                        param->name           = temp->params[i]->name;
+                        param->numberOfStates = temp->params[i]->numberOfStates;
+                        param->shortNames     = temp->params[i]->shortNames;
+                        param->type           = temp->params[i]->type;
+                    }
+                }
+            }
+        }
+        else
+        {
+            forEachXmlChildElement (item, subItem)
+            {
+                if (subItem->hasTagName ("Param"))       parseParam (*subItem, group, nullptr);
+                else if (subItem->hasTagName ("Group"))  parseGroup (*subItem, group);
+            }
+        }
+    }
+
+    int evaluate (juce::String expr, const juce::StringArray& variables) const
+    {
+        juce::StringArray names;
+        juce::Array<int> vals;
+
+        for (auto& v : variables)
+        {
+            if (v.contains ("="))
+            {
+                names.add (v.upToFirstOccurrenceOf ("=", false, false));
+                vals.add  (v.fromFirstOccurrenceOf ("=", false, false).getIntValue());
+            }
+        }
+
+        for (int i = 0; i < names.size(); ++i)
+        {
+            for (;;)
+            {
+                const int idx = expr.indexOfWholeWord (names[i]);
+                if (idx < 0)
+                    break;
+
+                expr = expr.replaceSection (idx, names[i].length(), juce::String (vals[i]));
+            }
+        }
+
+        expr = expr.retainCharacters ("01234567890-+")
+                   .replace ("+", " + ")
+                   .replace ("-", " - ");
+
+        juce::StringArray tokens;
+        tokens.addTokens (expr, " ", juce::StringRef());
+
+        bool add = true;
+        int val = 0;
+
+        for (const auto& s : tokens)
+        {
+            if (s == "+")
+            {
+                add = true;
+            }
+            else if (s == "-")
+            {
+                add = false;
+            }
+            else
+            {
+                if (add)
+                    val += s.getIntValue();
+                else
+                    val -= s.getIntValue();
+            }
+        }
+
+        return val;
+    }
+};
+
+//==============================================================================
+struct ModuleHandle    : public ReferenceCountedObject
+{
+    File file;
+    MainCall moduleMain, customMain = {};
+    String pluginName;
+    std::unique_ptr<XmlElement> vstXml;
+
+    using Ptr = ReferenceCountedObjectPtr<ModuleHandle>;
+
+    static Array<ModuleHandle*>& getActiveModules()
+    {
+        static Array<ModuleHandle*> activeModules;
+        return activeModules;
+    }
+
+    //==============================================================================
+    static Ptr findOrCreateModule (const File& file)
+    {
+        for (auto* module : getActiveModules())
+            if (module->file == file)
+                return module;
+
+        const IdleCallRecursionPreventer icrp;
+        shellUIDToCreate = 0;
+        _fpreset();
+
+        JUCE_VST_LOG ("Attempting to load VST: " + file.getFullPathName());
+
+        Ptr m = new ModuleHandle (file, nullptr);
+
+        if (m->open())
+        {
+            _fpreset();
+            return m;
+        }
+
+        return {};
+    }
+
+    //==============================================================================
+    ModuleHandle (const File& f, MainCall customMainCall)
+        : file (f), moduleMain (customMainCall)
+    {
+        getActiveModules().add (this);
+
+       #if JUCE_WINDOWS || JUCE_LINUX || JUCE_IOS || JUCE_ANDROID
+        fullParentDirectoryPathName = f.getParentDirectory().getFullPathName();
+       #elif JUCE_MAC
+        FSRef ref;
+        makeFSRefFromPath (&ref, f.getParentDirectory().getFullPathName());
+        FSGetCatalogInfo (&ref, kFSCatInfoNone, 0, 0, &parentDirFSSpec, 0);
+       #endif
+    }
+
+    ~ModuleHandle()
+    {
+        getActiveModules().removeFirstMatchingValue (this);
+        close();
+    }
+
+    //==============================================================================
+   #if ! JUCE_MAC
+    String fullParentDirectoryPathName;
+   #endif
+
+  #if JUCE_WINDOWS || JUCE_LINUX || JUCE_ANDROID
+    DynamicLibrary module;
+
+    bool open()
+    {
+        if (moduleMain != nullptr)
+            return true;
+
+        pluginName = file.getFileNameWithoutExtension();
+
+        module.open (file.getFullPathName());
+
+        moduleMain = (MainCall) module.getFunction ("VSTPluginMain");
+
+        if (moduleMain == nullptr)
+            moduleMain = (MainCall) module.getFunction ("main");
+
+        JUCE_VST_WRAPPER_LOAD_CUSTOM_MAIN
+
+        if (moduleMain != nullptr)
+        {
+            vstXml = parseXML (file.withFileExtension ("vstxml"));
+
+           #if JUCE_WINDOWS
+            if (vstXml == nullptr)
+                vstXml = parseXML (getDLLResource (file, "VSTXML", 1));
+           #endif
+        }
+
+        return moduleMain != nullptr;
+    }
+
+    void close()
+    {
+        _fpreset(); // (doesn't do any harm)
+
+        module.close();
+    }
+
+    void closeEffect (Vst2::AEffect* eff)
+    {
+        eff->dispatcher (eff, Vst2::effClose, 0, 0, 0, 0);
+    }
+
+   #if JUCE_WINDOWS
+    static String getDLLResource (const File& dllFile, const String& type, int resID)
+    {
+        DynamicLibrary dll (dllFile.getFullPathName());
+        auto dllModule = (HMODULE) dll.getNativeHandle();
+
+        if (dllModule != INVALID_HANDLE_VALUE)
+        {
+            if (auto res = FindResource (dllModule, MAKEINTRESOURCE (resID), type.toWideCharPointer()))
+            {
+                if (auto hGlob = LoadResource (dllModule, res))
+                {
+                    auto* data = static_cast<const char*> (LockResource (hGlob));
+                    return String::fromUTF8 (data, SizeofResource (dllModule, res));
+                }
+            }
+        }
+
+        return {};
+    }
+   #endif
+  #else
+    Handle resHandle = {};
+    CFBundleRef bundleRef = {};
+
+   #if JUCE_MAC
+    CFBundleRefNum resFileId = {};
+    FSSpec parentDirFSSpec;
+   #endif
+
+    bool open()
+    {
+        if (moduleMain != nullptr)
+            return true;
+
+        bool ok = false;
+
+        if (file.hasFileExtension (".vst"))
+        {
+            auto* utf8 = file.getFullPathName().toRawUTF8();
+
+            if (CFURLRef url = CFURLCreateFromFileSystemRepresentation (0, (const UInt8*) utf8,
+                                                                        (CFIndex) strlen (utf8), file.isDirectory()))
+            {
+                bundleRef = CFBundleCreate (kCFAllocatorDefault, url);
+                CFRelease (url);
+
+                if (bundleRef != 0)
+                {
+                    if (CFBundleLoadExecutable (bundleRef))
+                    {
+                        moduleMain = (MainCall) CFBundleGetFunctionPointerForName (bundleRef, CFSTR("main_macho"));
+
+                        if (moduleMain == nullptr)
+                            moduleMain = (MainCall) CFBundleGetFunctionPointerForName (bundleRef, CFSTR("VSTPluginMain"));
+
+                        JUCE_VST_WRAPPER_LOAD_CUSTOM_MAIN
+
+                        if (moduleMain != nullptr)
+                        {
+                            if (CFTypeRef name = CFBundleGetValueForInfoDictionaryKey (bundleRef, CFSTR("CFBundleName")))
+                            {
+                                if (CFGetTypeID (name) == CFStringGetTypeID())
+                                {
+                                    char buffer[1024];
+
+                                    if (CFStringGetCString ((CFStringRef) name, buffer, sizeof (buffer), CFStringGetSystemEncoding()))
+                                        pluginName = buffer;
+                                }
+                            }
+
+                            if (pluginName.isEmpty())
+                                pluginName = file.getFileNameWithoutExtension();
+
+                           #if JUCE_MAC
+                            resFileId = CFBundleOpenBundleResourceMap (bundleRef);
+                           #endif
+
+                            ok = true;
+
+                            auto vstXmlFiles = file
+                                                   #if JUCE_MAC
+                                                    .getChildFile ("Contents")
+                                                    .getChildFile ("Resources")
+                                                   #endif
+                                                    .findChildFiles (File::findFiles, false, "*.vstxml");
+
+                            if (! vstXmlFiles.isEmpty())
+                                vstXml = parseXML (vstXmlFiles.getReference(0));
+                        }
+                    }
+
+                    if (! ok)
+                    {
+                        CFBundleUnloadExecutable (bundleRef);
+                        CFRelease (bundleRef);
+                        bundleRef = 0;
+                    }
+                }
+            }
+        }
+
+        return ok;
+    }
+
+    void close()
+    {
+        if (bundleRef != 0)
+        {
+           #if JUCE_MAC
+            CFBundleCloseBundleResourceMap (bundleRef, resFileId);
+           #endif
+
+            if (CFGetRetainCount (bundleRef) == 1)
+                CFBundleUnloadExecutable (bundleRef);
+
+            if (CFGetRetainCount (bundleRef) > 0)
+                CFRelease (bundleRef);
+        }
+    }
+
+    void closeEffect (Vst2::AEffect* eff)
+    {
+        eff->dispatcher (eff, Vst2::effClose, 0, 0, 0, 0);
+    }
+
+  #endif
+
+private:
+    JUCE_DECLARE_NON_COPYABLE_WITH_LEAK_DETECTOR (ModuleHandle)
+};
+
+static const int defaultVSTSampleRateValue = 44100;
+static const int defaultVSTBlockSizeValue = 512;
+
+#if JUCE_MSVC
+ #pragma warning (push)
+ #pragma warning (disable: 4996) // warning about overriding deprecated methods
+#endif
+
+//==============================================================================
+struct VSTPluginInstance     : public AudioPluginInstance,
+                               private Timer,
+                               private AsyncUpdater
+{
+    struct VSTParameter final   : public Parameter
+    {
+        VSTParameter (VSTPluginInstance& parent,
+                      const String& paramName,
+                      const Array<String>& shortParamNames,
+                      float paramDefaultValue,
+                      const String& paramLabel,
+                      bool paramIsAutomatable,
+                      bool paramIsDiscrete,
+                      int numParamSteps,
+                      bool isBoolSwitch,
+                      const StringArray& paramValueStrings,
+                      const VSTXMLInfo::ValueType* paramValueType)
+            : pluginInstance (parent),
+              name (paramName),
+              shortNames (shortParamNames),
+              defaultValue (paramDefaultValue),
+              label (paramLabel),
+              automatable (paramIsAutomatable),
+              discrete (paramIsDiscrete),
+              numSteps (numParamSteps),
+              isSwitch (isBoolSwitch),
+              vstValueStrings (paramValueStrings),
+              valueType (paramValueType)
+        {
+        }
+
+        virtual float getValue() const override
+        {
+            if (auto* effect = pluginInstance.vstEffect)
+            {
+                const ScopedLock sl (pluginInstance.lock);
+
+                return effect->getParameter (effect, getParameterIndex());
+            }
+
+            return 0.0f;
+        }
+
+        virtual void setValue (float newValue) override
+        {
+            if (auto* effect = pluginInstance.vstEffect)
+            {
+                const ScopedLock sl (pluginInstance.lock);
+
+                if (effect->getParameter (effect, getParameterIndex()) != newValue)
+                    effect->setParameter (effect, getParameterIndex(), newValue);
+            }
+        }
+
+        String getText (float value, int maximumStringLength) const override
+        {
+            if (valueType != nullptr)
+            {
+                for (auto& v : valueType->entries)
+                    if (v->range.contains (value))
+                        return v->name;
+            }
+
+            return Parameter::getText (value, maximumStringLength);
+        }
+
+        float getValueForText (const String& text) const override
+        {
+            if (valueType != nullptr)
+            {
+                for (auto& v : valueType->entries)
+                    if (v->name == text)
+                        return (v->range.high + v->range.low) / 2.0f;
+            }
+
+            return Parameter::getValueForText (text);
+        }
+
+        String getCurrentValueAsText() const override
+        {
+            if (valueType != nullptr || ! vstValueStrings.isEmpty())
+                return getText (getValue(), 1024);
+
+            return pluginInstance.getTextForOpcode (getParameterIndex(), Vst2::effGetParamDisplay);
+        }
+
+        float getDefaultValue() const override
+        {
+            return defaultValue;
+        }
+
+        String getName (int maximumStringLength) const override
+        {
+            if (name.isEmpty())
+                return pluginInstance.getTextForOpcode (getParameterIndex(),
+                                                        Vst2::effGetParamName);
+
+            if (name.length() <= maximumStringLength)
+                return name;
+
+            if (! shortNames.isEmpty())
+            {
+                for (auto& n : shortNames)
+                    if (n.length() <= maximumStringLength)
+                        return n;
+
+                return shortNames.getLast();
+            }
+
+            return name;
+        }
+
+        String getLabel() const override
+        {
+            return label.isEmpty() ? pluginInstance.getTextForOpcode (getParameterIndex(),
+                                                                      Vst2::effGetParamLabel)
+                                   : label;
+        }
+
+        bool isAutomatable() const override
+        {
+            return automatable;
+        }
+
+        bool isDiscrete() const override
+        {
+            return discrete;
+        }
+
+        bool isBoolean() const override
+        {
+            return isSwitch;
+        }
+
+        int getNumSteps() const override
+        {
+            return numSteps;
+        }
+
+        StringArray getAllValueStrings() const override
+        {
+            return vstValueStrings;
+        }
+
+        VSTPluginInstance& pluginInstance;
+
+        const String name;
+        const Array<String> shortNames;
+        const float defaultValue;
+        const String label;
+        const bool automatable, discrete;
+        const int numSteps;
+        const bool isSwitch;
+        const StringArray vstValueStrings;
+        const VSTXMLInfo::ValueType* const valueType;
+    };
+
+    VSTPluginInstance (const ModuleHandle::Ptr& mh, const BusesProperties& ioConfig, Vst2::AEffect* effect,
+                       double sampleRateToUse, int blockSizeToUse)
+        : AudioPluginInstance (ioConfig),
+          vstEffect (effect),
+          vstModule (mh),
+          name (mh->pluginName),
+          bypassParam (new VST2BypassParameter (*this))
+    {
+        jassert (vstEffect != nullptr);
+
+        if (auto* xml = vstModule->vstXml.get())
+            xmlInfo.reset (VSTXMLInfo::createFor (*xml));
+
+        for (int i = 0; i < vstEffect->numParams; ++i)
+        {
+            String paramName;
+            Array<String> shortParamNames;
+            float defaultValue = 0;
+            String label;
+            bool isAutomatable = dispatch (Vst2::effCanBeAutomated, i, 0, 0, 0) != 0;
+            bool isDiscrete = false;
+            int numSteps = AudioProcessor::getDefaultNumParameterSteps();
+            bool isBoolSwitch = false;
+            StringArray parameterValueStrings;
+            const VSTXMLInfo::ValueType* valueType = nullptr;
+
+            if (xmlInfo != nullptr)
+            {
+                if (auto* param = xmlInfo->getParamForID (i, nullptr))
+                {
+                    paramName = param->name;
+
+                    for (auto& n : param->shortNames)
+                        shortParamNames.add (n);
+
+                    struct LengthComparator
+                    {
+                        static int compareElements (const juce::String& first, const juce::String& second) noexcept
+                        {
+                            return first.length() - second.length();
+                        }
+                    };
+
+                    LengthComparator comp;
+                    shortParamNames.sort (comp);
+
+                    defaultValue = param->defaultValue;
+                    label = param->label;
+
+                    if (param->type == "switch")
+                    {
+                        isBoolSwitch = true;
+                        numSteps = 2;
+                        valueType = &xmlInfo->switchValueType;
+                    }
+                    else
+                    {
+                        valueType = xmlInfo->getValueType (param->type);
+                    }
+
+                    if (param->numberOfStates >= 2)
+                    {
+                        numSteps = param->numberOfStates;
+
+                        if (valueType != nullptr)
+                        {
+                            for (auto* entry : valueType->entries)
+                                parameterValueStrings.add (entry->name);
+
+                            parameterValueStrings.removeEmptyStrings();
+                        }
+                    }
+
+                    isDiscrete = (numSteps != AudioProcessor::getDefaultNumParameterSteps());
+                }
+            }
+
+            addParameter (new VSTParameter (*this,
+                                            paramName,
+                                            shortParamNames,
+                                            defaultValue,
+                                            label,
+                                            isAutomatable,
+                                            isDiscrete,
+                                            numSteps,
+                                            isBoolSwitch,
+                                            parameterValueStrings,
+                                            valueType));
+        }
+
+        vstSupportsBypass = (pluginCanDo ("bypass") > 0);
+        setRateAndBufferSizeDetails (sampleRateToUse, blockSizeToUse);
+    }
+
+    ~VSTPluginInstance()
+    {
+        if (vstEffect != nullptr && vstEffect->magic == 0x56737450 /* 'VstP' */)
+        {
+            struct VSTDeleter : public CallbackMessage
+            {
+                VSTDeleter (VSTPluginInstance& inInstance, WaitableEvent& inEvent)
+                    : vstInstance (inInstance), completionSignal (inEvent)
+                {}
+
+                void messageCallback() override
+                {
+                    vstInstance.cleanup();
+                    completionSignal.signal();
+                }
+
+                VSTPluginInstance& vstInstance;
+                WaitableEvent& completionSignal;
+            };
+
+            if (MessageManager::getInstance()->isThisTheMessageThread())
+            {
+                cleanup();
+            }
+            else
+            {
+                WaitableEvent completionEvent;
+                (new VSTDeleter (*this, completionEvent))->post();
+                completionEvent.wait();
+            }
+        }
+    }
+
+    void cleanup()
+    {
+        if (vstEffect != nullptr && vstEffect->magic == 0x56737450 /* 'VstP' */)
+        {
+           #if JUCE_MAC
+            if (vstModule->resFileId != 0)
+                UseResFile (vstModule->resFileId);
+           #endif
+
+            // Must delete any editors before deleting the plugin instance!
+            jassert (getActiveEditor() == 0);
+
+            _fpreset(); // some dodgy plug-ins mess around with this
+
+            vstModule->closeEffect (vstEffect);
+        }
+
+        vstModule = nullptr;
+        vstEffect = nullptr;
+    }
+
+    static VSTPluginInstance* create (const ModuleHandle::Ptr& newModule,
+                                      double initialSampleRate,
+                                      int initialBlockSize)
+    {
+        if (auto* newEffect = constructEffect (newModule))
+        {
+            newEffect->resvd2 = 0;
+
+            newEffect->dispatcher (newEffect, Vst2::effIdentify, 0, 0, 0, 0);
+
+            auto blockSize = jmax (32, initialBlockSize);
+
+            newEffect->dispatcher (newEffect, Vst2::effSetSampleRate, 0, 0, 0, static_cast<float> (initialSampleRate));
+            newEffect->dispatcher (newEffect, Vst2::effSetBlockSize,  0, blockSize, 0, 0);
+
+            newEffect->dispatcher (newEffect, Vst2::effOpen, 0, 0, 0, 0);
+            BusesProperties ioConfig = queryBusIO (newEffect);
+
+            return new VSTPluginInstance (newModule, ioConfig, newEffect, initialSampleRate, blockSize);
+        }
+
+        return nullptr;
+    }
+
+    //==============================================================================
+    void fillInPluginDescription (PluginDescription& desc) const override
+    {
+        desc.name = name;
+
+        {
+            char buffer[512] = { 0 };
+            dispatch (Vst2::effGetEffectName, 0, 0, buffer, 0);
+
+            desc.descriptiveName = String::createStringFromData (buffer, (int) sizeof (buffer)).trim();
+
+            if (desc.descriptiveName.isEmpty())
+                desc.descriptiveName = name;
+        }
+
+        desc.fileOrIdentifier = vstModule->file.getFullPathName();
+        desc.uid = getUID();
+        desc.lastFileModTime = vstModule->file.getLastModificationTime();
+        desc.lastInfoUpdateTime = Time::getCurrentTime();
+        desc.pluginFormatName = "VST";
+        desc.category = getCategory();
+
+        {
+            char buffer[512] = { 0 };
+            dispatch (Vst2::effGetVendorString, 0, 0, buffer, 0);
+            desc.manufacturerName = String::createStringFromData (buffer, (int) sizeof (buffer)).trim();
+        }
+
+        desc.version = getVersion();
+        desc.numInputChannels = getTotalNumInputChannels();
+        desc.numOutputChannels = getTotalNumOutputChannels();
+        desc.isInstrument = (vstEffect != nullptr && (vstEffect->flags & Vst2::effFlagsIsSynth) != 0);
+    }
+
+    bool initialiseEffect (double initialSampleRate, int initialBlockSize)
+    {
+        if (vstEffect != nullptr)
+        {
+            vstEffect->resvd2 = (pointer_sized_int) (pointer_sized_int) this;
+            initialise (initialSampleRate, initialBlockSize);
+            return true;
+        }
+
+        return false;
+    }
+
+    void initialise (double initialSampleRate, int initialBlockSize)
+    {
+        if (initialised || vstEffect == nullptr)
+            return;
+
+       #if JUCE_WINDOWS
+        // On Windows it's highly advisable to create your plugins using the message thread,
+        // because many plugins need a chance to create HWNDs that will get their
+        // messages delivered by the main message thread, and that's not possible from
+        // a background thread.
+        JUCE_ASSERT_MESSAGE_THREAD
+       #endif
+
+        JUCE_VST_LOG ("Initialising VST: " + vstModule->pluginName + " (" + getVersion() + ")");
+        initialised = true;
+
+        setRateAndBufferSizeDetails (initialSampleRate, initialBlockSize);
+
+        dispatch (Vst2::effIdentify, 0, 0, 0, 0);
+
+        if (getSampleRate() > 0)
+            dispatch (Vst2::effSetSampleRate, 0, 0, 0, (float) getSampleRate());
+
+        if (getBlockSize() > 0)
+            dispatch (Vst2::effSetBlockSize, 0, jmax (32, getBlockSize()), 0, 0);
+
+        dispatch (Vst2::effOpen, 0, 0, 0, 0);
+
+        setRateAndBufferSizeDetails (getSampleRate(), getBlockSize());
+
+        if (getNumPrograms() > 1)
+            setCurrentProgram (0);
+        else
+            dispatch (Vst2::effSetProgram, 0, 0, 0, 0);
+
+        for (int i = vstEffect->numInputs;  --i >= 0;)  dispatch (Vst2::effConnectInput,  i, 1, 0, 0);
+        for (int i = vstEffect->numOutputs; --i >= 0;)  dispatch (Vst2::effConnectOutput, i, 1, 0, 0);
+
+        if (getVstCategory() != Vst2::kPlugCategShell) // (workaround for Waves 5 plugins which crash during this call)
+            updateStoredProgramNames();
+
+        wantsMidiMessages = pluginCanDo ("receiveVstMidiEvent") > 0;
+
+       #if JUCE_MAC && JUCE_SUPPORT_CARBON
+        usesCocoaNSView = ((unsigned int) pluginCanDo ("hasCockosViewAsConfig") & 0xffff0000ul) == 0xbeef0000ul;
+       #endif
+
+        setLatencySamples (vstEffect->initialDelay);
+    }
+
+    void* getPlatformSpecificData() override    { return vstEffect; }
+
+    const String getName() const override
+    {
+        if (vstEffect != nullptr)
+        {
+            char buffer[512] = { 0 };
+
+            if (dispatch (Vst2::effGetProductString, 0, 0, buffer, 0) != 0)
+            {
+                String productName = String::createStringFromData (buffer, (int) sizeof (buffer));
+
+                if (productName.isNotEmpty())
+                    return productName;
+            }
+        }
+
+        return name;
+    }
+
+    int getUID() const
+    {
+        int uid = vstEffect != nullptr ? vstEffect->uniqueID : 0;
+
+        if (uid == 0)
+            uid = vstModule->file.hashCode();
+
+        return uid;
+    }
+
+    double getTailLengthSeconds() const override
+    {
+        if (vstEffect == nullptr)
+            return 0.0;
+
+        if ((vstEffect->flags & Vst2::effFlagsNoSoundInStop) != 0)
+            return 0.0;
+
+        auto tailSize = dispatch (Vst2::effGetTailSize, 0, 0, 0, 0);
+        auto sampleRate = getSampleRate();
+
+        // remain backward compatible with old JUCE plug-ins: anything larger
+        // than INT32_MAX is an invalid tail time but old JUCE 64-bit plug-ins
+        // would return INT64_MAX for infinite tail time. So treat anything
+        // equal or greater than INT32_MAX as infinite tail time.
+        if (tailSize >= std::numeric_limits<int32>::max())
+            return std::numeric_limits<double>::infinity();
+
+        if (tailSize >= 0 && sampleRate > 0)
+            return static_cast<double> (tailSize) / sampleRate;
+
+        return 0.0;
+    }
+
+    bool acceptsMidi() const override    { return wantsMidiMessages; }
+    bool producesMidi() const override   { return pluginCanDo ("sendVstMidiEvent") > 0; }
+    bool supportsMPE() const override    { return pluginCanDo ("MPE") > 0; }
+
+    Vst2::VstPlugCategory getVstCategory() const noexcept     { return (Vst2::VstPlugCategory) dispatch (Vst2::effGetPlugCategory, 0, 0, 0, 0); }
+
+    int pluginCanDo (const char* text) const     { return (int) dispatch (Vst2::effCanDo, 0, 0, (void*) text,  0); }
+
+    //==============================================================================
+    void prepareToPlay (double rate, int samplesPerBlockExpected) override
+    {
+        auto numInputBuses  = getBusCount (true);
+        auto numOutputBuses = getBusCount (false);
+
+        setRateAndBufferSizeDetails (rate, samplesPerBlockExpected);
+
+        if (numInputBuses <= 1 && numOutputBuses <= 1)
+        {
+            SpeakerMappings::VstSpeakerConfigurationHolder inArr  (getChannelLayoutOfBus (true,  0));
+            SpeakerMappings::VstSpeakerConfigurationHolder outArr (getChannelLayoutOfBus (false, 0));
+
+            dispatch (Vst2::effSetSpeakerArrangement, 0, (pointer_sized_int) &inArr.get(), (void*) &outArr.get(), 0.0f);
+        }
+
+        vstHostTime.tempo = 120.0;
+        vstHostTime.timeSigNumerator = 4;
+        vstHostTime.timeSigDenominator = 4;
+        vstHostTime.sampleRate = rate;
+        vstHostTime.samplePos = 0;
+        vstHostTime.flags = Vst2::kVstNanosValid
+                              | Vst2::kVstAutomationWriting
+                              | Vst2::kVstAutomationReading;
+
+        initialise (rate, samplesPerBlockExpected);
+
+        if (initialised)
+        {
+            wantsMidiMessages = wantsMidiMessages || (pluginCanDo ("receiveVstMidiEvent") > 0);
+
+            if (wantsMidiMessages)
+                midiEventsToSend.ensureSize (256);
+            else
+                midiEventsToSend.freeEvents();
+
+            incomingMidi.clear();
+
+            dispatch (Vst2::effSetSampleRate, 0, 0, 0, (float) rate);
+            dispatch (Vst2::effSetBlockSize, 0, jmax (16, samplesPerBlockExpected), 0, 0);
+
+            if (supportsDoublePrecisionProcessing())
+            {
+                int32 vstPrecision = isUsingDoublePrecision() ? Vst2::kVstProcessPrecision64
+                                                              : Vst2::kVstProcessPrecision32;
+
+                dispatch (Vst2::effSetProcessPrecision, 0, (pointer_sized_int) vstPrecision, 0, 0);
+            }
+
+            auto maxChannels = jmax (1, jmax (vstEffect->numInputs, vstEffect->numOutputs));
+
+            tmpBufferFloat .setSize (maxChannels, samplesPerBlockExpected);
+            tmpBufferDouble.setSize (maxChannels, samplesPerBlockExpected);
+
+            channelBufferFloat .calloc (static_cast<size_t> (maxChannels));
+            channelBufferDouble.calloc (static_cast<size_t> (maxChannels));
+
+            outOfPlaceBuffer.setSize (jmax (1, vstEffect->numOutputs), samplesPerBlockExpected);
+
+            if (! isPowerOn)
+                setPower (true);
+
+            // dodgy hack to force some plugins to initialise the sample rate..
+            if (! hasEditor())
+            {
+                if (auto* firstParam = getParameters()[0])
+                {
+                    auto old = firstParam->getValue();
+                    firstParam->setValue ((old < 0.5f) ? 1.0f : 0.0f);
+                    firstParam->setValue (old);
+                }
+            }
+
+            dispatch (Vst2::effStartProcess, 0, 0, 0, 0);
+
+            setLatencySamples (vstEffect->initialDelay);
+        }
+    }
+
+    void releaseResources() override
+    {
+        if (initialised)
+        {
+            dispatch (Vst2::effStopProcess, 0, 0, 0, 0);
+            setPower (false);
+        }
+
+        channelBufferFloat.free();
+        tmpBufferFloat.setSize (0, 0);
+
+        channelBufferDouble.free();
+        tmpBufferDouble.setSize (0, 0);
+
+        outOfPlaceBuffer.setSize (1, 1);
+        incomingMidi.clear();
+
+        midiEventsToSend.freeEvents();
+    }
+
+    void reset() override
+    {
+        if (isPowerOn)
+        {
+            setPower (false);
+            setPower (true);
+        }
+    }
+
+    //==============================================================================
+    void processBlock (AudioBuffer<float>& buffer, MidiBuffer& midiMessages) override
+    {
+        jassert (! isUsingDoublePrecision());
+        processAudio (buffer, midiMessages, tmpBufferFloat, channelBufferFloat, false);
+    }
+
+    void processBlock (AudioBuffer<double>& buffer, MidiBuffer& midiMessages) override
+    {
+        jassert (isUsingDoublePrecision());
+        processAudio (buffer, midiMessages, tmpBufferDouble, channelBufferDouble, false);
+    }
+
+    void processBlockBypassed (AudioBuffer<float>& buffer, MidiBuffer& midiMessages) override
+    {
+        jassert (! isUsingDoublePrecision());
+        processAudio (buffer, midiMessages, tmpBufferFloat, channelBufferFloat, true);
+    }
+
+    void processBlockBypassed (AudioBuffer<double>& buffer, MidiBuffer& midiMessages) override
+    {
+        jassert (isUsingDoublePrecision());
+        processAudio (buffer, midiMessages, tmpBufferDouble, channelBufferDouble, true);
+    }
+
+    //==============================================================================
+    bool supportsDoublePrecisionProcessing() const override
+    {
+        return ((vstEffect->flags & Vst2::effFlagsCanReplacing) != 0
+             && (vstEffect->flags & Vst2::effFlagsCanDoubleReplacing) != 0);
+    }
+
+    AudioProcessorParameter* getBypassParameter() const override               { return vstSupportsBypass ? bypassParam.get() : nullptr; }
+
+    //==============================================================================
+    bool canAddBus (bool) const override                                       { return false; }
+    bool canRemoveBus (bool) const override                                    { return false; }
+
+    bool isBusesLayoutSupported (const BusesLayout& layouts) const override
+    {
+        auto numInputBuses  = getBusCount (true);
+        auto numOutputBuses = getBusCount (false);
+
+        // it's not possible to change layout if there are sidechains/aux buses
+        if (numInputBuses > 1 || numOutputBuses > 1)
+            return (layouts == getBusesLayout());
+
+        return (layouts.getNumChannels (true,  0) <= vstEffect->numInputs
+             && layouts.getNumChannels (false, 0) <= vstEffect->numOutputs);
+    }
+
+    //==============================================================================
+   #if JUCE_IOS || JUCE_ANDROID
+    bool hasEditor() const override                  { return false; }
+   #else
+    bool hasEditor() const override                  { return vstEffect != nullptr && (vstEffect->flags & Vst2::effFlagsHasEditor) != 0; }
+   #endif
+
+    AudioProcessorEditor* createEditor() override;
+
+    //==============================================================================
+    const String getInputChannelName (int index) const override
+    {
+        if (isValidChannel (index, true))
+        {
+            Vst2::VstPinProperties pinProps;
+            if (dispatch (Vst2::effGetInputProperties, index, 0, &pinProps, 0.0f) != 0)
+                return String (pinProps.label, sizeof (pinProps.label));
+        }
+
+        return {};
+    }
+
+    bool isInputChannelStereoPair (int index) const override
+    {
+        if (! isValidChannel (index, true))
+            return false;
+
+        Vst2::VstPinProperties pinProps;
+        if (dispatch (Vst2::effGetInputProperties, index, 0, &pinProps, 0.0f) != 0)
+            return (pinProps.flags & Vst2::kVstPinIsStereo) != 0;
+
+        return true;
+    }
+
+    const String getOutputChannelName (int index) const override
+    {
+        if (isValidChannel (index, false))
+        {
+            Vst2::VstPinProperties pinProps;
+            if (dispatch (Vst2::effGetOutputProperties, index, 0, &pinProps, 0.0f) != 0)
+                return String (pinProps.label, sizeof (pinProps.label));
+        }
+
+        return {};
+    }
+
+    bool isOutputChannelStereoPair (int index) const override
+    {
+        if (! isValidChannel (index, false))
+            return false;
+
+        Vst2::VstPinProperties pinProps;
+        if (dispatch (Vst2::effGetOutputProperties, index, 0, &pinProps, 0.0f) != 0)
+            return (pinProps.flags & Vst2::kVstPinIsStereo) != 0;
+
+        return true;
+    }
+
+    bool isValidChannel (int index, bool isInput) const noexcept
+    {
+        return isPositiveAndBelow (index, isInput ? getTotalNumInputChannels()
+                                                  : getTotalNumOutputChannels());
+    }
+
+    //==============================================================================
+    int getNumPrograms() override          { return vstEffect != nullptr ? jmax (0, vstEffect->numPrograms) : 0; }
+
+    // NB: some plugs return negative numbers from this function.
+    int getCurrentProgram() override       { return (int) dispatch (Vst2::effGetProgram, 0, 0, 0, 0); }
+
+    void setCurrentProgram (int newIndex) override
+    {
+        if (getNumPrograms() > 0 && newIndex != getCurrentProgram())
+            dispatch (Vst2::effSetProgram, 0, jlimit (0, getNumPrograms() - 1, newIndex), 0, 0);
+    }
+
+    const String getProgramName (int index) override
+    {
+        if (index >= 0)
+        {
+            if (index == getCurrentProgram())
+                return getCurrentProgramName();
+
+            if (vstEffect != nullptr)
+            {
+                char nm[264] = { 0 };
+
+                if (dispatch (Vst2::effGetProgramNameIndexed, jlimit (0, getNumPrograms(), index), -1, nm, 0) != 0)
+                    return String::fromUTF8 (nm).trim();
+            }
+        }
+
+        return programNames [index];
+    }
+
+    void changeProgramName (int index, const String& newName) override
+    {
+        if (index >= 0 && index == getCurrentProgram())
+        {
+            if (getNumPrograms() > 0 && newName != getCurrentProgramName())
+                dispatch (Vst2::effSetProgramName, 0, 0, (void*) newName.substring (0, 24).toRawUTF8(), 0.0f);
+        }
+        else
+        {
+            jassertfalse; // xxx not implemented!
+        }
+    }
+
+    //==============================================================================
+    void getStateInformation (MemoryBlock& mb) override                  { saveToFXBFile (mb, true); }
+    void getCurrentProgramStateInformation (MemoryBlock& mb) override    { saveToFXBFile (mb, false); }
+
+    void setStateInformation (const void* data, int size) override               { loadFromFXBFile (data, (size_t) size); }
+    void setCurrentProgramStateInformation (const void* data, int size) override { loadFromFXBFile (data, (size_t) size); }
+
+    //==============================================================================
+    void timerCallback() override
+    {
+        if (dispatch (Vst2::effIdle, 0, 0, 0, 0) == 0)
+            stopTimer();
+    }
+
+    void handleAsyncUpdate() override
+    {
+        // indicates that something about the plugin has changed..
+        updateHostDisplay();
+    }
+
+    pointer_sized_int handleCallback (int32 opcode, int32 index, pointer_sized_int value, void* ptr, float opt)
+    {
+        switch (opcode)
+        {
+            case Vst2::audioMasterAutomate:
+                if (auto* param = getParameters()[index])
+                    param->sendValueChangedMessageToListeners (opt);
+                else
+                    jassertfalse; // Invalid parameter index!
+
+                break;
+
+            case Vst2::audioMasterProcessEvents:            handleMidiFromPlugin ((const Vst2::VstEvents*) ptr); break;
+            case Vst2::audioMasterGetTime:                  return getVSTTime();
+            case Vst2::audioMasterIdle:                     handleIdle(); break;
+            case Vst2::audioMasterSizeWindow:               setWindowSize (index, (int) value); return 1;
+            case Vst2::audioMasterUpdateDisplay:            triggerAsyncUpdate(); break;
+            case Vst2::audioMasterIOChanged:                setLatencySamples (vstEffect->initialDelay); break;
+            case Vst2::audioMasterNeedIdle:                 startTimer (50); break;
+
+            case Vst2::audioMasterGetSampleRate:            return (pointer_sized_int) (getSampleRate() > 0 ? getSampleRate() : defaultVSTSampleRateValue);
+            case Vst2::audioMasterGetBlockSize:             return (pointer_sized_int) (getBlockSize() > 0  ? getBlockSize()  : defaultVSTBlockSizeValue);
+            case Vst2::audioMasterWantMidi:                 wantsMidiMessages = true; break;
+            case Vst2::audioMasterGetDirectory:             return getVstDirectory();
+
+            case Vst2::audioMasterTempoAt:                  return (pointer_sized_int) (extraFunctions != nullptr ? extraFunctions->getTempoAt ((int64) value) : 0);
+            case Vst2::audioMasterGetAutomationState:       return (pointer_sized_int) (extraFunctions != nullptr ? extraFunctions->getAutomationState() : 0);
+
+            case Vst2::audioMasterBeginEdit:
+                if (auto* param = getParameters()[index])
+                    param->beginChangeGesture();
+                else
+                    jassertfalse; // Invalid parameter index!
+
+                break;
+
+            case Vst2::audioMasterEndEdit:
+                if (auto* param = getParameters()[index])
+                    param->endChangeGesture();
+                else
+                    jassertfalse; // Invalid parameter index!
+
+                break;
+
+            case Vst2::audioMasterPinConnected:             return isValidChannel (index, value == 0) ? 0 : 1; // (yes, 0 = true)
+            case Vst2::audioMasterGetCurrentProcessLevel:   return isNonRealtime() ? 4 : 0;
+
+            // none of these are handled (yet)...
+            case Vst2::audioMasterSetTime:
+            case Vst2::audioMasterGetParameterQuantization:
+            case Vst2::audioMasterGetInputLatency:
+            case Vst2::audioMasterGetOutputLatency:
+            case Vst2::audioMasterGetPreviousPlug:
+            case Vst2::audioMasterGetNextPlug:
+            case Vst2::audioMasterWillReplaceOrAccumulate:
+            case Vst2::audioMasterOfflineStart:
+            case Vst2::audioMasterOfflineRead:
+            case Vst2::audioMasterOfflineWrite:
+            case Vst2::audioMasterOfflineGetCurrentPass:
+            case Vst2::audioMasterOfflineGetCurrentMetaPass:
+            case Vst2::audioMasterGetOutputSpeakerArrangement:
+            case Vst2::audioMasterVendorSpecific:
+            case Vst2::audioMasterSetIcon:
+            case Vst2::audioMasterGetLanguage:
+            case Vst2::audioMasterOpenWindow:
+            case Vst2::audioMasterCloseWindow:
+                break;
+
+            default:
+                return handleGeneralCallback (opcode, index, value, ptr, opt);
+        }
+
+        return 0;
+    }
+
+    // handles non plugin-specific callbacks..
+    static pointer_sized_int handleGeneralCallback (int32 opcode, int32 /*index*/, pointer_sized_int /*value*/, void* ptr, float /*opt*/)
+    {
+        switch (opcode)
+        {
+            case Vst2::audioMasterCanDo:                        return handleCanDo ((const char*) ptr);
+            case Vst2::audioMasterVersion:                      return 2400;
+            case Vst2::audioMasterCurrentId:                    return shellUIDToCreate;
+            case Vst2::audioMasterGetNumAutomatableParameters:  return 0;
+            case Vst2::audioMasterGetAutomationState:           return 1;
+            case Vst2::audioMasterGetVendorVersion:             return 0x0101;
+
+            case Vst2::audioMasterGetVendorString:
+            case Vst2::audioMasterGetProductString:             return getHostName ((char*) ptr);
+
+            case Vst2::audioMasterGetSampleRate:                return (pointer_sized_int) defaultVSTSampleRateValue;
+            case Vst2::audioMasterGetBlockSize:                 return (pointer_sized_int) defaultVSTBlockSizeValue;
+            case Vst2::audioMasterSetOutputSampleRate:          return 0;
+
+            default:
+                DBG ("*** Unhandled VST Callback: " + String ((int) opcode));
+                break;
+        }
+
+        return 0;
+    }
+
+    //==============================================================================
+    pointer_sized_int dispatch (int opcode, int index, pointer_sized_int value, void* const ptr, float opt) const
+    {
+        pointer_sized_int result = 0;
+
+        if (vstEffect != nullptr)
+        {
+            const ScopedLock sl (lock);
+            const IdleCallRecursionPreventer icrp;
+
+            try
+            {
+               #if JUCE_MAC
+                auto oldResFile = CurResFile();
+
+                if (vstModule->resFileId != 0)
+                    UseResFile (vstModule->resFileId);
+               #endif
+
+                result = vstEffect->dispatcher (vstEffect, opcode, index, value, ptr, opt);
+
+               #if JUCE_MAC
+                auto newResFile = CurResFile();
+
+                if (newResFile != oldResFile)  // avoid confusing the parent app's resource file with the plug-in's
+                {
+                    vstModule->resFileId = newResFile;
+                    UseResFile (oldResFile);
+                }
+               #endif
+            }
+            catch (...)
+            {}
+        }
+
+        return result;
+    }
+
+    bool loadFromFXBFile (const void* const data, const size_t dataSize)
+    {
+        if (dataSize < 28)
+            return false;
+
+        auto set = (const fxSet*) data;
+
+        if ((! compareMagic (set->chunkMagic, "CcnK")) || fxbSwap (set->version) > fxbVersionNum)
+            return false;
+
+        if (compareMagic (set->fxMagic, "FxBk"))
+        {
+            // bank of programs
+            if (fxbSwap (set->numPrograms) >= 0)
+            {
+                auto oldProg = getCurrentProgram();
+                auto numParams = fxbSwap (((const fxProgram*) (set->programs))->numParams);
+                auto progLen = (int) sizeof (fxProgram) + (numParams - 1) * (int) sizeof (float);
+
+                for (int i = 0; i < fxbSwap (set->numPrograms); ++i)
+                {
+                    if (i != oldProg)
+                    {
+                        auto prog = (const fxProgram*) (((const char*) (set->programs)) + i * progLen);
+
+                        if (((const char*) prog) - ((const char*) set) >= (ssize_t) dataSize)
+                            return false;
+
+                        if (fxbSwap (set->numPrograms) > 0)
+                            setCurrentProgram (i);
+
+                        if (! restoreProgramSettings (prog))
+                            return false;
+                    }
+                }
+
+                if (fxbSwap (set->numPrograms) > 0)
+                    setCurrentProgram (oldProg);
+
+                auto prog = (const fxProgram*) (((const char*) (set->programs)) + oldProg * progLen);
+
+                if (((const char*) prog) - ((const char*) set) >= (ssize_t) dataSize)
+                    return false;
+
+                if (! restoreProgramSettings (prog))
+                    return false;
+            }
+        }
+        else if (compareMagic (set->fxMagic, "FxCk"))
+        {
+            // single program
+            auto prog = (const fxProgram*) data;
+
+            if (! compareMagic (prog->chunkMagic, "CcnK"))
+                return false;
+
+            changeProgramName (getCurrentProgram(), prog->prgName);
+
+            for (int i = 0; i < fxbSwap (prog->numParams); ++i)
+                if (auto* param = getParameters()[i])
+                    param->setValue (fxbSwapFloat (prog->params[i]));
+        }
+        else if (compareMagic (set->fxMagic, "FBCh"))
+        {
+            // non-preset chunk
+            auto cset = (const fxChunkSet*) data;
+
+            if ((size_t) fxbSwap (cset->chunkSize) + sizeof (fxChunkSet) - 8 > (size_t) dataSize)
+                return false;
+
+            setChunkData (cset->chunk, fxbSwap (cset->chunkSize), false);
+        }
+        else if (compareMagic (set->fxMagic, "FPCh"))
+        {
+            // preset chunk
+            auto cset = (const fxProgramSet*) data;
+
+            if ((size_t) fxbSwap (cset->chunkSize) + sizeof (fxProgramSet) - 8 > (size_t) dataSize)
+                return false;
+
+            setChunkData (cset->chunk, fxbSwap (cset->chunkSize), true);
+
+            changeProgramName (getCurrentProgram(), cset->name);
+        }
+        else
+        {
+            return false;
+        }
+
+        return true;
+    }
+
+    bool saveToFXBFile (MemoryBlock& dest, bool isFXB, int maxSizeMB = 128)
+    {
+        auto numPrograms = getNumPrograms();
+        auto numParams = getParameters().size();
+
+        if (usesChunks())
+        {
+            MemoryBlock chunk;
+            getChunkData (chunk, ! isFXB, maxSizeMB);
+
+            if (isFXB)
+            {
+                auto totalLen = sizeof (fxChunkSet) + chunk.getSize() - 8;
+                dest.setSize (totalLen, true);
+
+                auto set = (fxChunkSet*) dest.getData();
+                set->chunkMagic = fxbName ("CcnK");
+                set->byteSize = 0;
+                set->fxMagic = fxbName ("FBCh");
+                set->version = fxbSwap (fxbVersionNum);
+                set->fxID = fxbSwap (getUID());
+                set->fxVersion = fxbSwap (getVersionNumber());
+                set->numPrograms = fxbSwap (numPrograms);
+                set->chunkSize = fxbSwap ((int32) chunk.getSize());
+
+                chunk.copyTo (set->chunk, 0, chunk.getSize());
+            }
+            else
+            {
+                auto totalLen = sizeof (fxProgramSet) + chunk.getSize() - 8;
+                dest.setSize (totalLen, true);
+
+                auto set = (fxProgramSet*) dest.getData();
+                set->chunkMagic = fxbName ("CcnK");
+                set->byteSize = 0;
+                set->fxMagic = fxbName ("FPCh");
+                set->version = fxbSwap (fxbVersionNum);
+                set->fxID = fxbSwap (getUID());
+                set->fxVersion = fxbSwap (getVersionNumber());
+                set->numPrograms = fxbSwap (numPrograms);
+                set->chunkSize = fxbSwap ((int32) chunk.getSize());
+
+                getCurrentProgramName().copyToUTF8 (set->name, sizeof (set->name) - 1);
+                chunk.copyTo (set->chunk, 0, chunk.getSize());
+            }
+        }
+        else
+        {
+            if (isFXB)
+            {
+                auto progLen = (int) sizeof (fxProgram) + (numParams - 1) * (int) sizeof (float);
+                auto len = (sizeof (fxSet) - sizeof (fxProgram)) + (size_t) (progLen * jmax (1, numPrograms));
+                dest.setSize (len, true);
+
+                auto set = (fxSet*) dest.getData();
+                set->chunkMagic = fxbName ("CcnK");
+                set->byteSize = 0;
+                set->fxMagic = fxbName ("FxBk");
+                set->version = fxbSwap (fxbVersionNum);
+                set->fxID = fxbSwap (getUID());
+                set->fxVersion = fxbSwap (getVersionNumber());
+                set->numPrograms = fxbSwap (numPrograms);
+
+                MemoryBlock oldSettings;
+                createTempParameterStore (oldSettings);
+
+                auto oldProgram = getCurrentProgram();
+
+                if (oldProgram >= 0)
+                    setParamsInProgramBlock ((fxProgram*) (((char*) (set->programs)) + oldProgram * progLen));
+
+                for (int i = 0; i < numPrograms; ++i)
+                {
+                    if (i != oldProgram)
+                    {
+                        setCurrentProgram (i);
+                        setParamsInProgramBlock ((fxProgram*) (((char*) (set->programs)) + i * progLen));
+                    }
+                }
+
+                if (oldProgram >= 0)
+                    setCurrentProgram (oldProgram);
+
+                restoreFromTempParameterStore (oldSettings);
+            }
+            else
+            {
+                dest.setSize (sizeof (fxProgram) + (size_t) ((numParams - 1) * (int) sizeof (float)), true);
+                setParamsInProgramBlock ((fxProgram*) dest.getData());
+            }
+        }
+
+        return true;
+    }
+
+    bool usesChunks() const noexcept        { return vstEffect != nullptr && (vstEffect->flags & Vst2::effFlagsProgramChunks) != 0; }
+
+    bool getChunkData (MemoryBlock& mb, bool isPreset, int maxSizeMB) const
+    {
+        if (usesChunks())
+        {
+            void* data = nullptr;
+            auto bytes = (size_t) dispatch (Vst2::effGetChunk, isPreset ? 1 : 0, 0, &data, 0.0f);
+
+            if (data != nullptr && bytes <= (size_t) maxSizeMB * 1024 * 1024)
+            {
+                mb.setSize (bytes);
+                mb.copyFrom (data, 0, bytes);
+
+                return true;
+            }
+        }
+
+        return false;
+    }
+
+    bool setChunkData (const void* data, const int size, bool isPreset)
+    {
+        if (size > 0 && usesChunks())
+        {
+            dispatch (Vst2::effSetChunk, isPreset ? 1 : 0, size, (void*) data, 0.0f);
+
+            if (! isPreset)
+                updateStoredProgramNames();
+
+            return true;
+        }
+
+        return false;
+    }
+
+    Vst2::AEffect* vstEffect;
+    ModuleHandle::Ptr vstModule;
+
+    std::unique_ptr<VSTPluginFormat::ExtraFunctions> extraFunctions;
+    bool usesCocoaNSView = false;
+
+private:
+    //==============================================================================
+    struct VST2BypassParameter    : Parameter
+    {
+        VST2BypassParameter (VSTPluginInstance& effectToUse)
+            : parent (effectToUse),
+              onStrings (TRANS("on"), TRANS("yes"), TRANS("true")),
+              offStrings (TRANS("off"), TRANS("no"), TRANS("false")),
+              values (TRANS("Off"), TRANS("On"))
+        {
+        }
+
+        void setValue (float newValue) override
+        {
+            currentValue = (newValue != 0.0f);
+
+            if (parent.vstSupportsBypass)
+                parent.dispatch (Vst2::effSetBypass, 0, currentValue ? 1 : 0, nullptr, 0.0f);
+        }
+
+        float getValueForText (const String& text) const override
+        {
+            String lowercaseText (text.toLowerCase());
+
+            for (auto& testText : onStrings)
+                if (lowercaseText == testText)
+                    return 1.0f;
+
+            for (auto& testText : offStrings)
+                if (lowercaseText == testText)
+                    return 0.0f;
+
+            return text.getIntValue() != 0 ? 1.0f : 0.0f;
+        }
+
+        float getValue() const override                                     { return currentValue; }
+        float getDefaultValue() const override                              { return 0.0f; }
+        String getName (int /*maximumStringLength*/) const override         { return "Bypass"; }
+        String getText (float value, int) const override                    { return (value != 0.0f ? TRANS("On") : TRANS("Off")); }
+        bool isAutomatable() const override                                 { return true; }
+        bool isDiscrete() const override                                    { return true; }
+        bool isBoolean() const override                                     { return true; }
+        int getNumSteps() const override                                    { return 2; }
+        StringArray getAllValueStrings() const override                     { return values; }
+        String getLabel() const override                                    { return {}; }
+
+        VSTPluginInstance& parent;
+        bool currentValue = false;
+        StringArray onStrings, offStrings, values;
+    };
+
+    //==============================================================================
+    String name;
+    CriticalSection lock;
+    bool wantsMidiMessages = false, initialised = false, isPowerOn = false;
+    bool lastProcessBlockCallWasBypass = false, vstSupportsBypass = false;
+    mutable StringArray programNames;
+    AudioBuffer<float> outOfPlaceBuffer;
+
+    CriticalSection midiInLock;
+    MidiBuffer incomingMidi;
+    VSTMidiEventList midiEventsToSend;
+    Vst2::VstTimeInfo vstHostTime;
+
+    AudioBuffer<float> tmpBufferFloat;
+    HeapBlock<float*> channelBufferFloat;
+
+    AudioBuffer<double> tmpBufferDouble;
+    HeapBlock<double*> channelBufferDouble;
+    std::unique_ptr<VST2BypassParameter> bypassParam;
+
+    std::unique_ptr<VSTXMLInfo> xmlInfo;
+
+    static pointer_sized_int handleCanDo (const char* name)
+    {
+        static const char* canDos[] = { "supplyIdle",
+                                        "sendVstEvents",
+                                        "sendVstMidiEvent",
+                                        "sendVstTimeInfo",
+                                        "receiveVstEvents",
+                                        "receiveVstMidiEvent",
+                                        "supportShell",
+                                        "sizeWindow",
+                                        "shellCategory" };
+
+        for (int i = 0; i < numElementsInArray (canDos); ++i)
+            if (strcmp (canDos[i], name) == 0)
+                return 1;
+
+        return 0;
+    }
+
+    static pointer_sized_int getHostName (char* name)
+    {
+        String hostName ("Juce VST Host");
+
+        if (auto* app = JUCEApplicationBase::getInstance())
+            hostName = app->getApplicationName();
+
+        hostName.copyToUTF8 (name, (size_t) jmin (Vst2::kVstMaxVendorStrLen, Vst2::kVstMaxProductStrLen) - 1);
+        return 1;
+    }
+
+    pointer_sized_int getVSTTime() noexcept
+    {
+       #if JUCE_MSVC
+        #pragma warning (push)
+        #pragma warning (disable: 4311)
+       #endif
+
+        return (pointer_sized_int) &vstHostTime;
+
+       #if JUCE_MSVC
+        #pragma warning (pop)
+       #endif
+    }
+
+    void handleIdle()
+    {
+        if (insideVSTCallback == 0 && MessageManager::getInstance()->isThisTheMessageThread())
+        {
+            const IdleCallRecursionPreventer icrp;
+
+           #if JUCE_MAC
+            if (getActiveEditor() != nullptr)
+                dispatch (Vst2::effEditIdle, 0, 0, 0, 0);
+           #endif
+
+            Timer::callPendingTimersSynchronously();
+            handleUpdateNowIfNeeded();
+
+            for (int i = ComponentPeer::getNumPeers(); --i >= 0;)
+                if (auto* p = ComponentPeer::getPeer(i))
+                    p->performAnyPendingRepaintsNow();
+        }
+    }
+
+    void setWindowSize (int width, int height)
+    {
+        if (auto* ed = getActiveEditor())
+        {
+           #if JUCE_LINUX
+            const MessageManagerLock mmLock;
+           #endif
+
+           #if ! JUCE_MAC
+            if (auto* peer = ed->getTopLevelComponent()->getPeer())
+            {
+                auto scale = peer->getPlatformScaleFactor();
+                ed->setSize (roundToInt (width / scale), roundToInt (height / scale));
+
+                return;
+            }
+           #endif
+
+            ed->setSize (width, height);
+        }
+    }
+
+    //==============================================================================
+    static Vst2::AEffect* constructEffect (const ModuleHandle::Ptr& module)
+    {
+        Vst2::AEffect* effect = nullptr;
+        try
+        {
+            const IdleCallRecursionPreventer icrp;
+            _fpreset();
+
+            JUCE_VST_LOG ("Creating VST instance: " + module->pluginName);
+
+           #if JUCE_MAC
+            if (module->resFileId != 0)
+                UseResFile (module->resFileId);
+           #endif
+
+            {
+                JUCE_VST_WRAPPER_INVOKE_MAIN
+            }
+
+            if (effect != nullptr && effect->magic == 0x56737450 /* 'VstP' */)
+            {
+                jassert (effect->resvd2 == 0);
+                jassert (effect->object != 0);
+
+                _fpreset(); // some dodgy plugs mess around with this
+            }
+            else
+            {
+                effect = nullptr;
+            }
+        }
+        catch (...)
+        {}
+
+        return effect;
+    }
+
+    static BusesProperties queryBusIO (Vst2::AEffect* effect)
+    {
+        BusesProperties returnValue;
+
+        if (effect->numInputs == 0 && effect->numOutputs == 0)
+            return returnValue;
+
+        // Workaround for old broken JUCE plug-ins which would return an invalid
+        // speaker arrangement if the host didn't ask for a specific arrangement
+        // beforehand.
+        // Check if the plug-in reports any default layouts. If it doesn't, then
+        // try setting a default layout compatible with the number of pins this
+        // plug-in is reporting.
+        if (! pluginHasDefaultChannelLayouts (effect))
+        {
+            SpeakerMappings::VstSpeakerConfigurationHolder canonicalIn  (AudioChannelSet::canonicalChannelSet (effect->numInputs));
+            SpeakerMappings::VstSpeakerConfigurationHolder canonicalOut (AudioChannelSet::canonicalChannelSet (effect->numOutputs));
+
+            effect->dispatcher (effect, Vst2::effSetSpeakerArrangement, 0,
+                                      (pointer_sized_int) &canonicalIn.get(), (void*) &canonicalOut.get(), 0.0f);
+        }
+
+        HeapBlock<Vst2::VstSpeakerArrangement> inArrBlock (1, true), outArrBlock (1, true);
+
+        auto* inArr  = inArrBlock.get();
+        auto* outArr = outArrBlock.get();
+
+        if (! getSpeakerArrangementWrapper (effect, inArr, outArr))
+            inArr = outArr = nullptr;
+
+        for (int dir = 0; dir < 2; ++dir)
+        {
+            const bool isInput = (dir == 0);
+            const int opcode = (isInput ? Vst2::effGetInputProperties : Vst2::effGetOutputProperties);
+            const int maxChannels = (isInput ? effect->numInputs : effect->numOutputs);
+            const Vst2::VstSpeakerArrangement* arr = (isInput ? inArr : outArr);
+            bool busAdded = false;
+
+            Vst2::VstPinProperties pinProps;
+            AudioChannelSet layout;
+
+            for (int ch = 0; ch < maxChannels; ch += layout.size())
+            {
+                if (effect->dispatcher (effect, opcode, ch, 0, &pinProps, 0.0f) == 0)
+                    break;
+
+                if ((pinProps.flags & Vst2::kVstPinUseSpeaker) != 0)
+                {
+                    layout = SpeakerMappings::vstArrangementTypeToChannelSet (pinProps.arrangementType, 0);
+
+                    if (layout.isDisabled())
+                        break;
+                }
+                else if (arr == nullptr)
+                {
+                    layout = ((pinProps.flags & Vst2::kVstPinIsStereo) != 0 ? AudioChannelSet::stereo() : AudioChannelSet::mono());
+                }
+                else
+                    break;
+
+                busAdded = true;
+                returnValue.addBus (isInput, pinProps.label, layout, true);
+            }
+
+            // no buses?
+            if (! busAdded && maxChannels > 0)
+            {
+                String busName = (isInput ? "Input" : "Output");
+
+                if (effect->dispatcher (effect, opcode, 0, 0, &pinProps, 0.0f) != 0)
+                    busName = pinProps.label;
+
+                if (arr != nullptr)
+                    layout = SpeakerMappings::vstArrangementTypeToChannelSet (*arr);
+                else
+                    layout = AudioChannelSet::canonicalChannelSet (maxChannels);
+
+                returnValue.addBus (isInput, busName, layout, true);
+            }
+        }
+
+        return returnValue;
+    }
+
+    static bool pluginHasDefaultChannelLayouts (Vst2::AEffect* effect)
+    {
+        HeapBlock<Vst2::VstSpeakerArrangement> inArrBlock (1, true), outArrBlock (1, true);
+
+        auto* inArr  = inArrBlock.get();
+        auto* outArr = outArrBlock.get();
+
+        if (getSpeakerArrangementWrapper (effect, inArr, outArr))
+            return true;
+
+        for (int dir = 0; dir < 2; ++dir)
+        {
+            const bool isInput = (dir == 0);
+            const int opcode = (isInput ? Vst2::effGetInputProperties : Vst2::effGetOutputProperties);
+            const int maxChannels = (isInput ? effect->numInputs : effect->numOutputs);
+
+            int channels = 1;
+
+            for (int ch = 0; ch < maxChannels; ch += channels)
+            {
+                Vst2::VstPinProperties pinProps;
+
+                if (effect->dispatcher (effect, opcode, ch, 0, &pinProps, 0.0f) == 0)
+                    return false;
+
+                if ((pinProps.flags & Vst2::kVstPinUseSpeaker) != 0)
+                    return true;
+
+                channels = (pinProps.flags & Vst2::kVstPinIsStereo) != 0 ? 2 : 1;
+            }
+        }
+
+        return false;
+    }
+
+    static bool getSpeakerArrangementWrapper (Vst2::AEffect* effect,
+                                              Vst2::VstSpeakerArrangement* inArr,
+                                              Vst2::VstSpeakerArrangement* outArr)
+    {
+        // Workaround: unfortunately old JUCE VST-2 plug-ins had a bug and would crash if
+        // you try to get the speaker arrangement when there are no input channels present.
+        // Hopefully, one day (when there are no more old JUCE plug-ins around), we can
+        // commment out the next two lines.
+        if (effect->numInputs == 0)
+            return false;
+
+        return (effect->dispatcher (effect, Vst2::effGetSpeakerArrangement, 0,
+                                          reinterpret_cast<pointer_sized_int> (&inArr), &outArr, 0.0f) != 0);
+    }
+
+    //==============================================================================
+    template <typename FloatType>
+    void processAudio (AudioBuffer<FloatType>& buffer, MidiBuffer& midiMessages,
+                       AudioBuffer<FloatType>& tmpBuffer,
+                       HeapBlock<FloatType*>& channelBuffer,
+                       bool processBlockBypassedCalled)
+    {
+        if (vstSupportsBypass)
+        {
+            updateBypass (processBlockBypassedCalled);
+        }
+        else if (processBlockBypassedCalled)
+        {
+            // if this vst does not support bypass then we will have to do this ourselves
+            AudioProcessor::processBlockBypassed (buffer, midiMessages);
+            return;
+        }
+
+        auto numSamples  = buffer.getNumSamples();
+        auto numChannels = buffer.getNumChannels();
+
+        if (initialised)
+        {
+            if (auto* currentPlayHead = getPlayHead())
+            {
+                AudioPlayHead::CurrentPositionInfo position;
+
+                if (currentPlayHead->getCurrentPosition (position))
+                {
+
+                    vstHostTime.samplePos           = (double) position.timeInSamples;
+                    vstHostTime.tempo                 = position.bpm;
+                    vstHostTime.timeSigNumerator   = position.timeSigNumerator;
+                    vstHostTime.timeSigDenominator = position.timeSigDenominator;
+                    vstHostTime.ppqPos          = position.ppqPosition;
+                    vstHostTime.barStartPos          = position.ppqPositionOfLastBarStart;
+                    vstHostTime.flags |= Vst2::kVstTempoValid
+                                           | Vst2::kVstTimeSigValid
+                                           | Vst2::kVstPpqPosValid
+                                           | Vst2::kVstBarsValid;
+
+                    int32 newTransportFlags = 0;
+                    if (position.isPlaying)     newTransportFlags |= Vst2::kVstTransportPlaying;
+                    if (position.isRecording)   newTransportFlags |= Vst2::kVstTransportRecording;
+
+                    if (newTransportFlags != (vstHostTime.flags & (Vst2::kVstTransportPlaying
+                                                                   | Vst2::kVstTransportRecording)))
+                        vstHostTime.flags = (vstHostTime.flags & ~(Vst2::kVstTransportPlaying | Vst2::kVstTransportRecording)) | newTransportFlags | Vst2::kVstTransportChanged;
+                    else
+                        vstHostTime.flags &= ~Vst2::kVstTransportChanged;
+
+                    switch (position.frameRate)
+                    {
+                        case AudioPlayHead::fps24:       setHostTimeFrameRate (Vst2::kVstSmpte24fps, 24.0, position.timeInSeconds); break;
+                        case AudioPlayHead::fps25:       setHostTimeFrameRate (Vst2::kVstSmpte25fps, 25.0, position.timeInSeconds); break;
+                        case AudioPlayHead::fps30:       setHostTimeFrameRate (Vst2::kVstSmpte30fps, 30.0, position.timeInSeconds); break;
+                        case AudioPlayHead::fps60:       setHostTimeFrameRate (Vst2::kVstSmpte60fps, 60.0, position.timeInSeconds); break;
+
+                        case AudioPlayHead::fps23976:    setHostTimeFrameRateDrop (Vst2::kVstSmpte239fps,      24.0, position.timeInSeconds); break;
+                        case AudioPlayHead::fps2997:     setHostTimeFrameRateDrop (Vst2::kVstSmpte2997fps,     30.0, position.timeInSeconds); break;
+                        case AudioPlayHead::fps2997drop: setHostTimeFrameRateDrop (Vst2::kVstSmpte2997dfps, 30.0, position.timeInSeconds); break;
+                        case AudioPlayHead::fps30drop:   setHostTimeFrameRateDrop (Vst2::kVstSmpte30dfps,   30.0, position.timeInSeconds); break;
+                        case AudioPlayHead::fps60drop:   setHostTimeFrameRateDrop (Vst2::kVstSmpte599fps,      60.0, position.timeInSeconds); break;
+                        default: break;
+                    }
+
+                    if (position.isLooping)
+                    {
+                        vstHostTime.cycleStartPos = position.ppqLoopStart;
+                        vstHostTime.cycleEndPos   = position.ppqLoopEnd;
+                        vstHostTime.flags |= (Vst2::kVstCyclePosValid | Vst2::kVstTransportCycleActive);
+                    }
+                    else
+                    {
+                        vstHostTime.flags &= ~(Vst2::kVstCyclePosValid | Vst2::kVstTransportCycleActive);
+                    }
+                }
+            }
+
+            vstHostTime.nanoSeconds = getVSTHostTimeNanoseconds();
+
+            if (wantsMidiMessages)
+            {
+                midiEventsToSend.clear();
+                midiEventsToSend.ensureSize (1);
+
+                MidiBuffer::Iterator iter (midiMessages);
+                const uint8* midiData;
+                int numBytesOfMidiData, samplePosition;
+
+                while (iter.getNextEvent (midiData, numBytesOfMidiData, samplePosition))
+                    midiEventsToSend.addEvent (midiData, numBytesOfMidiData,
+                                               jlimit (0, numSamples - 1, samplePosition));
+
+                vstEffect->dispatcher (vstEffect, Vst2::effProcessEvents, 0, 0, midiEventsToSend.events, 0);
+            }
+
+            _clearfp();
+
+            // always ensure that the buffer is at least as large as the maximum number of channels
+            auto maxChannels = jmax (vstEffect->numInputs, vstEffect->numOutputs);
+            auto channels = channelBuffer.get();
+
+            if (numChannels < maxChannels)
+            {
+                if (numSamples > tmpBuffer.getNumSamples())
+                    tmpBuffer.setSize (tmpBuffer.getNumChannels(), numSamples);
+
+                tmpBuffer.clear();
+            }
+
+            for (int ch = 0; ch < maxChannels; ++ch)
+                channels[ch] = (ch < numChannels ? buffer.getWritePointer (ch) : tmpBuffer.getWritePointer (ch));
+
+            {
+                AudioBuffer<FloatType> processBuffer (channels, maxChannels, numSamples);
+
+                invokeProcessFunction (processBuffer, numSamples);
+            }
+        }
+        else
+        {
+            // Not initialised, so just bypass..
+            for (int i = getTotalNumOutputChannels(); --i >= 0;)
+                buffer.clear (i, 0, buffer.getNumSamples());
+        }
+
+        {
+            // copy any incoming midi..
+            const ScopedLock sl (midiInLock);
+
+            midiMessages.swapWith (incomingMidi);
+            incomingMidi.clear();
+        }
+    }
+
+    //==============================================================================
+    inline void invokeProcessFunction (AudioBuffer<float>& buffer, int32 sampleFrames)
+    {
+        if ((vstEffect->flags & Vst2::effFlagsCanReplacing) != 0)
+        {
+            vstEffect->processReplacing (vstEffect, buffer.getArrayOfWritePointers(),
+                                                    buffer.getArrayOfWritePointers(), sampleFrames);
+        }
+        else
+        {
+            outOfPlaceBuffer.setSize (vstEffect->numOutputs, sampleFrames);
+            outOfPlaceBuffer.clear();
+
+            vstEffect->process (vstEffect, buffer.getArrayOfWritePointers(),
+                                             outOfPlaceBuffer.getArrayOfWritePointers(), sampleFrames);
+
+            for (int i = vstEffect->numOutputs; --i >= 0;)
+                buffer.copyFrom (i, 0, outOfPlaceBuffer.getReadPointer (i), sampleFrames);
+        }
+    }
+
+    inline void invokeProcessFunction (AudioBuffer<double>& buffer, int32 sampleFrames)
+    {
+        vstEffect->processDoubleReplacing (vstEffect, buffer.getArrayOfWritePointers(),
+                                                      buffer.getArrayOfWritePointers(), sampleFrames);
+    }
+
+    //==============================================================================
+    void setHostTimeFrameRate (long frameRateIndex, double frameRate, double currentTime) noexcept
+    {
+        vstHostTime.flags |= Vst2::kVstSmpteValid;
+        vstHostTime.smpteFrameRate   = (int32) frameRateIndex;
+        vstHostTime.smpteOffset = (int32) (currentTime * 80.0 * frameRate + 0.5);
+    }
+
+    void setHostTimeFrameRateDrop (long frameRateIndex, double frameRate, double currentTime) noexcept
+    {
+        setHostTimeFrameRate (frameRateIndex, frameRate * 1000.0 / 1001.0, currentTime);
+    }
+
+    bool restoreProgramSettings (const fxProgram* const prog)
+    {
+        if (compareMagic (prog->chunkMagic, "CcnK")
+             && compareMagic (prog->fxMagic, "FxCk"))
+        {
+            changeProgramName (getCurrentProgram(), prog->prgName);
+
+            for (int i = 0; i < fxbSwap (prog->numParams); ++i)
+                if (auto* param = getParameters()[i])
+                    param->setValue (fxbSwapFloat (prog->params[i]));
+
+            return true;
+        }
+
+        return false;
+    }
+
+    String getTextForOpcode (const int index, const int opcode) const
+    {
+        if (vstEffect == nullptr)
+            return {};
+
+        jassert (index >= 0 && index < vstEffect->numParams);
+        char nm[256] = { 0 };
+        dispatch (opcode, index, 0, nm, 0);
+        return String::createStringFromData (nm, (int) sizeof (nm)).trim();
+    }
+
+    String getCurrentProgramName()
+    {
+        String progName;
+
+        if (vstEffect != nullptr)
+        {
+            {
+                char nm[256] = { 0 };
+                dispatch (Vst2::effGetProgramName, 0, 0, nm, 0);
+                progName = String::createStringFromData (nm, (int) sizeof (nm)).trim();
+            }
+
+            const int index = getCurrentProgram();
+
+            if (index >= 0 && programNames[index].isEmpty())
+            {
+                while (programNames.size() < index)
+                    programNames.add (String());
+
+                programNames.set (index, progName);
+            }
+        }
+
+        return progName;
+    }
+
+    void setParamsInProgramBlock (fxProgram* prog)
+    {
+        auto numParams = getParameters().size();
+
+        prog->chunkMagic = fxbName ("CcnK");
+        prog->byteSize = 0;
+        prog->fxMagic = fxbName ("FxCk");
+        prog->version = fxbSwap (fxbVersionNum);
+        prog->fxID = fxbSwap (getUID());
+        prog->fxVersion = fxbSwap (getVersionNumber());
+        prog->numParams = fxbSwap (numParams);
+
+        getCurrentProgramName().copyToUTF8 (prog->prgName, sizeof (prog->prgName) - 1);
+
+        for (int i = 0; i < numParams; ++i)
+            if (auto* param = getParameters()[i])
+                prog->params[i] = fxbSwapFloat (param->getValue());
+    }
+
+    void updateStoredProgramNames()
+    {
+        if (vstEffect != nullptr && getNumPrograms() > 0)
+        {
+            char nm[256] = { 0 };
+
+            // only do this if the plugin can't use indexed names..
+            if (dispatch (Vst2::effGetProgramNameIndexed, 0, -1, nm, 0) == 0)
+            {
+                auto oldProgram = getCurrentProgram();
+                MemoryBlock oldSettings;
+                createTempParameterStore (oldSettings);
+
+                for (int i = 0; i < getNumPrograms(); ++i)
+                {
+                    setCurrentProgram (i);
+                    getCurrentProgramName();  // (this updates the list)
+                }
+
+                setCurrentProgram (oldProgram);
+                restoreFromTempParameterStore (oldSettings);
+            }
+        }
+    }
+
+    void handleMidiFromPlugin (const Vst2::VstEvents* events)
+    {
+        if (events != nullptr)
+        {
+            const ScopedLock sl (midiInLock);
+            VSTMidiEventList::addEventsToMidiBuffer (events, incomingMidi);
+        }
+    }
+
+    //==============================================================================
+    void createTempParameterStore (MemoryBlock& dest)
+    {
+        auto numParameters = getParameters().size();
+        dest.setSize (64 + 4 * (size_t) numParameters);
+        dest.fillWith (0);
+
+        getCurrentProgramName().copyToUTF8 ((char*) dest.getData(), 63);
+
+        auto p = (float*) (((char*) dest.getData()) + 64);
+
+        for (int i = 0; i < numParameters; ++i)
+            if (auto* param = getParameters()[i])
+                p[i] = param->getValue();
+    }
+
+    void restoreFromTempParameterStore (const MemoryBlock& m)
+    {
+        changeProgramName (getCurrentProgram(), (const char*) m.getData());
+
+        auto p = (float*) (((char*) m.getData()) + 64);
+        auto numParameters = getParameters().size();
+
+        for (int i = 0; i < numParameters; ++i)
+            if (auto* param = getParameters()[i])
+                param->setValue (p[i]);
+    }
+
+    pointer_sized_int getVstDirectory() const
+    {
+       #if JUCE_MAC
+        return (pointer_sized_int) (void*) &vstModule->parentDirFSSpec;
+       #else
+        return (pointer_sized_int) (pointer_sized_uint) vstModule->fullParentDirectoryPathName.toRawUTF8();
+       #endif
+    }
+
+    //==============================================================================
+    int getVersionNumber() const noexcept   { return vstEffect != nullptr ? vstEffect->version : 0; }
+
+    String getVersion() const
+    {
+        auto v = (unsigned int) dispatch (Vst2::effGetVendorVersion, 0, 0, 0, 0);
+
+        String s;
+
+        if (v == 0 || (int) v == -1)
+            v = (unsigned int) getVersionNumber();
+
+        if (v != 0)
+        {
+            // See yfede's post for the rational on this encoding
+            // https://forum.juce.com/t/issues-with-version-integer-reported-by-vst2/23867/6
+
+            unsigned int major = 0, minor = 0, bugfix = 0, build = 0;
+
+            if (v < 10)            // Encoding A
+            {
+                major = v;
+            }
+            else if (v < 10000)    // Encoding B
+            {
+                major  = (v / 1000);
+                minor  = (v % 1000) / 100;
+                bugfix = (v % 100)  / 10;
+                build  = (v % 10);
+            }
+            else if (v < 0x10000)  // Encoding C
+            {
+                major  = (v / 10000);
+                minor  = (v % 10000) / 1000;
+                bugfix = (v % 1000)  / 100;
+                build  = (v % 100)   / 10;
+            }
+            else if (v < 0x650000) // Encoding D
+            {
+                major  = (v >> 16) & 0xff;
+                minor  = (v >> 8)  & 0xff;
+                bugfix = (v >> 0)  & 0xff;
+            }
+            else                  // Encoding E
+            {
+                major  = (v / 10000000);
+                minor  = (v % 10000000) / 100000;
+                bugfix = (v % 100000)   / 1000;
+                build  = (v % 1000);
+            }
+
+            s << (int) major << '.' << (int) minor << '.' << (int) bugfix << '.' << (int) build;
+        }
+
+        return s;
+    }
+
+    const char* getCategory() const
+    {
+        switch (getVstCategory())
+        {
+            case Vst2::kPlugCategEffect:       return "Effect";
+            case Vst2::kPlugCategSynth:        return "Synth";
+            case Vst2::kPlugCategAnalysis:     return "Analysis";
+            case Vst2::kPlugCategMastering:    return "Mastering";
+            case Vst2::kPlugCategSpacializer:  return "Spacial";
+            case Vst2::kPlugCategRoomFx:       return "Reverb";
+            case Vst2::kPlugSurroundFx:        return "Surround";
+            case Vst2::kPlugCategRestoration:  return "Restoration";
+            case Vst2::kPlugCategGenerator:    return "Tone generation";
+            default:                     break;
+        }
+
+        return nullptr;
+    }
+
+    void setPower (const bool on)
+    {
+        dispatch (Vst2::effMainsChanged, 0, on ? 1 : 0, 0, 0);
+        isPowerOn = on;
+    }
+
+    //==============================================================================
+    void updateBypass (bool processBlockBypassedCalled)
+    {
+        if (processBlockBypassedCalled)
+        {
+            if (bypassParam->getValue() == 0.0f || ! lastProcessBlockCallWasBypass)
+                bypassParam->setValue (1.0f);
+        }
+        else
+        {
+            if (lastProcessBlockCallWasBypass)
+                bypassParam->setValue (0.0f);
+        }
+
+        lastProcessBlockCallWasBypass = processBlockBypassedCalled;
+    }
+
+    JUCE_DECLARE_NON_COPYABLE_WITH_LEAK_DETECTOR (VSTPluginInstance)
+};
+
+//==============================================================================
+#if ! (JUCE_IOS || JUCE_ANDROID)
+struct VSTPluginWindow;
+static Array<VSTPluginWindow*> activeVSTWindows;
+
+//==============================================================================
+struct VSTPluginWindow   : public AudioProcessorEditor,
+                          #if ! JUCE_MAC
+                           private ComponentMovementWatcher,
+                           private ComponentPeer::ScaleFactorListener,
+                          #endif
+                           private Timer
+{
+public:
+    VSTPluginWindow (VSTPluginInstance& plug)
+        : AudioProcessorEditor (&plug),
+         #if ! JUCE_MAC
+          ComponentMovementWatcher (this),
+         #endif
+          plugin (plug)
+    {
+       #if JUCE_LINUX
+        pluginWindow = None;
+        display = XWindowSystem::getInstance()->displayRef();
+
+       #elif JUCE_MAC
+        ignoreUnused (recursiveResize, pluginRefusesToResize, alreadyInside);
+
+        #if JUCE_SUPPORT_CARBON
+        if (! plug.usesCocoaNSView)
+        {
+            carbonWrapper.reset (new CarbonWrapperComponent (*this));
+            addAndMakeVisible (carbonWrapper.get());
+        }
+        else
+        #endif
+        {
+            cocoaWrapper.reset (new AutoResizingNSViewComponentWithParent());
+            addAndMakeVisible (cocoaWrapper.get());
+        }
+       #endif
+
+        activeVSTWindows.add (this);
+
+        setSize (1, 1);
+        setOpaque (true);
+        setVisible (true);
+    }
+
+    ~VSTPluginWindow()
+    {
+        closePluginWindow();
+
+       #if JUCE_MAC
+        #if JUCE_SUPPORT_CARBON
+        carbonWrapper.reset();
+        #endif
+        cocoaWrapper.reset();
+       #elif JUCE_LINUX
+        display = XWindowSystem::getInstance()->displayUnref();
+       #endif
+
+        activeVSTWindows.removeFirstMatchingValue (this);
+        plugin.editorBeingDeleted (this);
+
+       #if ! JUCE_MAC
+        for (int i = 0; i < ComponentPeer::getNumPeers(); ++i)
+            if (auto* peer = ComponentPeer::getPeer (i))
+                peer->removeScaleFactorListener (this);
+       #endif
+    }
+
+    //==============================================================================
+   #if JUCE_MAC
+    void paint (Graphics& g) override
+    {
+        g.fillAll (Colours::black);
+    }
+
+    void visibilityChanged() override
+    {
+        if (cocoaWrapper != nullptr)
+        {
+            if (isVisible())
+                openPluginWindow ((NSView*)cocoaWrapper->getView());
+            else
+                closePluginWindow();
+        }
+    }
+
+    void childBoundsChanged (Component*) override
+    {
+        if (cocoaWrapper != nullptr)
+        {
+            auto w = cocoaWrapper->getWidth();
+            auto h = cocoaWrapper->getHeight();
+
+            if (w != getWidth() || h != getHeight())
+                setSize (w, h);
+        }
+    }
+   #else
+    void paint (Graphics& g) override
+    {
+        if (isOpen)
+        {
+           #if JUCE_LINUX
+            if (pluginWindow != 0)
+            {
+                auto clip = g.getClipBounds();
+
+                XClearArea (display, pluginWindow, clip.getX(), clip.getY(),
+                            static_cast<unsigned int> (clip.getWidth()), static_cast<unsigned int> (clip.getHeight()), True);
+            }
+           #endif
+        }
+        else
+        {
+            g.fillAll (Colours::black);
+        }
+    }
+
+    void componentMovedOrResized (bool /*wasMoved*/, bool /*wasResized*/) override
+    {
+        if (recursiveResize)
+            return;
+
+        auto* topComp = getTopLevelComponent();
+
+        if (topComp->getPeer() != nullptr)
+        {
+            auto pos = (topComp->getLocalPoint (this, Point<int>()) * nativeScaleFactor).roundToInt();
+
+            recursiveResize = true;
+
+           #if JUCE_WINDOWS
+            if (pluginHWND != 0)
+                MoveWindow (pluginHWND, pos.getX(), pos.getY(), roundToInt (getWidth() * nativeScaleFactor), roundToInt (getHeight() * nativeScaleFactor), TRUE);
+           #elif JUCE_LINUX
+            if (pluginWindow != 0)
+            {
+                XMoveResizeWindow (display, pluginWindow,
+                                   pos.getX(), pos.getY(),
+                                   static_cast<unsigned int> (roundToInt (getWidth()  * nativeScaleFactor)),
+                                   static_cast<unsigned int> (roundToInt (getHeight() * nativeScaleFactor)));
+
+                XMapRaised (display, pluginWindow);
+                XFlush (display);
+            }
+           #endif
+
+            recursiveResize = false;
+        }
+    }
+
+    void componentVisibilityChanged() override
+    {
+        if (isShowing())
+            openPluginWindow();
+        else if (! shouldAvoidDeletingWindow())
+            closePluginWindow();
+
+        if (auto* peer = getTopLevelComponent()->getPeer())
+            setScaleFactorAndDispatchMessage (peer->getPlatformScaleFactor());
+
+        componentMovedOrResized (true, true);
+    }
+
+    void componentPeerChanged() override
+    {
+        closePluginWindow();
+        openPluginWindow();
+
+        if (auto* peer = getTopLevelComponent()->getPeer())
+            peer->addScaleFactorListener (this);
+
+        componentMovedOrResized (true, true);
+    }
+
+    void nativeScaleFactorChanged (double newScaleFactor) override
+    {
+        setScaleFactorAndDispatchMessage (newScaleFactor);
+
+       #if JUCE_WINDOWS
+        Vst2::ERect* rect = nullptr;
+        dispatch (Vst2::effEditGetRect, 0, 0, &rect, 0);
+
+        if (! isWindowSizeCorrectForPlugin (roundToInt ((rect->right - rect->left) / nativeScaleFactor),
+                                            roundToInt ((rect->bottom - rect->top) / nativeScaleFactor)))
+            return;
+       #endif
+
+        componentMovedOrResized (true, true);
+    }
+
+    void setScaleFactorAndDispatchMessage (double newScaleFactor)
+    {
+        if (approximatelyEqual ((float) newScaleFactor, nativeScaleFactor))
+            return;
+
+        nativeScaleFactor = (float) newScaleFactor;
+
+        if (pluginRespondsToDPIChanges)
+            dispatch (Vst2::effVendorSpecific,
+                      JUCE_MULTICHAR_CONSTANT ('P', 'r', 'e', 'S'),
+                      JUCE_MULTICHAR_CONSTANT ('A', 'e', 'C', 's'),
+                      nullptr, nativeScaleFactor);
+    }
+   #endif
+
+    //==============================================================================
+    bool keyStateChanged (bool) override                 { return pluginWantsKeys; }
+    bool keyPressed (const juce::KeyPress&) override     { return pluginWantsKeys; }
+
+    //==============================================================================
+    void timerCallback() override
+    {
+        if (isShowing())
+        {
+           #if JUCE_WINDOWS
+            if (--sizeCheckCount <= 0)
+            {
+                sizeCheckCount = 10;
+                checkPluginWindowSize();
+            }
+           #endif
+
+            static bool reentrantGuard = false;
+
+            if (! reentrantGuard)
+            {
+                reentrantGuard = true;
+                plugin.dispatch (Vst2::effEditIdle, 0, 0, 0, 0);
+                reentrantGuard = false;
+            }
+
+           #if JUCE_LINUX
+            if (pluginWindow == 0)
+            {
+                updatePluginWindowHandle();
+
+                if (pluginWindow != 0)
+                    componentMovedOrResized (true, true);
+            }
+           #endif
+        }
+    }
+
+    //==============================================================================
+    void mouseDown (const MouseEvent& e) override
+    {
+        ignoreUnused (e);
+
+       #if JUCE_WINDOWS || JUCE_LINUX
+        toFront (true);
+       #endif
+    }
+
+    void broughtToFront() override
+    {
+        activeVSTWindows.removeFirstMatchingValue (this);
+        activeVSTWindows.add (this);
+
+       #if JUCE_MAC
+        dispatch (Vst2::effEditTop, 0, 0, 0, 0);
+       #endif
+    }
+
+private:
+    VSTPluginInstance& plugin;
+    bool isOpen = false, recursiveResize = false;
+    bool pluginWantsKeys = false, pluginRefusesToResize = false, alreadyInside = false;
+
+   #if ! JUCE_MAC
+    bool pluginRespondsToDPIChanges = false;
+   #endif
+
+   #if ! JUCE_MAC
+    float nativeScaleFactor = 1.0f;
+    #if JUCE_WINDOWS
+     HWND pluginHWND = {};
+     void* originalWndProc = {};
+     int sizeCheckCount = 0;
+    #elif JUCE_LINUX
+     ::Display* display;
+     Window pluginWindow;
+    #endif
+   #endif
+
+    // This is a workaround for old Mackie plugins that crash if their
+    // window is deleted more than once.
+    bool shouldAvoidDeletingWindow() const
+    {
+        return plugin.getPluginDescription()
+                .manufacturerName.containsIgnoreCase ("Loud Technologies");
+    }
+
+    // This is an old workaround for some plugins that need a repaint when their
+    // windows are first created, but it breaks some Izotope plugins..
+    bool shouldRepaintCarbonWindowWhenCreated()
+    {
+        return ! plugin.getName().containsIgnoreCase ("izotope");
+    }
+
+    //==============================================================================
+   #if JUCE_MAC
+    void openPluginWindow (void* parentWindow)
+    {
+        if (isOpen || parentWindow == 0)
+            return;
+
+        isOpen = true;
+
+        Vst2::ERect* rect = nullptr;
+        dispatch (Vst2::effEditGetRect, 0, 0, &rect, 0);
+        dispatch (Vst2::effEditOpen, 0, 0, parentWindow, 0);
+
+        // do this before and after like in the steinberg example
+        dispatch (Vst2::effEditGetRect, 0, 0, &rect, 0);
+        dispatch (Vst2::effGetProgram, 0, 0, 0, 0); // also in steinberg code
+
+        // Install keyboard hooks
+        pluginWantsKeys = (dispatch (Vst2::effKeysRequired, 0, 0, 0, 0) == 0);
+
+        // double-check it's not too tiny
+        int w = 250, h = 150;
+
+        if (rect != nullptr)
+        {
+            w = rect->right - rect->left;
+            h = rect->bottom - rect->top;
+
+            if (w == 0 || h == 0)
+            {
+                w = 250;
+                h = 150;
+            }
+        }
+
+        w = jmax (w, 32);
+        h = jmax (h, 32);
+
+        setSize (w, h);
+
+        startTimer (18 + juce::Random::getSystemRandom().nextInt (5));
+        repaint();
+    }
+   #else
+    void openPluginWindow()
+    {
+        if (isOpen || getWindowHandle() == 0)
+            return;
+
+        JUCE_VST_LOG ("Opening VST UI: " + plugin.getName());
+        isOpen = true;
+
+        pluginRespondsToDPIChanges = plugin.pluginCanDo ("supportsViewDpiScaling") > 0;
+
+        if (pluginRespondsToDPIChanges)
+            if (auto* peer = getTopLevelComponent()->getPeer())
+                setScaleFactorAndDispatchMessage (peer->getPlatformScaleFactor());
+
+       #if JUCE_WINDOWS && JUCE_WIN_PER_MONITOR_DPI_AWARE
+        std::unique_ptr<ScopedDPIAwarenessDisabler> dpiDisabler;
+
+        if (! pluginRespondsToDPIChanges)
+            dpiDisabler.reset (new ScopedDPIAwarenessDisabler());
+       #endif
+
+        Vst2::ERect* rect = nullptr;
+        dispatch (Vst2::effEditGetRect, 0, 0, &rect, 0);
+
+       #if JUCE_WINDOWS && JUCE_WIN_PER_MONITOR_DPI_AWARE
+        // some plug-ins are fussy about this
+        dpiDisabler.reset (nullptr);
+       #endif
+
+        dispatch (Vst2::effEditOpen, 0, 0, getWindowHandle(), 0);
+
+       #if JUCE_WINDOWS && JUCE_WIN_PER_MONITOR_DPI_AWARE
+        if (! pluginRespondsToDPIChanges)
+            dpiDisabler.reset (new ScopedDPIAwarenessDisabler());
+       #endif
+
+        // do this before and after like in the steinberg example
+        dispatch (Vst2::effEditGetRect, 0, 0, &rect, 0);
+        dispatch (Vst2::effGetProgram, 0, 0, 0, 0); // also in steinberg code
+
+        // Install keyboard hooks
+        pluginWantsKeys = (dispatch (Vst2::effKeysRequired, 0, 0, 0, 0) == 0);
+
+       #if JUCE_WINDOWS
+        originalWndProc = 0;
+        pluginHWND = GetWindow ((HWND) getWindowHandle(), GW_CHILD);
+
+        if (pluginHWND == 0)
+        {
+            isOpen = false;
+            setSize (300, 150);
+            return;
+        }
+
+        #pragma warning (push)
+        #pragma warning (disable: 4244)
+
+        if (! pluginWantsKeys)
+        {
+            originalWndProc = (void*) GetWindowLongPtr (pluginHWND, GWLP_WNDPROC);
+            SetWindowLongPtr (pluginHWND, GWLP_WNDPROC, (LONG_PTR) vstHookWndProc);
+        }
+
+        #pragma warning (pop)
+
+       #if JUCE_WIN_PER_MONITOR_DPI_AWARE
+        dpiDisabler.reset (nullptr);
+       #endif
+
+        RECT r;
+        GetWindowRect (pluginHWND, &r);
+        auto w = (int) (r.right - r.left);
+        auto h = (int) (r.bottom - r.top);
+
+        if (rect != nullptr)
+        {
+            auto rw = rect->right - rect->left;
+            auto rh = rect->bottom - rect->top;
+
+            if ((rw > 50 && rh > 50 && rw < 2000 && rh < 2000 && (! isWithin (w, rw, 2) || ! isWithin (h, rh, 2)))
+                || ((w == 0 && rw > 0) || (h == 0 && rh > 0)))
+            {
+                // very dodgy logic to decide which size is right.
+                if (std::abs (rw - w) > 350 || std::abs (rh - h) > 350)
+                {
+                    SetWindowPos (pluginHWND, 0,
+                                  0, 0, roundToInt (rw * nativeScaleFactor), roundToInt (rh * nativeScaleFactor),
+                                  SWP_NOMOVE | SWP_NOACTIVATE | SWP_NOOWNERZORDER | SWP_NOZORDER);
+
+                    GetWindowRect (pluginHWND, &r);
+
+                    w = r.right - r.left;
+                    h = r.bottom - r.top;
+
+                    pluginRefusesToResize = (w != rw) || (h != rh);
+
+                    w = rw;
+                    h = rh;
+                }
+            }
+        }
+       #elif JUCE_LINUX
+        updatePluginWindowHandle();
+
+        int w = 250, h = 150;
+
+        if (rect != nullptr)
+        {
+            w = rect->right - rect->left;
+            h = rect->bottom - rect->top;
+
+            if (w == 0 || h == 0)
+            {
+                w = 250;
+                h = 150;
+            }
+        }
+
+        if (pluginWindow != 0)
+            XMapRaised (display, pluginWindow);
+       #endif
+
+        w = roundToInt (w / nativeScaleFactor);
+        h = roundToInt (h / nativeScaleFactor);
+
+        // double-check it's not too tiny
+        w = jmax (w, 32);
+        h = jmax (h, 32);
+
+        setSize (w, h);
+
+       #if JUCE_WINDOWS
+        checkPluginWindowSize();
+       #endif
+
+        startTimer (18 + juce::Random::getSystemRandom().nextInt (5));
+        repaint();
+    }
+   #endif
+
+    //==============================================================================
+    void closePluginWindow()
+    {
+        if (isOpen)
+        {
+            // You shouldn't end up hitting this assertion unless the host is trying to do GUI
+            // cleanup on a non-GUI thread.. If it does that, bad things could happen in here..
+            JUCE_ASSERT_MESSAGE_MANAGER_IS_LOCKED
+
+            JUCE_VST_LOG ("Closing VST UI: " + plugin.getName());
+            isOpen = false;
+            dispatch (Vst2::effEditClose, 0, 0, 0, 0);
+            stopTimer();
+
+           #if JUCE_WINDOWS
+            #pragma warning (push)
+            #pragma warning (disable: 4244)
+            if (originalWndProc != 0 && pluginHWND != 0 && IsWindow (pluginHWND))
+                SetWindowLongPtr (pluginHWND, GWLP_WNDPROC, (LONG_PTR) originalWndProc);
+            #pragma warning (pop)
+
+            originalWndProc = 0;
+            pluginHWND = 0;
+           #elif JUCE_LINUX
+            pluginWindow = 0;
+           #endif
+        }
+    }
+
+    //==============================================================================
+    pointer_sized_int dispatch (const int opcode, const int index, const int value, void* const ptr, float opt)
+    {
+        return plugin.dispatch (opcode, index, value, ptr, opt);
+    }
+
+    //==============================================================================
+   #if JUCE_WINDOWS
+    bool willCauseRecursiveResize (int w, int h)
+    {
+        auto newScreenBounds = Rectangle<int> (w, h).withPosition (getScreenPosition());
+
+        return Desktop::getInstance().getDisplays().findDisplayForRect (newScreenBounds).scale != nativeScaleFactor;
+    }
+
+    bool isWindowSizeCorrectForPlugin (int w, int h)
+    {
+        if (! isShowing() || pluginRefusesToResize)
+            return true;
+
+        return (isWithin (w, getWidth(), 5) && isWithin (h, getHeight(), 5));
+    }
+
+    void checkPluginWindowSize()
+    {
+       #if JUCE_WIN_PER_MONITOR_DPI_AWARE
+        if (! pluginRespondsToDPIChanges)
+        {
+            Vst2::ERect* rect = nullptr;
+            dispatch (Vst2::effEditGetRect, 0, 0, &rect, 0);
+
+            auto w = roundToInt ((rect->right - rect->left) / nativeScaleFactor);
+            auto h = roundToInt ((rect->bottom - rect->top) / nativeScaleFactor);
+
+            if (! isWindowSizeCorrectForPlugin (w, h))
+            {
+                // If plug-in isn't DPI aware then we need to resize our window, but this may cause a recursive resize
+                // so add a check
+                if (! willCauseRecursiveResize (w, h))
+                    setSize (w, h);
+
+                sizeCheckCount = 0;
+            }
+        }
+       #else
+        {
+            RECT r;
+            GetWindowRect (pluginHWND, &r);
+
+            auto w = r.right - r.left;
+            auto h = r.bottom - r.top;
+
+            if (isShowing() && w > 0 && h > 0
+                && (w != getWidth() || h != getHeight())
+                && !pluginRefusesToResize)
+            {
+                setSize (w, h);
+                sizeCheckCount = 0;
+            }
+        }
+       #endif
+    }
+
+    // hooks to get keyboard events from VST windows..
+    static LRESULT CALLBACK vstHookWndProc (HWND hW, UINT message, WPARAM wParam, LPARAM lParam)
+    {
+        for (int i = activeVSTWindows.size(); --i >= 0;)
+        {
+            Component::SafePointer<VSTPluginWindow> w (activeVSTWindows[i]);
+
+            if (w != nullptr && w->pluginHWND == hW)
+            {
+                if (message == WM_CHAR
+                    || message == WM_KEYDOWN
+                    || message == WM_SYSKEYDOWN
+                    || message == WM_KEYUP
+                    || message == WM_SYSKEYUP
+                    || message == WM_APPCOMMAND)
+                {
+                    SendMessage ((HWND) w->getTopLevelComponent()->getWindowHandle(),
+                                 message, wParam, lParam);
+                }
+
+                if (w != nullptr) // (may have been deleted in SendMessage callback)
+                    return CallWindowProc ((WNDPROC) w->originalWndProc,
+                                           (HWND) w->pluginHWND,
+                                           message, wParam, lParam);
+            }
+        }
+
+        return DefWindowProc (hW, message, wParam, lParam);
+    }
+   #endif
+
+   #if JUCE_LINUX
+    void updatePluginWindowHandle()
+    {
+        pluginWindow = getChildWindow ((Window) getWindowHandle());
+    }
+   #endif
+
+    //==============================================================================
+  #if JUCE_MAC
+   #if JUCE_SUPPORT_CARBON
+    struct CarbonWrapperComponent   : public CarbonViewWrapperComponent
+    {
+        CarbonWrapperComponent (VSTPluginWindow& w)  : owner (w)
+        {
+            keepPluginWindowWhenHidden = w.shouldAvoidDeletingWindow();
+            setRepaintsChildHIViewWhenCreated (w.shouldRepaintCarbonWindowWhenCreated());
+        }
+
+        ~CarbonWrapperComponent()
+        {
+            deleteWindow();
+        }
+
+        HIViewRef attachView (WindowRef windowRef, HIViewRef /*rootView*/) override
+        {
+            owner.openPluginWindow (windowRef);
+            return {};
+        }
+
+        void removeView (HIViewRef) override
+        {
+            if (owner.isOpen)
+            {
+                owner.isOpen = false;
+                owner.dispatch (Vst2::effEditClose, 0, 0, 0, 0);
+                owner.dispatch (Vst2::effEditSleep, 0, 0, 0, 0);
+            }
+        }
+
+        bool getEmbeddedViewSize (int& w, int& h) override
+        {
+            Vst2::ERect* rect = nullptr;
+            owner.dispatch (Vst2::effEditGetRect, 0, 0, &rect, 0);
+            w = rect->right - rect->left;
+            h = rect->bottom - rect->top;
+            return true;
+        }
+
+        void handleMouseDown (int x, int y) override
+        {
+            if (! alreadyInside)
+            {
+                alreadyInside = true;
+                getTopLevelComponent()->toFront (true);
+                owner.dispatch (Vst2::effEditMouse, x, y, 0, 0);
+                alreadyInside = false;
+            }
+            else
+            {
+                PostEvent (::mouseDown, 0);
+            }
+        }
+
+        void handlePaint() override
+        {
+            if (auto* peer = getPeer())
+            {
+                auto pos = peer->globalToLocal (getScreenPosition());
+                Vst2::ERect r;
+                r.left   = (int16) pos.getX();
+                r.top    = (int16) pos.getY();
+                r.right  = (int16) (r.left + getWidth());
+                r.bottom = (int16) (r.top + getHeight());
+
+                owner.dispatch (Vst2::effEditDraw, 0, 0, &r, 0);
+            }
+        }
+
+    private:
+        VSTPluginWindow& owner;
+        bool alreadyInside = false;
+
+        JUCE_DECLARE_NON_COPYABLE_WITH_LEAK_DETECTOR (CarbonWrapperComponent)
+    };
+
+    friend struct CarbonWrapperComponent;
+    std::unique_ptr<CarbonWrapperComponent> carbonWrapper;
+   #endif
+
+    std::unique_ptr<AutoResizingNSViewComponentWithParent> cocoaWrapper;
+
+    void resized() override
+    {
+       #if JUCE_SUPPORT_CARBON
+        if (carbonWrapper != nullptr)
+            carbonWrapper->setSize (getWidth(), getHeight());
+       #endif
+
+        if (cocoaWrapper != nullptr)
+            cocoaWrapper->setSize (getWidth(), getHeight());
+    }
+  #endif
+
+    JUCE_DECLARE_NON_COPYABLE_WITH_LEAK_DETECTOR (VSTPluginWindow)
+};
+#endif
+#if JUCE_MSVC
+ #pragma warning (pop)
+#endif
+
+//==============================================================================
+AudioProcessorEditor* VSTPluginInstance::createEditor()
+{
+   #if JUCE_IOS || JUCE_ANDROID
+    return nullptr;
+   #else
+    return hasEditor() ? new VSTPluginWindow (*this)
+                       : nullptr;
+   #endif
+}
+
+//==============================================================================
+// entry point for all callbacks from the plugin
+static pointer_sized_int VSTCALLBACK audioMaster (Vst2::AEffect* effect, int32 opcode, int32 index, pointer_sized_int value, void* ptr, float opt)
+{
+    if (effect != nullptr)
+        if (auto* instance = (VSTPluginInstance*) (effect->resvd2))
+            return instance->handleCallback (opcode, index, value, ptr, opt);
+
+    return VSTPluginInstance::handleGeneralCallback (opcode, index, value, ptr, opt);
+}
+
+//==============================================================================
+VSTPluginFormat::VSTPluginFormat() {}
+VSTPluginFormat::~VSTPluginFormat() {}
+
+static VSTPluginInstance* createAndUpdateDesc (VSTPluginFormat& format, PluginDescription& desc)
+{
+    if (auto* p = format.createInstanceFromDescription (desc, 44100.0, 512))
+    {
+        if (auto* instance = dynamic_cast<VSTPluginInstance*> (p))
+        {
+           #if JUCE_MAC
+            if (instance->vstModule->resFileId != 0)
+                UseResFile (instance->vstModule->resFileId);
+           #endif
+
+            instance->fillInPluginDescription (desc);
+            return instance;
+        }
+
+        jassertfalse;
+    }
+
+    return nullptr;
+}
+
+void VSTPluginFormat::findAllTypesForFile (OwnedArray<PluginDescription>& results,
+                                           const String& fileOrIdentifier)
+{
+    if (! fileMightContainThisPluginType (fileOrIdentifier))
+        return;
+
+    PluginDescription desc;
+    desc.fileOrIdentifier = fileOrIdentifier;
+    desc.uid = 0;
+
+    std::unique_ptr<VSTPluginInstance> instance (createAndUpdateDesc (*this, desc));
+
+    if (instance == nullptr)
+        return;
+
+    if (instance->getVstCategory() != Vst2::kPlugCategShell)
+    {
+        // Normal plugin...
+        results.add (new PluginDescription (desc));
+
+        instance->dispatch (Vst2::effOpen, 0, 0, 0, 0);
+    }
+    else
+    {
+        // It's a shell plugin, so iterate all the subtypes...
+        for (;;)
+        {
+            char shellEffectName [256] = { 0 };
+            auto uid = (int) instance->dispatch (Vst2::effShellGetNextPlugin, 0, 0, shellEffectName, 0);
+
+            if (uid == 0)
+                break;
+
+            desc.uid = uid;
+            desc.name = shellEffectName;
+
+            aboutToScanVSTShellPlugin (desc);
+
+            std::unique_ptr<VSTPluginInstance> shellInstance (createAndUpdateDesc (*this, desc));
+
+            if (shellInstance != nullptr)
+            {
+                jassert (desc.uid == uid);
+                desc.hasSharedContainer = true;
+                desc.name = shellEffectName;
+
+                if (! arrayContainsPlugin (results, desc))
+                    results.add (new PluginDescription (desc));
+            }
+        }
+    }
+}
+
+void VSTPluginFormat::createPluginInstance (const PluginDescription& desc,
+                                            double sampleRate, int blockSize,
+                                            void* userData, PluginCreationCallback callback)
+{
+    std::unique_ptr<VSTPluginInstance> result;
+
+    if (fileMightContainThisPluginType (desc.fileOrIdentifier))
+    {
+        File file (desc.fileOrIdentifier);
+
+        auto previousWorkingDirectory = File::getCurrentWorkingDirectory();
+        file.getParentDirectory().setAsCurrentWorkingDirectory();
+
+        if (auto module = ModuleHandle::findOrCreateModule (file))
+        {
+            shellUIDToCreate = desc.uid;
+
+            result.reset (VSTPluginInstance::create (module, sampleRate, blockSize));
+
+            if (result != nullptr && ! result->initialiseEffect (sampleRate, blockSize))
+                result.reset();
+        }
+
+        previousWorkingDirectory.setAsCurrentWorkingDirectory();
+    }
+
+    String errorMsg;
+
+    if (result == nullptr)
+        errorMsg = String (NEEDS_TRANS ("Unable to load XXX plug-in file")).replace ("XXX", "VST-2");
+
+    callback (userData, result.release(), errorMsg);
+}
+
+bool VSTPluginFormat::requiresUnblockedMessageThreadDuringCreation (const PluginDescription&) const noexcept
+{
+    return false;
+}
+
+bool VSTPluginFormat::fileMightContainThisPluginType (const String& fileOrIdentifier)
+{
+    auto f = File::createFileWithoutCheckingPath (fileOrIdentifier);
+
+  #if JUCE_MAC || JUCE_IOS
+    return f.isDirectory() && f.hasFileExtension (".vst");
+  #elif JUCE_WINDOWS
+    return f.existsAsFile() && f.hasFileExtension (".dll");
+  #elif JUCE_LINUX || JUCE_ANDROID
+    return f.existsAsFile() && f.hasFileExtension (".so");
+  #endif
+}
+
+String VSTPluginFormat::getNameOfPluginFromIdentifier (const String& fileOrIdentifier)
+{
+    return fileOrIdentifier;
+}
+
+bool VSTPluginFormat::pluginNeedsRescanning (const PluginDescription& desc)
+{
+    return File (desc.fileOrIdentifier).getLastModificationTime() != desc.lastFileModTime;
+}
+
+bool VSTPluginFormat::doesPluginStillExist (const PluginDescription& desc)
+{
+    return File (desc.fileOrIdentifier).exists();
+}
+
+StringArray VSTPluginFormat::searchPathsForPlugins (const FileSearchPath& directoriesToSearch, const bool recursive, bool)
+{
+    StringArray results;
+
+    for (int j = 0; j < directoriesToSearch.getNumPaths(); ++j)
+        recursiveFileSearch (results, directoriesToSearch [j], recursive);
+
+    return results;
+}
+
+void VSTPluginFormat::recursiveFileSearch (StringArray& results, const File& dir, const bool recursive)
+{
+    // avoid allowing the dir iterator to be recursive, because we want to avoid letting it delve inside
+    // .component or .vst directories.
+    DirectoryIterator iter (dir, false, "*", File::findFilesAndDirectories);
+
+    while (iter.next())
+    {
+        auto f = iter.getFile();
+        bool isPlugin = false;
+
+        if (fileMightContainThisPluginType (f.getFullPathName()))
+        {
+            isPlugin = true;
+            results.add (f.getFullPathName());
+        }
+
+        if (recursive && (! isPlugin) && f.isDirectory())
+            recursiveFileSearch (results, f, true);
+    }
+}
+
+FileSearchPath VSTPluginFormat::getDefaultLocationsToSearch()
+{
+   #if JUCE_MAC
+    return FileSearchPath ("~/Library/Audio/Plug-Ins/VST;/Library/Audio/Plug-Ins/VST");
+   #elif JUCE_LINUX || JUCE_ANDROID
+    return FileSearchPath (SystemStats::getEnvironmentVariable ("VST_PATH",
+                                                                "/usr/lib/vst;/usr/local/lib/vst;~/.vst")
+                             .replace (":", ";"));
+   #elif JUCE_WINDOWS
+    auto programFiles = File::getSpecialLocation (File::globalApplicationsDirectory).getFullPathName();
+
+    FileSearchPath paths;
+    paths.add (WindowsRegistry::getValue ("HKEY_LOCAL_MACHINE\\Software\\VST\\VSTPluginsPath"));
+    paths.addIfNotAlreadyThere (programFiles + "\\Steinberg\\VstPlugins");
+    paths.removeNonExistentPaths();
+    paths.addIfNotAlreadyThere (programFiles + "\\VstPlugins");
+    paths.removeRedundantPaths();
+    return paths;
+   #elif JUCE_IOS
+    // on iOS you can only load plug-ins inside the hosts bundle folder
+    CFURLRef relativePluginDir = CFBundleCopyBuiltInPlugInsURL (CFBundleGetMainBundle());
+    CFURLRef pluginDir = CFURLCopyAbsoluteURL (relativePluginDir);
+    CFRelease (relativePluginDir);
+
+    CFStringRef path = CFURLCopyFileSystemPath (pluginDir, kCFURLPOSIXPathStyle);
+    CFRelease (pluginDir);
+
+    FileSearchPath retval (String (CFStringGetCStringPtr (path, kCFStringEncodingUTF8)));
+    CFRelease (path);
+
+    return retval;
+   #endif
+}
+
+const XmlElement* VSTPluginFormat::getVSTXML (AudioPluginInstance* plugin)
+{
+    if (auto* vst = dynamic_cast<VSTPluginInstance*> (plugin))
+        if (vst->vstModule != nullptr)
+            return vst->vstModule->vstXml.get();
+
+    return nullptr;
+}
+
+bool VSTPluginFormat::loadFromFXBFile (AudioPluginInstance* plugin, const void* data, size_t dataSize)
+{
+    if (auto* vst = dynamic_cast<VSTPluginInstance*> (plugin))
+        return vst->loadFromFXBFile (data, dataSize);
+
+    return false;
+}
+
+bool VSTPluginFormat::saveToFXBFile (AudioPluginInstance* plugin, MemoryBlock& dest, bool asFXB)
+{
+    if (auto* vst = dynamic_cast<VSTPluginInstance*> (plugin))
+        return vst->saveToFXBFile (dest, asFXB);
+
+    return false;
+}
+
+bool VSTPluginFormat::getChunkData (AudioPluginInstance* plugin, MemoryBlock& result, bool isPreset)
+{
+    if (auto* vst = dynamic_cast<VSTPluginInstance*> (plugin))
+        return vst->getChunkData (result, isPreset, 128);
+
+    return false;
+}
+
+bool VSTPluginFormat::setChunkData (AudioPluginInstance* plugin, const void* data, int size, bool isPreset)
+{
+    if (auto* vst = dynamic_cast<VSTPluginInstance*> (plugin))
+        return vst->setChunkData (data, size, isPreset);
+
+    return false;
+}
+
+AudioPluginInstance* VSTPluginFormat::createCustomVSTFromMainCall (void* entryPointFunction,
+                                                                   double initialSampleRate, int initialBufferSize)
+{
+    ModuleHandle::Ptr module = new ModuleHandle (File(), (MainCall) entryPointFunction);
+
+    if (module->open())
+    {
+        std::unique_ptr<VSTPluginInstance> result (VSTPluginInstance::create (module, initialSampleRate, initialBufferSize));
+
+        if (result != nullptr)
+            if (result->initialiseEffect (initialSampleRate, initialBufferSize))
+                return result.release();
+    }
+
+    return nullptr;
+}
+
+void VSTPluginFormat::setExtraFunctions (AudioPluginInstance* plugin, ExtraFunctions* functions)
+{
+    std::unique_ptr<ExtraFunctions> f (functions);
+
+    if (auto* vst = dynamic_cast<VSTPluginInstance*> (plugin))
+        std::swap (vst->extraFunctions, f);
+}
+
+AudioPluginInstance* VSTPluginFormat::getPluginInstanceFromVstEffectInterface (void* aEffect)
+{
+    if (auto* vstAEffect = reinterpret_cast<Vst2::AEffect*> (aEffect))
+        if (auto* instanceVST = reinterpret_cast<VSTPluginInstance*> (vstAEffect->resvd2))
+            return dynamic_cast<AudioPluginInstance*> (instanceVST);
+
+    return nullptr;
+}
+
+pointer_sized_int JUCE_CALLTYPE VSTPluginFormat::dispatcher (AudioPluginInstance* plugin, int32 opcode, int32 index, pointer_sized_int value, void* ptr, float opt)
+{
+    if (auto* vst = dynamic_cast<VSTPluginInstance*> (plugin))
+        return vst->dispatch (opcode, index, value, ptr, opt);
+
+    return {};
+}
+
+void VSTPluginFormat::aboutToScanVSTShellPlugin (const PluginDescription&) {}
+
+} // namespace juce
+
+#endif