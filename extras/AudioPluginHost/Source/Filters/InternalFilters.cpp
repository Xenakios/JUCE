/*
  ==============================================================================

   This file is part of the JUCE library.
   Copyright (c) 2017 - ROLI Ltd.

   JUCE is an open source library subject to commercial or open-source
   licensing.

   By using JUCE, you agree to the terms of both the JUCE 5 End-User License
   Agreement and JUCE 5 Privacy Policy (both updated and effective as of the
   27th April 2017).

   End User License Agreement: www.juce.com/juce-5-licence
   Privacy Policy: www.juce.com/juce-5-privacy-policy

   Or: You may also use this code under the terms of the GPL v3 (see
   www.gnu.org/licenses).

   JUCE IS PROVIDED "AS IS" WITHOUT ANY WARRANTY, AND ALL WARRANTIES, WHETHER
   EXPRESSED OR IMPLIED, INCLUDING MERCHANTABILITY AND FITNESS FOR PURPOSE, ARE
   DISCLAIMED.

  ==============================================================================
*/

#include "../JuceLibraryCode/JuceHeader.h"
#include "InternalFilters.h"
#include "FilterGraph.h"
#include <random>

//==============================================================================
class InternalPlugin   : public AudioPluginInstance
{
protected:
    InternalPlugin (const PluginDescription& descr,
                    const AudioChannelSet& channelSetToUse = AudioChannelSet::stereo())
        : AudioPluginInstance (getBusProperties (descr.numInputChannels == 0, channelSetToUse)),
          name  (descr.fileOrIdentifier.upToFirstOccurrenceOf (":", false, false)),
          state (descr.fileOrIdentifier.fromFirstOccurrenceOf (":", false, false)),
          isGenerator (descr.numInputChannels == 0),
          hasMidi (descr.isInstrument),
          channelSet (channelSetToUse)
    {
        jassert (channelSetToUse.size() == descr.numOutputChannels);
    }

public:
    //==============================================================================
    const String getName() const override                     { return name; }
    double getTailLengthSeconds() const override              { return 0.0; }
    bool acceptsMidi() const override                         { return hasMidi; }
    bool producesMidi() const override                        { return hasMidi; }
    AudioProcessorEditor* createEditor() override             { return nullptr; }
    bool hasEditor() const override                           { return false; }
    int getNumPrograms() override                             { return 0; }
    int getCurrentProgram() override                          { return 0; }
    void setCurrentProgram (int) override                     {}
    const String getProgramName (int) override                { return {}; }
    void changeProgramName (int, const String&) override      {}
    void getStateInformation (juce::MemoryBlock&) override    {}
    void setStateInformation (const void*, int) override      {}

    //==============================================================================
    bool isBusesLayoutSupported (const BusesLayout& layout) const override
    {
        if (! isGenerator)
        {
            if (layout.getMainOutputChannelSet() != channelSet)
                return false;
        }

        if (layout.getMainInputChannelSet() != channelSet)
            return false;

        return true;
    }

    //==============================================================================
    void fillInPluginDescription (PluginDescription& description) const override
    {
        description = getPluginDescription (name + ":" + state,
                                            isGenerator,
                                            hasMidi,
                                            channelSet);
    }

    static PluginDescription getPluginDescription (const String& identifier,
                                                   bool registerAsGenerator,
                                                   bool acceptsMidi,
                                                   const AudioChannelSet& channelSetToUse
                                                      = AudioChannelSet::stereo())
    {
        PluginDescription descr;
        auto pluginName  = identifier.upToFirstOccurrenceOf (":", false, false);
        auto pluginState = identifier.fromFirstOccurrenceOf (":", false, false);

        descr.name              = pluginName;
        descr.descriptiveName   = pluginName;
        descr.pluginFormatName  = "Internal";
        descr.category          = (registerAsGenerator ? (acceptsMidi ? "Synth" : "Generator") : "Effect");
        descr.manufacturerName  = "JUCE";
        descr.version           = ProjectInfo::versionString;
        descr.fileOrIdentifier  = pluginName + ":" + pluginState;
        descr.uid               = pluginName.hashCode();
        descr.isInstrument      = (acceptsMidi && registerAsGenerator);
        descr.numInputChannels  = (registerAsGenerator ? 0 : channelSetToUse.size());
        descr.numOutputChannels = channelSetToUse.size();

        return descr;
    }
private:
    static BusesProperties getBusProperties (bool registerAsGenerator,
                                             const AudioChannelSet& channelSetToUse)
    {
        return registerAsGenerator ? BusesProperties().withOutput ("Output", channelSetToUse)
                                   : BusesProperties().withInput  ("Input",  channelSetToUse)
                                                      .withOutput ("Output", channelSetToUse);
    }

    //==============================================================================
    String name, state;
    bool isGenerator, hasMidi;
    AudioChannelSet channelSet;

    //==============================================================================
    JUCE_DECLARE_NON_COPYABLE_WITH_LEAK_DETECTOR (InternalPlugin)
};

//==============================================================================
class SineWaveSynth :   public InternalPlugin
{
public:
    SineWaveSynth (const PluginDescription& descr) :   InternalPlugin (descr)
    {
        const int numVoices = 8;

        // Add some voices...
        for (int i = numVoices; --i >= 0;)
            synth.addVoice (new SineWaveVoice());

        // ..and give the synth a sound to play
        synth.addSound (new SineWaveSound());
    }

    static String getIdentifier()
    {
        return "Sine Wave Synth";
    }

    static PluginDescription getPluginDescription()
    {
        return InternalPlugin::getPluginDescription (getIdentifier(), true, true);
    }

    //==============================================================================
    void prepareToPlay (double newSampleRate, int) override
    {
        synth.setCurrentPlaybackSampleRate (newSampleRate);
    }

    void releaseResources() override {}

    //==============================================================================
    void processBlock (AudioBuffer<float>& buffer, MidiBuffer& midiMessages) override
    {
        const int numSamples = buffer.getNumSamples();

        buffer.clear();
        synth.renderNextBlock (buffer, midiMessages, 0, numSamples);
        buffer.applyGain (0.8f);
    }

private:
    //==============================================================================
    class SineWaveSound : public SynthesiserSound
    {
    public:
        SineWaveSound() {}

        bool appliesToNote (int /*midiNoteNumber*/) override    { return true; }
        bool appliesToChannel (int /*midiChannel*/) override    { return true; }
    };

    class SineWaveVoice   : public SynthesiserVoice
    {
    public:
        SineWaveVoice()
        : currentAngle (0), angleDelta (0), level (0), tailOff (0)
        {
        }

        bool canPlaySound (SynthesiserSound* sound) override
        {
            return dynamic_cast<SineWaveSound*> (sound) != nullptr;
        }

        void startNote (int midiNoteNumber, float velocity,
                        SynthesiserSound* /*sound*/,
                        int /*currentPitchWheelPosition*/) override
        {
            currentAngle = 0.0;
            level = velocity * 0.15;
            tailOff = 0.0;

            double cyclesPerSecond = MidiMessage::getMidiNoteInHertz (midiNoteNumber);
            double cyclesPerSample = cyclesPerSecond / getSampleRate();

            angleDelta = cyclesPerSample * 2.0 * double_Pi;
        }

        void stopNote (float /*velocity*/, bool allowTailOff) override
        {
            if (allowTailOff)
            {
                // start a tail-off by setting this flag. The render callback will pick up on
                // this and do a fade out, calling clearCurrentNote() when it's finished.

                if (tailOff == 0.0) // we only need to begin a tail-off if it's not already doing so - the
                    // stopNote method could be called more than once.
                    tailOff = 1.0;
            }
            else
            {
                // we're being told to stop playing immediately, so reset everything..

                clearCurrentNote();
                angleDelta = 0.0;
            }
        }

        void pitchWheelMoved (int /*newValue*/) override
        {
            // not implemented for the purposes of this demo!
        }

        void controllerMoved (int /*controllerNumber*/, int /*newValue*/) override
        {
            // not implemented for the purposes of this demo!
        }

        void renderNextBlock (AudioBuffer<float>& outputBuffer, int startSample, int numSamples) override
        {
            if (angleDelta != 0.0)
            {
                if (tailOff > 0)
                {
                    while (--numSamples >= 0)
                    {
                        const float currentSample = (float) (sin (currentAngle) * level * tailOff);

                        for (int i = outputBuffer.getNumChannels(); --i >= 0;)
                            outputBuffer.addSample (i, startSample, currentSample);

                        currentAngle += angleDelta;
                        ++startSample;

                        tailOff *= 0.99;

                        if (tailOff <= 0.005)
                        {
                            // tells the synth that this voice has stopped
                            clearCurrentNote();

                            angleDelta = 0.0;
                            break;
                        }
                    }
                }
                else
                {
                    while (--numSamples >= 0)
                    {
                        const float currentSample = (float) (sin (currentAngle) * level);

                        for (int i = outputBuffer.getNumChannels(); --i >= 0;)
                            outputBuffer.addSample (i, startSample, currentSample);

                        currentAngle += angleDelta;
                        ++startSample;
                    }
                }
            }
        }

    private:
        double currentAngle, angleDelta, level, tailOff;
    };

    //==============================================================================
    Synthesiser synth;

    //==============================================================================
    JUCE_DECLARE_NON_COPYABLE_WITH_LEAK_DETECTOR (SineWaveSynth)
};

//==============================================================================
class ReverbFilter    : public InternalPlugin
{
public:
    ReverbFilter (const PluginDescription& descr) :   InternalPlugin (descr)
    {}

    static String getIdentifier()
    {
        return "Reverb";
    }

    static PluginDescription getPluginDescription()
    {
        return InternalPlugin::getPluginDescription (getIdentifier(), false, false);
    }

    void prepareToPlay (double newSampleRate, int) override
    {
        reverb.setSampleRate (newSampleRate);
    }

    void reset() override
    {
        reverb.reset();
    }

    void releaseResources() override {}

    void processBlock (AudioBuffer<float>& buffer, MidiBuffer&) override
    {
        auto numChannels = buffer.getNumChannels();

        if (numChannels == 1)
            reverb.processMono (buffer.getWritePointer (0), buffer.getNumSamples());
        else
            reverb.processStereo (buffer.getWritePointer (0),
                                  buffer.getWritePointer (1),
                                  buffer.getNumSamples());

        for (int ch = 2; ch < numChannels; ++ch)
            buffer.clear (ch, 0, buffer.getNumSamples());
    }

private:
    Reverb reverb;
};

class MyThumbCache : public AudioThumbnailCache
{
public:
	MyThumbCache() : AudioThumbnailCache(100) {}
};

class FilePlayerPlugin;

class FilePlayPluginEditor : public AudioProcessorEditor, public ChangeListener, public MultiTimer, public Value::Listener
{
public:
	FilePlayPluginEditor(FilePlayerPlugin& plug);
	void changeListenerCallback(ChangeBroadcaster* bc) override
	{
		repaint();
	}
	void timerCallback(int id) override;
	void valueChanged(Value& v) override;
	void paint(Graphics& g) override;
	
	void mouseDown(const MouseEvent& ev) override;
	
private:
	FilePlayerPlugin& m_fp;
	TextButton m_importbutton;
	SharedResourcePointer<MyThumbCache> m_thumbcache;
	std::unique_ptr<AudioThumbnail> m_thumb;
	
};

class RandomAccessNode : public InternalPlugin, public ChangeListener
{
public:
	RandomAccessNode(const PluginDescription& desc) : InternalPlugin(desc)
	{
		m_formatmanager.registerBasicFormats();
	}
	void setAudioGraph(AudioProcessorGraph* ag) override
	{
		audioGraph = ag;
		ag->addChangeListener(this);
	}
	void changeListenerCallback(ChangeBroadcaster* cb) override
	{
		//Logger::writeToLog("parent audio graph changed");
	}
	Value outputCachedFile;
	std::vector<RandomAccessNode*> getSourceProcessors()
	{
		std::vector<RandomAccessNode*> result;
		auto g = this->audioGraph;
		if (g)
		{
			auto connections = g->getConnections();
			for (auto& c : connections)
			{
				auto dest_id = c.destination.nodeID;
				auto src_id = c.source.nodeID;
				auto dest_proc = g->getNodeForId(dest_id)->getProcessor();
				auto src_proc = g->getNodeForId(src_id)->getProcessor();
				if (dest_proc == this && src_proc!=nullptr)
				{
					result.push_back(dynamic_cast<RandomAccessNode*>(src_proc));
				}
			}
		}
		return result;
	}
	std::vector<RandomAccessNode*> getDestinationProcessors()
	{
		std::vector<RandomAccessNode*> result;
		auto g = this->audioGraph;
		if (g)
		{
			auto connections = g->getConnections();
			for (auto& c : connections)
			{
				auto dest_id = c.destination.nodeID;
				auto src_id = c.source.nodeID;
				auto dest_proc = g->getNodeForId(dest_id)->getProcessor();
				auto src_proc = g->getNodeForId(src_id)->getProcessor();
				if (src_proc == this && dest_proc != nullptr)
				{
					result.push_back(dynamic_cast<RandomAccessNode*>(dest_proc));
				}
			}
		}
		return result;
	}
	void setAudioFileToPlay(File infile)
	{
		if (infile == m_curfile)
			return;
		Logger::writeToLog("setting audio file " + infile.getFullPathName());
		ScopedLock locker(m_cs);
		auto temp = std::unique_ptr<AudioFormatReader>(m_formatmanager.createReaderFor(infile));
		if (temp)
		{
			m_reader = std::move(temp);
			m_looppoints = { 0 ,m_reader->lengthInSamples };
			m_filepos = m_looppoints.getStart();
			outputCachedFile = infile.getFullPathName();
			m_curfile = infile;
			audioGraph->sendChangeMessage();
		}
		else Logger::writeToLog("Could not open file " + infile.getFullPathName());

	}
	AudioFormatManager m_formatmanager;
protected:
	std::unique_ptr<AudioFormatReader> m_reader;
	int64 m_filepos = 0;
	Range<int64> m_looppoints;
	CriticalSection m_cs;
	File m_curfile;
};

class ReversingNode : public RandomAccessNode, public Timer
{
public:
	ReversingNode(const PluginDescription& descr) : RandomAccessNode(descr)
	{

	}
	static String getIdentifier()
	{
		return "Reverse";
	}

	static PluginDescription getPluginDescription()
	{
		return InternalPlugin::getPluginDescription(getIdentifier(), false, false);
	}
	void timerCallback() override
	{
		processCDP();
		stopTimer();
	}
	void processCDP()
	{
		auto sources = getSourceProcessors();
		for (auto& src : sources)
		{
			String srcfn = src->outputCachedFile.toString();
			Logger::writeToLog("Reverse should reverse " + srcfn);
			// C:\\PortableApps\\cdpr700-InstallPC\\_cdp\\_cdprogs\\modify.exe
			// C:\MusicAudio\sourcesamples\jgraphtest
			ChildProcess cp;
			StringArray args;
			args.add("C:\\PortableApps\\cdpr700-InstallPC\\_cdp\\_cdprogs\\modify.exe");
			args.add("radical");
			args.add("1");
			args.add(srcfn);
			File outfile("C:\\MusicAudio\\sourcesamples\\jgraphtest\\reverse.wav");
			File actoutfile = outfile.getNonexistentSibling();
			args.add(actoutfile.getFullPathName());
			cp.start(args);
			cp.waitForProcessToFinish(3000);
			if (cp.getExitCode() != 0)
			{
				Logger::writeToLog(cp.readAllProcessOutput());
			}
			else
			{
				Logger::writeToLog("CDP processed OK");
				setAudioFileToPlay(actoutfile);
				m_cdp_ready = true;
			}
		}

	}
	void changeListenerCallback(ChangeBroadcaster* cb) override
	{
		stopTimer();
		startTimer(1000);
	}
	void prepareToPlay(double sr, int) override
	{
		processCDP();
	}
	void releaseResources() override
	{

	}
	void processBlock(AudioBuffer<float>& buffer, MidiBuffer& midimessages)
	{
		ScopedLock locker(m_cs);
		buffer.clear();
		if (m_reader)
		{
			m_reader->read(&buffer, 0, buffer.getNumSamples(), m_filepos, true, true);
			buffer.applyGain(0.25f);
			m_filepos += buffer.getNumSamples();
			if (m_filepos >= m_looppoints.getEnd())
				m_filepos = m_looppoints.getStart();
		}
	}
private:
	bool m_cdp_ready = false;
};

class FilePlayerPlugin : public RandomAccessNode
{
public:
	FilePlayerPlugin(const PluginDescription& descr) : RandomAccessNode(descr)
	{
		m_randgen = std::mt19937((int)this);
		
		
	}
	~FilePlayerPlugin()
	{
		
	}
	static String getIdentifier()
	{
		return "File Player";
	}

	static PluginDescription getPluginDescription()
	{
		return InternalPlugin::getPluginDescription(getIdentifier(), true, false);
	}
	void randomizePlayposition()
	{
		std::uniform_int<int64> dist(m_looppoints.getStart(), m_looppoints.getEnd());
		m_filepos = dist(m_randgen);
	}
	
	void getStateInformation(MemoryBlock& block) override
	{
		ValueTree vt("fileplayerstate");
		vt.setProperty("filename", outputCachedFile.getValue(), nullptr);
		MemoryOutputStream ms(block,true);
		vt.writeToStream(ms);
	}
	void setStateInformation(const void* data, int size) override
	{
		ValueTree state = ValueTree::readFromData(data, size);
		if (state.isValid())
		{
			String fn = state.getProperty("filename");
			setAudioFileToPlay(File(fn));
		}
	}
	void prepareToPlay(double newSampleRate, int) override
	{
		
	}
	void releaseResources() override
	{

	}
	void processBlock(AudioBuffer<float>& buffer, MidiBuffer& midimessages)
	{
		ScopedLock locker(m_cs);
		buffer.clear();
		if (m_reader)
		{
			m_reader->read(&buffer, 0, buffer.getNumSamples(), m_filepos, true, true);
			buffer.applyGain(0.25f);
			m_filepos += buffer.getNumSamples();
			if (m_filepos >= m_looppoints.getEnd())
				m_filepos = m_looppoints.getStart();
		}
	}
	bool hasEditor() const override 
	{ 
		return true; 
	}
	AudioProcessorEditor* createEditor() override
	{
		return new FilePlayPluginEditor(*this);
	}
	
	
	double getPlayPositionPercent()
	{
		if (m_reader == nullptr)
			return 0.0;
		return 1.0 / m_reader->lengthInSamples*m_filepos;
	}
	
private:
	
	
	std::mt19937 m_randgen;
	
	
};

FilePlayPluginEditor::FilePlayPluginEditor(FilePlayerPlugin& fp) : AudioProcessorEditor(fp),
	m_fp(fp)
{
	
	setSize(500, 200);
	m_thumb = std::make_unique<AudioThumbnail>(128, m_fp.m_formatmanager, *m_thumbcache);
	m_thumb->addChangeListener(this);
	if (m_fp.outputCachedFile.getValue().isVoid()==false)
		m_thumb->setSource(new FileInputSource(m_fp.outputCachedFile.toString()));
	addAndMakeVisible(m_importbutton);
	m_importbutton.setButtonText("Import...");
	m_importbutton.setBounds(1, 1, 198, 24);
	m_importbutton.onClick = [this]()
	{
		FileChooser chooser("Choose audio file", File(), "*.wav;*.flac", true);
		if (chooser.browseForFileToOpen())
		{
			m_fp.setAudioFileToPlay(chooser.getResult());
			
		}
	};
	m_fp.outputCachedFile.addListener(this);
	startTimer(1, 100);
}

void FilePlayPluginEditor::paint(Graphics& g)
{
	g.fillAll(Colours::black);
	if (m_thumb && m_thumb->getTotalLength() > 0.0)
	{
		g.setColour(Colours::darkgrey);
		m_thumb->drawChannels(g, { 0,30,getWidth(),getHeight() - 30 }, 0.0, m_thumb->getTotalLength(), 1.0f);
		g.setColour(Colours::white);
		double xcor = jmap<double>(m_fp.getPlayPositionPercent(), 0.0, 1.0, 0.0, getWidth());
		g.drawLine(xcor, 30.0, xcor, getHeight());
	}
}

void FilePlayPluginEditor::valueChanged(Value& v)
{
	if (v.refersToSameSourceAs(m_fp.outputCachedFile))
	{
		m_thumb->setSource(new FileInputSource(v.toString()));
	}
	
}

void FilePlayPluginEditor::timerCallback(int id)
{
	if (id == 0)
	{
	}
	if (id == 1)
	{
		repaint();
	}
}

void FilePlayPluginEditor::mouseDown(const MouseEvent& ev)
{
	auto g = m_fp.getAudioGraph();
	if (g)
	{
		auto nodes = g->getNodes();
		auto connections = g->getConnections();
		for (auto& c : connections)
		{
			auto dest_id = c.destination.nodeID;
			auto src_id = c.source.nodeID;
			auto dest_proc = g->getNodeForId(dest_id)->getProcessor();
			auto src_proc = g->getNodeForId(src_id)->getProcessor();
			if (dest_proc == &m_fp)
			{
				Logger::writeToLog(dest_proc->getName() + " connects to " + src_proc->getName());
			}
		}
	}
}

//==============================================================================
InternalPluginFormat::InternalPluginFormat()
{
    {
        AudioProcessorGraph::AudioGraphIOProcessor p (AudioProcessorGraph::AudioGraphIOProcessor::audioOutputNode);
        p.fillInPluginDescription (audioOutDesc);
    }

    {
        AudioProcessorGraph::AudioGraphIOProcessor p (AudioProcessorGraph::AudioGraphIOProcessor::audioInputNode);
        p.fillInPluginDescription (audioInDesc);
    }

    {
        AudioProcessorGraph::AudioGraphIOProcessor p (AudioProcessorGraph::AudioGraphIOProcessor::midiInputNode);
        p.fillInPluginDescription (midiInDesc);
    }
}

AudioPluginInstance* InternalPluginFormat::createInstance (const String& name)
{
    if (name == audioOutDesc.name) return new AudioProcessorGraph::AudioGraphIOProcessor (AudioProcessorGraph::AudioGraphIOProcessor::audioOutputNode);
    if (name == audioInDesc.name)  return new AudioProcessorGraph::AudioGraphIOProcessor (AudioProcessorGraph::AudioGraphIOProcessor::audioInputNode);
    if (name == midiInDesc.name)   return new AudioProcessorGraph::AudioGraphIOProcessor (AudioProcessorGraph::AudioGraphIOProcessor::midiInputNode);


    if (name == SineWaveSynth::getIdentifier()) return new SineWaveSynth (SineWaveSynth::getPluginDescription());
    if (name == ReverbFilter::getIdentifier())  return new ReverbFilter  (ReverbFilter::getPluginDescription());
	if (name == FilePlayerPlugin::getIdentifier()) return new FilePlayerPlugin(FilePlayerPlugin::getPluginDescription());
	if (name == ReversingNode::getIdentifier()) return new ReversingNode(ReversingNode::getPluginDescription());
    return nullptr;
}

void InternalPluginFormat::createPluginInstance (const PluginDescription& desc,
                                                 double /*initialSampleRate*/,
                                                 int /*initialBufferSize*/,
                                                 void* userData,
                                                 PluginCreationCallback callback)
{
    auto* p = createInstance (desc.name);

    callback (userData, p, p == nullptr ? NEEDS_TRANS ("Invalid internal filter name") : String());
}

bool InternalPluginFormat::requiresUnblockedMessageThreadDuringCreation (const PluginDescription&) const noexcept
{
    return false;
}

void InternalPluginFormat::getAllTypes (Array<PluginDescription>& results)
{
<<<<<<< HEAD
    results.add (new PluginDescription (audioInDesc));
    results.add (new PluginDescription (audioOutDesc));
    results.add (new PluginDescription (midiInDesc));
    results.add (new PluginDescription (SineWaveSynth::getPluginDescription()));
    results.add (new PluginDescription (ReverbFilter::getPluginDescription()));
	results.add(new PluginDescription(FilePlayerPlugin::getPluginDescription()));
	results.add(new PluginDescription(ReversingNode::getPluginDescription()));
=======
    results.add (audioInDesc, audioOutDesc, midiInDesc, SineWaveSynth::getPluginDescription(), ReverbFilter::getPluginDescription());
>>>>>>> 9c50bbde
}
<|MERGE_RESOLUTION|>--- conflicted
+++ resolved
@@ -1,777 +1,395 @@
-/*
-  ==============================================================================
-
-   This file is part of the JUCE library.
-   Copyright (c) 2017 - ROLI Ltd.
-
-   JUCE is an open source library subject to commercial or open-source
-   licensing.
-
-   By using JUCE, you agree to the terms of both the JUCE 5 End-User License
-   Agreement and JUCE 5 Privacy Policy (both updated and effective as of the
-   27th April 2017).
-
-   End User License Agreement: www.juce.com/juce-5-licence
-   Privacy Policy: www.juce.com/juce-5-privacy-policy
-
-   Or: You may also use this code under the terms of the GPL v3 (see
-   www.gnu.org/licenses).
-
-   JUCE IS PROVIDED "AS IS" WITHOUT ANY WARRANTY, AND ALL WARRANTIES, WHETHER
-   EXPRESSED OR IMPLIED, INCLUDING MERCHANTABILITY AND FITNESS FOR PURPOSE, ARE
-   DISCLAIMED.
-
-  ==============================================================================
-*/
-
-#include "../JuceLibraryCode/JuceHeader.h"
-#include "InternalFilters.h"
-#include "FilterGraph.h"
-#include <random>
-
-//==============================================================================
-class InternalPlugin   : public AudioPluginInstance
-{
-protected:
-    InternalPlugin (const PluginDescription& descr,
-                    const AudioChannelSet& channelSetToUse = AudioChannelSet::stereo())
-        : AudioPluginInstance (getBusProperties (descr.numInputChannels == 0, channelSetToUse)),
-          name  (descr.fileOrIdentifier.upToFirstOccurrenceOf (":", false, false)),
-          state (descr.fileOrIdentifier.fromFirstOccurrenceOf (":", false, false)),
-          isGenerator (descr.numInputChannels == 0),
-          hasMidi (descr.isInstrument),
-          channelSet (channelSetToUse)
-    {
-        jassert (channelSetToUse.size() == descr.numOutputChannels);
-    }
-
-public:
-    //==============================================================================
-    const String getName() const override                     { return name; }
-    double getTailLengthSeconds() const override              { return 0.0; }
-    bool acceptsMidi() const override                         { return hasMidi; }
-    bool producesMidi() const override                        { return hasMidi; }
-    AudioProcessorEditor* createEditor() override             { return nullptr; }
-    bool hasEditor() const override                           { return false; }
-    int getNumPrograms() override                             { return 0; }
-    int getCurrentProgram() override                          { return 0; }
-    void setCurrentProgram (int) override                     {}
-    const String getProgramName (int) override                { return {}; }
-    void changeProgramName (int, const String&) override      {}
-    void getStateInformation (juce::MemoryBlock&) override    {}
-    void setStateInformation (const void*, int) override      {}
-
-    //==============================================================================
-    bool isBusesLayoutSupported (const BusesLayout& layout) const override
-    {
-        if (! isGenerator)
-        {
-            if (layout.getMainOutputChannelSet() != channelSet)
-                return false;
-        }
-
-        if (layout.getMainInputChannelSet() != channelSet)
-            return false;
-
-        return true;
-    }
-
-    //==============================================================================
-    void fillInPluginDescription (PluginDescription& description) const override
-    {
-        description = getPluginDescription (name + ":" + state,
-                                            isGenerator,
-                                            hasMidi,
-                                            channelSet);
-    }
-
-    static PluginDescription getPluginDescription (const String& identifier,
-                                                   bool registerAsGenerator,
-                                                   bool acceptsMidi,
-                                                   const AudioChannelSet& channelSetToUse
-                                                      = AudioChannelSet::stereo())
-    {
-        PluginDescription descr;
-        auto pluginName  = identifier.upToFirstOccurrenceOf (":", false, false);
-        auto pluginState = identifier.fromFirstOccurrenceOf (":", false, false);
-
-        descr.name              = pluginName;
-        descr.descriptiveName   = pluginName;
-        descr.pluginFormatName  = "Internal";
-        descr.category          = (registerAsGenerator ? (acceptsMidi ? "Synth" : "Generator") : "Effect");
-        descr.manufacturerName  = "JUCE";
-        descr.version           = ProjectInfo::versionString;
-        descr.fileOrIdentifier  = pluginName + ":" + pluginState;
-        descr.uid               = pluginName.hashCode();
-        descr.isInstrument      = (acceptsMidi && registerAsGenerator);
-        descr.numInputChannels  = (registerAsGenerator ? 0 : channelSetToUse.size());
-        descr.numOutputChannels = channelSetToUse.size();
-
-        return descr;
-    }
-private:
-    static BusesProperties getBusProperties (bool registerAsGenerator,
-                                             const AudioChannelSet& channelSetToUse)
-    {
-        return registerAsGenerator ? BusesProperties().withOutput ("Output", channelSetToUse)
-                                   : BusesProperties().withInput  ("Input",  channelSetToUse)
-                                                      .withOutput ("Output", channelSetToUse);
-    }
-
-    //==============================================================================
-    String name, state;
-    bool isGenerator, hasMidi;
-    AudioChannelSet channelSet;
-
-    //==============================================================================
-    JUCE_DECLARE_NON_COPYABLE_WITH_LEAK_DETECTOR (InternalPlugin)
-};
-
-//==============================================================================
-class SineWaveSynth :   public InternalPlugin
-{
-public:
-    SineWaveSynth (const PluginDescription& descr) :   InternalPlugin (descr)
-    {
-        const int numVoices = 8;
-
-        // Add some voices...
-        for (int i = numVoices; --i >= 0;)
-            synth.addVoice (new SineWaveVoice());
-
-        // ..and give the synth a sound to play
-        synth.addSound (new SineWaveSound());
-    }
-
-    static String getIdentifier()
-    {
-        return "Sine Wave Synth";
-    }
-
-    static PluginDescription getPluginDescription()
-    {
-        return InternalPlugin::getPluginDescription (getIdentifier(), true, true);
-    }
-
-    //==============================================================================
-    void prepareToPlay (double newSampleRate, int) override
-    {
-        synth.setCurrentPlaybackSampleRate (newSampleRate);
-    }
-
-    void releaseResources() override {}
-
-    //==============================================================================
-    void processBlock (AudioBuffer<float>& buffer, MidiBuffer& midiMessages) override
-    {
-        const int numSamples = buffer.getNumSamples();
-
-        buffer.clear();
-        synth.renderNextBlock (buffer, midiMessages, 0, numSamples);
-        buffer.applyGain (0.8f);
-    }
-
-private:
-    //==============================================================================
-    class SineWaveSound : public SynthesiserSound
-    {
-    public:
-        SineWaveSound() {}
-
-        bool appliesToNote (int /*midiNoteNumber*/) override    { return true; }
-        bool appliesToChannel (int /*midiChannel*/) override    { return true; }
-    };
-
-    class SineWaveVoice   : public SynthesiserVoice
-    {
-    public:
-        SineWaveVoice()
-        : currentAngle (0), angleDelta (0), level (0), tailOff (0)
-        {
-        }
-
-        bool canPlaySound (SynthesiserSound* sound) override
-        {
-            return dynamic_cast<SineWaveSound*> (sound) != nullptr;
-        }
-
-        void startNote (int midiNoteNumber, float velocity,
-                        SynthesiserSound* /*sound*/,
-                        int /*currentPitchWheelPosition*/) override
-        {
-            currentAngle = 0.0;
-            level = velocity * 0.15;
-            tailOff = 0.0;
-
-            double cyclesPerSecond = MidiMessage::getMidiNoteInHertz (midiNoteNumber);
-            double cyclesPerSample = cyclesPerSecond / getSampleRate();
-
-            angleDelta = cyclesPerSample * 2.0 * double_Pi;
-        }
-
-        void stopNote (float /*velocity*/, bool allowTailOff) override
-        {
-            if (allowTailOff)
-            {
-                // start a tail-off by setting this flag. The render callback will pick up on
-                // this and do a fade out, calling clearCurrentNote() when it's finished.
-
-                if (tailOff == 0.0) // we only need to begin a tail-off if it's not already doing so - the
-                    // stopNote method could be called more than once.
-                    tailOff = 1.0;
-            }
-            else
-            {
-                // we're being told to stop playing immediately, so reset everything..
-
-                clearCurrentNote();
-                angleDelta = 0.0;
-            }
-        }
-
-        void pitchWheelMoved (int /*newValue*/) override
-        {
-            // not implemented for the purposes of this demo!
-        }
-
-        void controllerMoved (int /*controllerNumber*/, int /*newValue*/) override
-        {
-            // not implemented for the purposes of this demo!
-        }
-
-        void renderNextBlock (AudioBuffer<float>& outputBuffer, int startSample, int numSamples) override
-        {
-            if (angleDelta != 0.0)
-            {
-                if (tailOff > 0)
-                {
-                    while (--numSamples >= 0)
-                    {
-                        const float currentSample = (float) (sin (currentAngle) * level * tailOff);
-
-                        for (int i = outputBuffer.getNumChannels(); --i >= 0;)
-                            outputBuffer.addSample (i, startSample, currentSample);
-
-                        currentAngle += angleDelta;
-                        ++startSample;
-
-                        tailOff *= 0.99;
-
-                        if (tailOff <= 0.005)
-                        {
-                            // tells the synth that this voice has stopped
-                            clearCurrentNote();
-
-                            angleDelta = 0.0;
-                            break;
-                        }
-                    }
-                }
-                else
-                {
-                    while (--numSamples >= 0)
-                    {
-                        const float currentSample = (float) (sin (currentAngle) * level);
-
-                        for (int i = outputBuffer.getNumChannels(); --i >= 0;)
-                            outputBuffer.addSample (i, startSample, currentSample);
-
-                        currentAngle += angleDelta;
-                        ++startSample;
-                    }
-                }
-            }
-        }
-
-    private:
-        double currentAngle, angleDelta, level, tailOff;
-    };
-
-    //==============================================================================
-    Synthesiser synth;
-
-    //==============================================================================
-    JUCE_DECLARE_NON_COPYABLE_WITH_LEAK_DETECTOR (SineWaveSynth)
-};
-
-//==============================================================================
-class ReverbFilter    : public InternalPlugin
-{
-public:
-    ReverbFilter (const PluginDescription& descr) :   InternalPlugin (descr)
-    {}
-
-    static String getIdentifier()
-    {
-        return "Reverb";
-    }
-
-    static PluginDescription getPluginDescription()
-    {
-        return InternalPlugin::getPluginDescription (getIdentifier(), false, false);
-    }
-
-    void prepareToPlay (double newSampleRate, int) override
-    {
-        reverb.setSampleRate (newSampleRate);
-    }
-
-    void reset() override
-    {
-        reverb.reset();
-    }
-
-    void releaseResources() override {}
-
-    void processBlock (AudioBuffer<float>& buffer, MidiBuffer&) override
-    {
-        auto numChannels = buffer.getNumChannels();
-
-        if (numChannels == 1)
-            reverb.processMono (buffer.getWritePointer (0), buffer.getNumSamples());
-        else
-            reverb.processStereo (buffer.getWritePointer (0),
-                                  buffer.getWritePointer (1),
-                                  buffer.getNumSamples());
-
-        for (int ch = 2; ch < numChannels; ++ch)
-            buffer.clear (ch, 0, buffer.getNumSamples());
-    }
-
-private:
-    Reverb reverb;
-};
-
-class MyThumbCache : public AudioThumbnailCache
-{
-public:
-	MyThumbCache() : AudioThumbnailCache(100) {}
-};
-
-class FilePlayerPlugin;
-
-class FilePlayPluginEditor : public AudioProcessorEditor, public ChangeListener, public MultiTimer, public Value::Listener
-{
-public:
-	FilePlayPluginEditor(FilePlayerPlugin& plug);
-	void changeListenerCallback(ChangeBroadcaster* bc) override
-	{
-		repaint();
-	}
-	void timerCallback(int id) override;
-	void valueChanged(Value& v) override;
-	void paint(Graphics& g) override;
-	
-	void mouseDown(const MouseEvent& ev) override;
-	
-private:
-	FilePlayerPlugin& m_fp;
-	TextButton m_importbutton;
-	SharedResourcePointer<MyThumbCache> m_thumbcache;
-	std::unique_ptr<AudioThumbnail> m_thumb;
-	
-};
-
-class RandomAccessNode : public InternalPlugin, public ChangeListener
-{
-public:
-	RandomAccessNode(const PluginDescription& desc) : InternalPlugin(desc)
-	{
-		m_formatmanager.registerBasicFormats();
-	}
-	void setAudioGraph(AudioProcessorGraph* ag) override
-	{
-		audioGraph = ag;
-		ag->addChangeListener(this);
-	}
-	void changeListenerCallback(ChangeBroadcaster* cb) override
-	{
-		//Logger::writeToLog("parent audio graph changed");
-	}
-	Value outputCachedFile;
-	std::vector<RandomAccessNode*> getSourceProcessors()
-	{
-		std::vector<RandomAccessNode*> result;
-		auto g = this->audioGraph;
-		if (g)
-		{
-			auto connections = g->getConnections();
-			for (auto& c : connections)
-			{
-				auto dest_id = c.destination.nodeID;
-				auto src_id = c.source.nodeID;
-				auto dest_proc = g->getNodeForId(dest_id)->getProcessor();
-				auto src_proc = g->getNodeForId(src_id)->getProcessor();
-				if (dest_proc == this && src_proc!=nullptr)
-				{
-					result.push_back(dynamic_cast<RandomAccessNode*>(src_proc));
-				}
-			}
-		}
-		return result;
-	}
-	std::vector<RandomAccessNode*> getDestinationProcessors()
-	{
-		std::vector<RandomAccessNode*> result;
-		auto g = this->audioGraph;
-		if (g)
-		{
-			auto connections = g->getConnections();
-			for (auto& c : connections)
-			{
-				auto dest_id = c.destination.nodeID;
-				auto src_id = c.source.nodeID;
-				auto dest_proc = g->getNodeForId(dest_id)->getProcessor();
-				auto src_proc = g->getNodeForId(src_id)->getProcessor();
-				if (src_proc == this && dest_proc != nullptr)
-				{
-					result.push_back(dynamic_cast<RandomAccessNode*>(dest_proc));
-				}
-			}
-		}
-		return result;
-	}
-	void setAudioFileToPlay(File infile)
-	{
-		if (infile == m_curfile)
-			return;
-		Logger::writeToLog("setting audio file " + infile.getFullPathName());
-		ScopedLock locker(m_cs);
-		auto temp = std::unique_ptr<AudioFormatReader>(m_formatmanager.createReaderFor(infile));
-		if (temp)
-		{
-			m_reader = std::move(temp);
-			m_looppoints = { 0 ,m_reader->lengthInSamples };
-			m_filepos = m_looppoints.getStart();
-			outputCachedFile = infile.getFullPathName();
-			m_curfile = infile;
-			audioGraph->sendChangeMessage();
-		}
-		else Logger::writeToLog("Could not open file " + infile.getFullPathName());
-
-	}
-	AudioFormatManager m_formatmanager;
-protected:
-	std::unique_ptr<AudioFormatReader> m_reader;
-	int64 m_filepos = 0;
-	Range<int64> m_looppoints;
-	CriticalSection m_cs;
-	File m_curfile;
-};
-
-class ReversingNode : public RandomAccessNode, public Timer
-{
-public:
-	ReversingNode(const PluginDescription& descr) : RandomAccessNode(descr)
-	{
-
-	}
-	static String getIdentifier()
-	{
-		return "Reverse";
-	}
-
-	static PluginDescription getPluginDescription()
-	{
-		return InternalPlugin::getPluginDescription(getIdentifier(), false, false);
-	}
-	void timerCallback() override
-	{
-		processCDP();
-		stopTimer();
-	}
-	void processCDP()
-	{
-		auto sources = getSourceProcessors();
-		for (auto& src : sources)
-		{
-			String srcfn = src->outputCachedFile.toString();
-			Logger::writeToLog("Reverse should reverse " + srcfn);
-			// C:\\PortableApps\\cdpr700-InstallPC\\_cdp\\_cdprogs\\modify.exe
-			// C:\MusicAudio\sourcesamples\jgraphtest
-			ChildProcess cp;
-			StringArray args;
-			args.add("C:\\PortableApps\\cdpr700-InstallPC\\_cdp\\_cdprogs\\modify.exe");
-			args.add("radical");
-			args.add("1");
-			args.add(srcfn);
-			File outfile("C:\\MusicAudio\\sourcesamples\\jgraphtest\\reverse.wav");
-			File actoutfile = outfile.getNonexistentSibling();
-			args.add(actoutfile.getFullPathName());
-			cp.start(args);
-			cp.waitForProcessToFinish(3000);
-			if (cp.getExitCode() != 0)
-			{
-				Logger::writeToLog(cp.readAllProcessOutput());
-			}
-			else
-			{
-				Logger::writeToLog("CDP processed OK");
-				setAudioFileToPlay(actoutfile);
-				m_cdp_ready = true;
-			}
-		}
-
-	}
-	void changeListenerCallback(ChangeBroadcaster* cb) override
-	{
-		stopTimer();
-		startTimer(1000);
-	}
-	void prepareToPlay(double sr, int) override
-	{
-		processCDP();
-	}
-	void releaseResources() override
-	{
-
-	}
-	void processBlock(AudioBuffer<float>& buffer, MidiBuffer& midimessages)
-	{
-		ScopedLock locker(m_cs);
-		buffer.clear();
-		if (m_reader)
-		{
-			m_reader->read(&buffer, 0, buffer.getNumSamples(), m_filepos, true, true);
-			buffer.applyGain(0.25f);
-			m_filepos += buffer.getNumSamples();
-			if (m_filepos >= m_looppoints.getEnd())
-				m_filepos = m_looppoints.getStart();
-		}
-	}
-private:
-	bool m_cdp_ready = false;
-};
-
-class FilePlayerPlugin : public RandomAccessNode
-{
-public:
-	FilePlayerPlugin(const PluginDescription& descr) : RandomAccessNode(descr)
-	{
-		m_randgen = std::mt19937((int)this);
-		
-		
-	}
-	~FilePlayerPlugin()
-	{
-		
-	}
-	static String getIdentifier()
-	{
-		return "File Player";
-	}
-
-	static PluginDescription getPluginDescription()
-	{
-		return InternalPlugin::getPluginDescription(getIdentifier(), true, false);
-	}
-	void randomizePlayposition()
-	{
-		std::uniform_int<int64> dist(m_looppoints.getStart(), m_looppoints.getEnd());
-		m_filepos = dist(m_randgen);
-	}
-	
-	void getStateInformation(MemoryBlock& block) override
-	{
-		ValueTree vt("fileplayerstate");
-		vt.setProperty("filename", outputCachedFile.getValue(), nullptr);
-		MemoryOutputStream ms(block,true);
-		vt.writeToStream(ms);
-	}
-	void setStateInformation(const void* data, int size) override
-	{
-		ValueTree state = ValueTree::readFromData(data, size);
-		if (state.isValid())
-		{
-			String fn = state.getProperty("filename");
-			setAudioFileToPlay(File(fn));
-		}
-	}
-	void prepareToPlay(double newSampleRate, int) override
-	{
-		
-	}
-	void releaseResources() override
-	{
-
-	}
-	void processBlock(AudioBuffer<float>& buffer, MidiBuffer& midimessages)
-	{
-		ScopedLock locker(m_cs);
-		buffer.clear();
-		if (m_reader)
-		{
-			m_reader->read(&buffer, 0, buffer.getNumSamples(), m_filepos, true, true);
-			buffer.applyGain(0.25f);
-			m_filepos += buffer.getNumSamples();
-			if (m_filepos >= m_looppoints.getEnd())
-				m_filepos = m_looppoints.getStart();
-		}
-	}
-	bool hasEditor() const override 
-	{ 
-		return true; 
-	}
-	AudioProcessorEditor* createEditor() override
-	{
-		return new FilePlayPluginEditor(*this);
-	}
-	
-	
-	double getPlayPositionPercent()
-	{
-		if (m_reader == nullptr)
-			return 0.0;
-		return 1.0 / m_reader->lengthInSamples*m_filepos;
-	}
-	
-private:
-	
-	
-	std::mt19937 m_randgen;
-	
-	
-};
-
-FilePlayPluginEditor::FilePlayPluginEditor(FilePlayerPlugin& fp) : AudioProcessorEditor(fp),
-	m_fp(fp)
-{
-	
-	setSize(500, 200);
-	m_thumb = std::make_unique<AudioThumbnail>(128, m_fp.m_formatmanager, *m_thumbcache);
-	m_thumb->addChangeListener(this);
-	if (m_fp.outputCachedFile.getValue().isVoid()==false)
-		m_thumb->setSource(new FileInputSource(m_fp.outputCachedFile.toString()));
-	addAndMakeVisible(m_importbutton);
-	m_importbutton.setButtonText("Import...");
-	m_importbutton.setBounds(1, 1, 198, 24);
-	m_importbutton.onClick = [this]()
-	{
-		FileChooser chooser("Choose audio file", File(), "*.wav;*.flac", true);
-		if (chooser.browseForFileToOpen())
-		{
-			m_fp.setAudioFileToPlay(chooser.getResult());
-			
-		}
-	};
-	m_fp.outputCachedFile.addListener(this);
-	startTimer(1, 100);
-}
-
-void FilePlayPluginEditor::paint(Graphics& g)
-{
-	g.fillAll(Colours::black);
-	if (m_thumb && m_thumb->getTotalLength() > 0.0)
-	{
-		g.setColour(Colours::darkgrey);
-		m_thumb->drawChannels(g, { 0,30,getWidth(),getHeight() - 30 }, 0.0, m_thumb->getTotalLength(), 1.0f);
-		g.setColour(Colours::white);
-		double xcor = jmap<double>(m_fp.getPlayPositionPercent(), 0.0, 1.0, 0.0, getWidth());
-		g.drawLine(xcor, 30.0, xcor, getHeight());
-	}
-}
-
-void FilePlayPluginEditor::valueChanged(Value& v)
-{
-	if (v.refersToSameSourceAs(m_fp.outputCachedFile))
-	{
-		m_thumb->setSource(new FileInputSource(v.toString()));
-	}
-	
-}
-
-void FilePlayPluginEditor::timerCallback(int id)
-{
-	if (id == 0)
-	{
-	}
-	if (id == 1)
-	{
-		repaint();
-	}
-}
-
-void FilePlayPluginEditor::mouseDown(const MouseEvent& ev)
-{
-	auto g = m_fp.getAudioGraph();
-	if (g)
-	{
-		auto nodes = g->getNodes();
-		auto connections = g->getConnections();
-		for (auto& c : connections)
-		{
-			auto dest_id = c.destination.nodeID;
-			auto src_id = c.source.nodeID;
-			auto dest_proc = g->getNodeForId(dest_id)->getProcessor();
-			auto src_proc = g->getNodeForId(src_id)->getProcessor();
-			if (dest_proc == &m_fp)
-			{
-				Logger::writeToLog(dest_proc->getName() + " connects to " + src_proc->getName());
-			}
-		}
-	}
-}
-
-//==============================================================================
-InternalPluginFormat::InternalPluginFormat()
-{
-    {
-        AudioProcessorGraph::AudioGraphIOProcessor p (AudioProcessorGraph::AudioGraphIOProcessor::audioOutputNode);
-        p.fillInPluginDescription (audioOutDesc);
-    }
-
-    {
-        AudioProcessorGraph::AudioGraphIOProcessor p (AudioProcessorGraph::AudioGraphIOProcessor::audioInputNode);
-        p.fillInPluginDescription (audioInDesc);
-    }
-
-    {
-        AudioProcessorGraph::AudioGraphIOProcessor p (AudioProcessorGraph::AudioGraphIOProcessor::midiInputNode);
-        p.fillInPluginDescription (midiInDesc);
-    }
-}
-
-AudioPluginInstance* InternalPluginFormat::createInstance (const String& name)
-{
-    if (name == audioOutDesc.name) return new AudioProcessorGraph::AudioGraphIOProcessor (AudioProcessorGraph::AudioGraphIOProcessor::audioOutputNode);
-    if (name == audioInDesc.name)  return new AudioProcessorGraph::AudioGraphIOProcessor (AudioProcessorGraph::AudioGraphIOProcessor::audioInputNode);
-    if (name == midiInDesc.name)   return new AudioProcessorGraph::AudioGraphIOProcessor (AudioProcessorGraph::AudioGraphIOProcessor::midiInputNode);
-
-
-    if (name == SineWaveSynth::getIdentifier()) return new SineWaveSynth (SineWaveSynth::getPluginDescription());
-    if (name == ReverbFilter::getIdentifier())  return new ReverbFilter  (ReverbFilter::getPluginDescription());
-	if (name == FilePlayerPlugin::getIdentifier()) return new FilePlayerPlugin(FilePlayerPlugin::getPluginDescription());
-	if (name == ReversingNode::getIdentifier()) return new ReversingNode(ReversingNode::getPluginDescription());
-    return nullptr;
-}
-
-void InternalPluginFormat::createPluginInstance (const PluginDescription& desc,
-                                                 double /*initialSampleRate*/,
-                                                 int /*initialBufferSize*/,
-                                                 void* userData,
-                                                 PluginCreationCallback callback)
-{
-    auto* p = createInstance (desc.name);
-
-    callback (userData, p, p == nullptr ? NEEDS_TRANS ("Invalid internal filter name") : String());
-}
-
-bool InternalPluginFormat::requiresUnblockedMessageThreadDuringCreation (const PluginDescription&) const noexcept
-{
-    return false;
-}
-
-void InternalPluginFormat::getAllTypes (Array<PluginDescription>& results)
-{
-<<<<<<< HEAD
-    results.add (new PluginDescription (audioInDesc));
-    results.add (new PluginDescription (audioOutDesc));
-    results.add (new PluginDescription (midiInDesc));
-    results.add (new PluginDescription (SineWaveSynth::getPluginDescription()));
-    results.add (new PluginDescription (ReverbFilter::getPluginDescription()));
-	results.add(new PluginDescription(FilePlayerPlugin::getPluginDescription()));
-	results.add(new PluginDescription(ReversingNode::getPluginDescription()));
-=======
-    results.add (audioInDesc, audioOutDesc, midiInDesc, SineWaveSynth::getPluginDescription(), ReverbFilter::getPluginDescription());
->>>>>>> 9c50bbde
-}
+/*
+  ==============================================================================
+
+   This file is part of the JUCE library.
+   Copyright (c) 2017 - ROLI Ltd.
+
+   JUCE is an open source library subject to commercial or open-source
+   licensing.
+
+   By using JUCE, you agree to the terms of both the JUCE 5 End-User License
+   Agreement and JUCE 5 Privacy Policy (both updated and effective as of the
+   27th April 2017).
+
+   End User License Agreement: www.juce.com/juce-5-licence
+   Privacy Policy: www.juce.com/juce-5-privacy-policy
+
+   Or: You may also use this code under the terms of the GPL v3 (see
+   www.gnu.org/licenses).
+
+   JUCE IS PROVIDED "AS IS" WITHOUT ANY WARRANTY, AND ALL WARRANTIES, WHETHER
+   EXPRESSED OR IMPLIED, INCLUDING MERCHANTABILITY AND FITNESS FOR PURPOSE, ARE
+   DISCLAIMED.
+
+  ==============================================================================
+*/
+
+#include "../JuceLibraryCode/JuceHeader.h"
+#include "InternalFilters.h"
+#include "FilterGraph.h"
+
+//==============================================================================
+class InternalPlugin   : public AudioPluginInstance
+{
+protected:
+    InternalPlugin (const PluginDescription& descr,
+                    const AudioChannelSet& channelSetToUse = AudioChannelSet::stereo())
+        : AudioPluginInstance (getBusProperties (descr.numInputChannels == 0, channelSetToUse)),
+          name  (descr.fileOrIdentifier.upToFirstOccurrenceOf (":", false, false)),
+          state (descr.fileOrIdentifier.fromFirstOccurrenceOf (":", false, false)),
+          isGenerator (descr.numInputChannels == 0),
+          hasMidi (descr.isInstrument),
+          channelSet (channelSetToUse)
+    {
+        jassert (channelSetToUse.size() == descr.numOutputChannels);
+    }
+
+public:
+    //==============================================================================
+    const String getName() const override                     { return name; }
+    double getTailLengthSeconds() const override              { return 0.0; }
+    bool acceptsMidi() const override                         { return hasMidi; }
+    bool producesMidi() const override                        { return hasMidi; }
+    AudioProcessorEditor* createEditor() override             { return nullptr; }
+    bool hasEditor() const override                           { return false; }
+    int getNumPrograms() override                             { return 0; }
+    int getCurrentProgram() override                          { return 0; }
+    void setCurrentProgram (int) override                     {}
+    const String getProgramName (int) override                { return {}; }
+    void changeProgramName (int, const String&) override      {}
+    void getStateInformation (juce::MemoryBlock&) override    {}
+    void setStateInformation (const void*, int) override      {}
+
+    //==============================================================================
+    bool isBusesLayoutSupported (const BusesLayout& layout) const override
+    {
+        if (! isGenerator)
+        {
+            if (layout.getMainOutputChannelSet() != channelSet)
+                return false;
+        }
+
+        if (layout.getMainInputChannelSet() != channelSet)
+            return false;
+
+        return true;
+    }
+
+    //==============================================================================
+    void fillInPluginDescription (PluginDescription& description) const override
+    {
+        description = getPluginDescription (name + ":" + state,
+                                            isGenerator,
+                                            hasMidi,
+                                            channelSet);
+    }
+
+    static PluginDescription getPluginDescription (const String& identifier,
+                                                   bool registerAsGenerator,
+                                                   bool acceptsMidi,
+                                                   const AudioChannelSet& channelSetToUse
+                                                      = AudioChannelSet::stereo())
+    {
+        PluginDescription descr;
+        auto pluginName  = identifier.upToFirstOccurrenceOf (":", false, false);
+        auto pluginState = identifier.fromFirstOccurrenceOf (":", false, false);
+
+        descr.name              = pluginName;
+        descr.descriptiveName   = pluginName;
+        descr.pluginFormatName  = "Internal";
+        descr.category          = (registerAsGenerator ? (acceptsMidi ? "Synth" : "Generator") : "Effect");
+        descr.manufacturerName  = "JUCE";
+        descr.version           = ProjectInfo::versionString;
+        descr.fileOrIdentifier  = pluginName + ":" + pluginState;
+        descr.uid               = pluginName.hashCode();
+        descr.isInstrument      = (acceptsMidi && registerAsGenerator);
+        descr.numInputChannels  = (registerAsGenerator ? 0 : channelSetToUse.size());
+        descr.numOutputChannels = channelSetToUse.size();
+
+        return descr;
+    }
+private:
+    static BusesProperties getBusProperties (bool registerAsGenerator,
+                                             const AudioChannelSet& channelSetToUse)
+    {
+        return registerAsGenerator ? BusesProperties().withOutput ("Output", channelSetToUse)
+                                   : BusesProperties().withInput  ("Input",  channelSetToUse)
+                                                      .withOutput ("Output", channelSetToUse);
+    }
+
+    //==============================================================================
+    String name, state;
+    bool isGenerator, hasMidi;
+    AudioChannelSet channelSet;
+
+    //==============================================================================
+    JUCE_DECLARE_NON_COPYABLE_WITH_LEAK_DETECTOR (InternalPlugin)
+};
+
+//==============================================================================
+class SineWaveSynth :   public InternalPlugin
+{
+public:
+    SineWaveSynth (const PluginDescription& descr) :   InternalPlugin (descr)
+    {
+        const int numVoices = 8;
+
+        // Add some voices...
+        for (int i = numVoices; --i >= 0;)
+            synth.addVoice (new SineWaveVoice());
+
+        // ..and give the synth a sound to play
+        synth.addSound (new SineWaveSound());
+    }
+
+    static String getIdentifier()
+    {
+        return "Sine Wave Synth";
+    }
+
+    static PluginDescription getPluginDescription()
+    {
+        return InternalPlugin::getPluginDescription (getIdentifier(), true, true);
+    }
+
+    //==============================================================================
+    void prepareToPlay (double newSampleRate, int) override
+    {
+        synth.setCurrentPlaybackSampleRate (newSampleRate);
+    }
+
+    void releaseResources() override {}
+
+    //==============================================================================
+    void processBlock (AudioBuffer<float>& buffer, MidiBuffer& midiMessages) override
+    {
+        const int numSamples = buffer.getNumSamples();
+
+        buffer.clear();
+        synth.renderNextBlock (buffer, midiMessages, 0, numSamples);
+        buffer.applyGain (0.8f);
+    }
+
+private:
+    //==============================================================================
+    class SineWaveSound : public SynthesiserSound
+    {
+    public:
+        SineWaveSound() {}
+
+        bool appliesToNote (int /*midiNoteNumber*/) override    { return true; }
+        bool appliesToChannel (int /*midiChannel*/) override    { return true; }
+    };
+
+    class SineWaveVoice   : public SynthesiserVoice
+    {
+    public:
+        SineWaveVoice()
+        : currentAngle (0), angleDelta (0), level (0), tailOff (0)
+        {
+        }
+
+        bool canPlaySound (SynthesiserSound* sound) override
+        {
+            return dynamic_cast<SineWaveSound*> (sound) != nullptr;
+        }
+
+        void startNote (int midiNoteNumber, float velocity,
+                        SynthesiserSound* /*sound*/,
+                        int /*currentPitchWheelPosition*/) override
+        {
+            currentAngle = 0.0;
+            level = velocity * 0.15;
+            tailOff = 0.0;
+
+            double cyclesPerSecond = MidiMessage::getMidiNoteInHertz (midiNoteNumber);
+            double cyclesPerSample = cyclesPerSecond / getSampleRate();
+
+            angleDelta = cyclesPerSample * 2.0 * double_Pi;
+        }
+
+        void stopNote (float /*velocity*/, bool allowTailOff) override
+        {
+            if (allowTailOff)
+            {
+                // start a tail-off by setting this flag. The render callback will pick up on
+                // this and do a fade out, calling clearCurrentNote() when it's finished.
+
+                if (tailOff == 0.0) // we only need to begin a tail-off if it's not already doing so - the
+                    // stopNote method could be called more than once.
+                    tailOff = 1.0;
+            }
+            else
+            {
+                // we're being told to stop playing immediately, so reset everything..
+
+                clearCurrentNote();
+                angleDelta = 0.0;
+            }
+        }
+
+        void pitchWheelMoved (int /*newValue*/) override
+        {
+            // not implemented for the purposes of this demo!
+        }
+
+        void controllerMoved (int /*controllerNumber*/, int /*newValue*/) override
+        {
+            // not implemented for the purposes of this demo!
+        }
+
+        void renderNextBlock (AudioBuffer<float>& outputBuffer, int startSample, int numSamples) override
+        {
+            if (angleDelta != 0.0)
+            {
+                if (tailOff > 0)
+                {
+                    while (--numSamples >= 0)
+                    {
+                        const float currentSample = (float) (sin (currentAngle) * level * tailOff);
+
+                        for (int i = outputBuffer.getNumChannels(); --i >= 0;)
+                            outputBuffer.addSample (i, startSample, currentSample);
+
+                        currentAngle += angleDelta;
+                        ++startSample;
+
+                        tailOff *= 0.99;
+
+                        if (tailOff <= 0.005)
+                        {
+                            // tells the synth that this voice has stopped
+                            clearCurrentNote();
+
+                            angleDelta = 0.0;
+                            break;
+                        }
+                    }
+                }
+                else
+                {
+                    while (--numSamples >= 0)
+                    {
+                        const float currentSample = (float) (sin (currentAngle) * level);
+
+                        for (int i = outputBuffer.getNumChannels(); --i >= 0;)
+                            outputBuffer.addSample (i, startSample, currentSample);
+
+                        currentAngle += angleDelta;
+                        ++startSample;
+                    }
+                }
+            }
+        }
+
+    private:
+        double currentAngle, angleDelta, level, tailOff;
+    };
+
+    //==============================================================================
+    Synthesiser synth;
+
+    //==============================================================================
+    JUCE_DECLARE_NON_COPYABLE_WITH_LEAK_DETECTOR (SineWaveSynth)
+};
+
+//==============================================================================
+class ReverbFilter    : public InternalPlugin
+{
+public:
+    ReverbFilter (const PluginDescription& descr) :   InternalPlugin (descr)
+    {}
+
+    static String getIdentifier()
+    {
+        return "Reverb";
+    }
+
+    static PluginDescription getPluginDescription()
+    {
+        return InternalPlugin::getPluginDescription (getIdentifier(), false, false);
+    }
+
+    void prepareToPlay (double newSampleRate, int) override
+    {
+        reverb.setSampleRate (newSampleRate);
+    }
+
+    void reset() override
+    {
+        reverb.reset();
+    }
+
+    void releaseResources() override {}
+
+    void processBlock (AudioBuffer<float>& buffer, MidiBuffer&) override
+    {
+        auto numChannels = buffer.getNumChannels();
+
+        if (numChannels == 1)
+            reverb.processMono (buffer.getWritePointer (0), buffer.getNumSamples());
+        else
+            reverb.processStereo (buffer.getWritePointer (0),
+                                  buffer.getWritePointer (1),
+                                  buffer.getNumSamples());
+
+        for (int ch = 2; ch < numChannels; ++ch)
+            buffer.clear (ch, 0, buffer.getNumSamples());
+    }
+
+private:
+    Reverb reverb;
+};
+
+//==============================================================================
+InternalPluginFormat::InternalPluginFormat()
+{
+    {
+        AudioProcessorGraph::AudioGraphIOProcessor p (AudioProcessorGraph::AudioGraphIOProcessor::audioOutputNode);
+        p.fillInPluginDescription (audioOutDesc);
+    }
+
+    {
+        AudioProcessorGraph::AudioGraphIOProcessor p (AudioProcessorGraph::AudioGraphIOProcessor::audioInputNode);
+        p.fillInPluginDescription (audioInDesc);
+    }
+
+    {
+        AudioProcessorGraph::AudioGraphIOProcessor p (AudioProcessorGraph::AudioGraphIOProcessor::midiInputNode);
+        p.fillInPluginDescription (midiInDesc);
+    }
+}
+
+AudioPluginInstance* InternalPluginFormat::createInstance (const String& name)
+{
+    if (name == audioOutDesc.name) return new AudioProcessorGraph::AudioGraphIOProcessor (AudioProcessorGraph::AudioGraphIOProcessor::audioOutputNode);
+    if (name == audioInDesc.name)  return new AudioProcessorGraph::AudioGraphIOProcessor (AudioProcessorGraph::AudioGraphIOProcessor::audioInputNode);
+    if (name == midiInDesc.name)   return new AudioProcessorGraph::AudioGraphIOProcessor (AudioProcessorGraph::AudioGraphIOProcessor::midiInputNode);
+
+
+    if (name == SineWaveSynth::getIdentifier()) return new SineWaveSynth (SineWaveSynth::getPluginDescription());
+    if (name == ReverbFilter::getIdentifier())  return new ReverbFilter  (ReverbFilter::getPluginDescription());
+
+    return nullptr;
+}
+
+void InternalPluginFormat::createPluginInstance (const PluginDescription& desc,
+                                                 double /*initialSampleRate*/,
+                                                 int /*initialBufferSize*/,
+                                                 void* userData,
+                                                 PluginCreationCallback callback)
+{
+    auto* p = createInstance (desc.name);
+
+    callback (userData, p, p == nullptr ? NEEDS_TRANS ("Invalid internal filter name") : String());
+}
+
+bool InternalPluginFormat::requiresUnblockedMessageThreadDuringCreation (const PluginDescription&) const noexcept
+{
+    return false;
+}
+
+void InternalPluginFormat::getAllTypes (Array<PluginDescription>& results)
+{
+    results.add (audioInDesc, audioOutDesc, midiInDesc, SineWaveSynth::getPluginDescription(), ReverbFilter::getPluginDescription());
+}